<?xml version="1.0"?>
<!--
    Licensed to the Apache Software Foundation (ASF) under one or more
    contributor license agreements.  See the NOTICE file distributed with
    this work for additional information regarding copyright ownership.
    The ASF licenses this file to You under the Apache License, Version 2.0
    (the "License"); you may not use this file except in compliance with
    the License.  You may obtain a copy of the License at

       http://www.apache.org/licenses/LICENSE-2.0

    Unless required by applicable law or agreed to in writing, software
    distributed under the License is distributed on an "AS IS" BASIS,
    WITHOUT WARRANTIES OR CONDITIONS OF ANY KIND, either express or implied.
    See the License for the specific language governing permissions and
    limitations under the License.
-->
<project
  xsi:schemaLocation="http://maven.apache.org/POM/4.0.0 http://maven.apache.org/xsd/maven-4.0.0.xsd"
  xmlns="http://maven.apache.org/POM/4.0.0" xmlns:xsi="http://www.w3.org/2001/XMLSchema-instance">
  <modelVersion>4.0.0</modelVersion>
  <parent>
    <groupId>org.apache.beam</groupId>
    <artifactId>beam-dsls-parent</artifactId>
    <version>0.7.0-SNAPSHOT</version>
  </parent>

  <artifactId>beam-dsls-sql</artifactId>
  <name>Apache Beam :: DSLs :: SQL</name>
  <description>Beam SQL provides a new interface to generate a Beam pipeline from SQL statement</description>

  <packaging>jar</packaging>

  <properties>
    <timestamp>${maven.build.timestamp}</timestamp>
    <maven.build.timestamp.format>yyyy-MM-dd HH:mm</maven.build.timestamp.format>
    <calcite-version>1.12.0</calcite-version>
  </properties>

  <build>
    <resources>
      <resource>
        <directory>src/main/resources</directory>
        <filtering>true</filtering>
      </resource>
    </resources>

    <pluginManagement>
      <plugins>
        <plugin>
          <groupId>org.apache.maven.plugins</groupId>
          <artifactId>maven-checkstyle-plugin</artifactId>
          <configuration>
            <!-- Set testSourceDirectory in order to exclude generated-test-sources -->
            <testSourceDirectory>${project.basedir}/src/test/</testSourceDirectory>
          </configuration>
        </plugin>
      </plugins>
    </pluginManagement>

    <plugins>
      <plugin>
        <groupId>org.apache.maven.plugins</groupId>
        <artifactId>maven-compiler-plugin</artifactId>
      </plugin>

      <plugin>
        <groupId>org.apache.maven.plugins</groupId>
        <artifactId>maven-surefire-plugin</artifactId>
        <configuration>
        <argLine>-da</argLine> <!-- disable assert in Calcite converter validation -->
        </configuration>
      </plugin>

      <plugin>
        <groupId>org.apache.maven.plugins</groupId>
        <artifactId>maven-jar-plugin</artifactId>
      </plugin>

      <plugin>
        <groupId>org.apache.maven.plugins</groupId>
        <artifactId>maven-shade-plugin</artifactId>
        <executions>
          <execution>
            <id>bundle-and-repackage</id>
            <phase>package</phase>
            <goals>
              <goal>shade</goal>
            </goals>
            <configuration>
              <shadeTestJar>true</shadeTestJar>
              <artifactSet>
                <includes>
                  <include>com.google.guava:guava</include>
                </includes>
              </artifactSet>
              <filters>
                <filter>
                  <artifact>*:*</artifact>
                  <excludes>
                    <exclude>META-INF/*.SF</exclude>
                    <exclude>META-INF/*.DSA</exclude>
                    <exclude>META-INF/*.RSA</exclude>
                  </excludes>
                </filter>
              </filters>
            </configuration>
          </execution>
        </executions>
      </plugin>

      <!-- Coverage analysis for unit tests. -->
      <plugin>
        <groupId>org.jacoco</groupId>
        <artifactId>jacoco-maven-plugin</artifactId>
      </plugin>
    </plugins>
  </build>

  <dependencyManagement>
    <dependencies>
      <dependency>
        <groupId>org.apache.beam</groupId>
        <artifactId>beam-sdks-java-core</artifactId>
        <version>0.6.0</version>
      </dependency>
      <dependency>
        <groupId>org.apache.beam</groupId>
        <artifactId>beam-runners-direct-java</artifactId>
        <version>0.6.0</version>
      </dependency>
      <dependency>
        <groupId>org.apache.beam</groupId>
        <artifactId>beam-sdks-java-io-kafka</artifactId>
        <version>0.6.0</version>
      </dependency>
      <dependency>
        <groupId>org.apache.beam</groupId>
        <artifactId>beam-runners-core-java</artifactId>
        <version>0.6.0</version>
      </dependency>
      <dependency>
        <groupId>org.apache.beam</groupId>
        <artifactId>beam-sdks-common-runner-api</artifactId>
        <version>0.6.0</version>
      </dependency>
      <dependency>
        <groupId>org.apache.beam</groupId>
        <artifactId>beam-runners-core-construction-java</artifactId>
        <version>0.6.0</version>
      </dependency>
    </dependencies>
  </dependencyManagement>

  <dependencies>
    <dependency>
      <groupId>junit</groupId>
      <artifactId>junit</artifactId>
    </dependency>
    <dependency>
      <groupId>org.apache.calcite</groupId>
      <artifactId>calcite-core</artifactId>
      <version>${calcite-version}</version>
    </dependency>
    <dependency>
      <groupId>org.apache.beam</groupId>
      <artifactId>beam-sdks-java-core</artifactId>
      <exclusions>
        <exclusion>
          <groupId>com.google.protobuf</groupId>
          <artifactId>protobuf-lite</artifactId>
        </exclusion>
      </exclusions>
    </dependency>
    <dependency>
      <groupId>org.apache.beam</groupId>
      <artifactId>beam-runners-direct-java</artifactId>
      <scope>provided</scope>
    </dependency>
    <dependency>
      <groupId>org.apache.beam</groupId>
      <artifactId>beam-sdks-java-io-kafka</artifactId>
      <scope>provided</scope>
    </dependency>
    <dependency>
      <groupId>com.google.guava</groupId>
      <artifactId>guava</artifactId>
    </dependency>
    <dependency>
      <groupId>org.slf4j</groupId>
      <artifactId>slf4j-jdk14</artifactId>
    </dependency>
    <dependency>
      <groupId>org.slf4j</groupId>
      <artifactId>slf4j-api</artifactId>
    </dependency>
    <dependency>
      <groupId>org.apache.calcite</groupId>
      <artifactId>calcite-linq4j</artifactId>
      <version>${calcite-version}</version>
    </dependency>
    <dependency>
      <groupId>joda-time</groupId>
      <artifactId>joda-time</artifactId>
    </dependency>
    <dependency>
      <groupId>org.hamcrest</groupId>
      <artifactId>hamcrest-all</artifactId>
      <scope>test</scope>
    </dependency>
    <dependency>
<<<<<<< HEAD
      <groupId>joda-time</groupId>
      <artifactId>joda-time</artifactId>
=======
      <groupId>org.apache.commons</groupId>
      <artifactId>commons-csv</artifactId>
      <version>1.4</version>
>>>>>>> 7e918a76
    </dependency>
  </dependencies>
</project><|MERGE_RESOLUTION|>--- conflicted
+++ resolved
@@ -209,14 +209,13 @@
       <scope>test</scope>
     </dependency>
     <dependency>
-<<<<<<< HEAD
       <groupId>joda-time</groupId>
       <artifactId>joda-time</artifactId>
-=======
+    </dependency>
+    <dependency>
       <groupId>org.apache.commons</groupId>
       <artifactId>commons-csv</artifactId>
       <version>1.4</version>
->>>>>>> 7e918a76
     </dependency>
   </dependencies>
 </project>