--- conflicted
+++ resolved
@@ -90,8 +90,7 @@
       return value instanceof Boolean;
     case CHAR:
     case VARCHAR:
-<<<<<<< HEAD
-      return value instanceof String;
+      return value instanceof String || value instanceof NlsString;
     case TIME:
       return value instanceof GregorianCalendar;
     case TIMESTAMP:
@@ -100,9 +99,6 @@
       return value instanceof BigDecimal;
     case INTERVAL_MINUTE:
       return value instanceof BigDecimal;
-=======
-      return value instanceof String || value instanceof NlsString;
->>>>>>> 3e678a75
     default:
       throw new BeamSqlUnsupportedException(outputType.name());
     }
