#
# Licensed to the Apache Software Foundation (ASF) under one or more
# contributor license agreements.  See the NOTICE file distributed with
# this work for additional information regarding copyright ownership.
# The ASF licenses this file to You under the Apache License, Version 2.0
# (the "License"); you may not use this file except in compliance with
# the License.  You may obtain a copy of the License at
#
#    http://www.apache.org/licenses/LICENSE-2.0
#
# Unless required by applicable law or agreed to in writing, software
# distributed under the License is distributed on an "AS IS" BASIS,
# WITHOUT WARRANTIES OR CONDITIONS OF ANY KIND, either express or implied.
# See the License for the specific language governing permissions and
# limitations under the License.
#

"""Generates Python proto modules and grpc stubs for Beam protos."""

import glob
import logging
import multiprocessing
import os
import pip
import pkg_resources
import pprint
import shutil
import subprocess
import sys
import time
import warnings


GRPC_TOOLS = 'grpcio-tools>=1.3.5'

BEAM_PROTO_PATHS = [
  os.path.join('..', 'common', 'runner-api', 'src', 'main', 'proto'),
  os.path.join('..', 'common', 'fn-api', 'src', 'main', 'proto')
]

PYTHON_OUTPUT_PATH = os.path.join('apache_beam', 'portability', 'api')


def generate_proto_files():

  try:
    import grpc_tools
  except ImportError:
    warnings.warn('Installing grpcio-tools is recommended for development.')

  py_sdk_root = os.path.dirname(os.path.abspath(__file__))
  common = os.path.join(py_sdk_root, '..', 'common')
  proto_dirs = [os.path.join(py_sdk_root, path) for path in BEAM_PROTO_PATHS]
  proto_files = sum(
      [glob.glob(os.path.join(d, '*.proto')) for d in proto_dirs], [])
  out_dir = os.path.join(py_sdk_root, PYTHON_OUTPUT_PATH)
  out_files = [path for path in glob.glob(os.path.join(out_dir, '*_pb2.py'))]

  if out_files and not proto_files:
    # We have out_files but no protos; assume they're up to date.
    # This is actually the common case (e.g. installation from an sdist).
    logging.info('No proto files; using existing generated files.')
    return

  elif not out_files and not proto_files:
    if not os.path.exists(common):
      raise RuntimeError(
          'Not in apache git tree; unable to find proto definitions.')
    else:
      raise RuntimeError(
          'No proto files found in %s.' % proto_dirs)

  # Regenerate iff the proto files are newer.
  elif not out_files or len(out_files) < len(proto_files) or (
      min(os.path.getmtime(path) for path in out_files)
      <= max(os.path.getmtime(path) for path in proto_files)):
    try:
      from grpc_tools import protoc
    except ImportError:
      # Use a subprocess to avoid messing with this process' path and imports.
      # Note that this requires a separate module from setup.py for Windows:
      # https://docs.python.org/2/library/multiprocessing.html#windows
      p = multiprocessing.Process(
          target=_install_grpcio_tools_and_generate_proto_files)
      p.start()
      p.join()
      if p.exitcode:
        raise ValueError("Proto generation failed (see log for details).")
    else:
      logging.info('Regenerating out-of-date Python proto definitions.')
      builtin_protos = pkg_resources.resource_filename('grpc_tools', '_proto')
      args = (
        [sys.executable] +  # expecting to be called from command line
        ['--proto_path=%s' % builtin_protos] +
        ['--proto_path=%s' % d for d in proto_dirs] +
        ['--python_out=%s' % out_dir] +
        ['--grpc_python_out=%s' % out_dir] +
        proto_files)
      ret_code = protoc.main(args)
      if ret_code:
        raise RuntimeError(
            'Protoc returned non-zero status (see logs for details): '
            '%s' % ret_code)


# Though wheels are available for grpcio-tools, setup_requires uses
# easy_install which doesn't understand them.  This means that it is
# compiled from scratch (which is expensive as it compiles the full
# protoc compiler).  Instead, we attempt to install a wheel in a temporary
# directory and add it to the path as needed.
# See https://github.com/pypa/setuptools/issues/377
def _install_grpcio_tools_and_generate_proto_files():
  install_path = os.path.join(
      os.path.dirname(os.path.abspath(__file__)), '.eggs', 'grpcio-wheels')
  build_path = install_path + '-build'
  if os.path.exists(build_path):
    shutil.rmtree(build_path)
  logging.warning('Installing grpcio-tools into %s' % install_path)
  try:
<<<<<<< HEAD
    pprint.pprint(pip.pep425tags.get_supported())
=======
    start = time.time()
>>>>>>> b494c440
    subprocess.check_call(
        [sys.executable, '-m', 'pip', 'install',
         '--target', install_path, '--build', build_path,
         '--upgrade', GRPC_TOOLS])
    logging.warning(
        'Installing grpcio-tools took %0.2f seconds.' % (time.time() - start))
  finally:
    shutil.rmtree(build_path)
  sys.path.append(install_path)
  generate_proto_files()


if __name__ == '__main__':
  generate_proto_files()<|MERGE_RESOLUTION|>--- conflicted
+++ resolved
@@ -117,11 +117,8 @@
     shutil.rmtree(build_path)
   logging.warning('Installing grpcio-tools into %s' % install_path)
   try:
-<<<<<<< HEAD
     pprint.pprint(pip.pep425tags.get_supported())
-=======
     start = time.time()
->>>>>>> b494c440
     subprocess.check_call(
         [sys.executable, '-m', 'pip', 'install',
          '--target', install_path, '--build', build_path,
