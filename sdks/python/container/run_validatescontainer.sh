#!/bin/bash
#
#    Licensed to the Apache Software Foundation (ASF) under one or more
#    contributor license agreements.  See the NOTICE file distributed with
#    this work for additional information regarding copyright ownership.
#    The ASF licenses this file to You under the Apache License, Version 2.0
#    (the "License"); you may not use this file except in compliance with
#    the License.  You may obtain a copy of the License at
#
#       http://www.apache.org/licenses/LICENSE-2.0
#
#    Unless required by applicable law or agreed to in writing, software
#    distributed under the License is distributed on an "AS IS" BASIS,
#    WITHOUT WARRANTIES OR CONDITIONS OF ANY KIND, either express or implied.
#    See the License for the specific language governing permissions and
#    limitations under the License.
#

# This script will be run by Jenkins as a post commit test. In order to run
# locally make the following changes:
#
# LOCAL_PATH   -> Path of tox and virtualenv if you have them already installed.
# GCS_LOCATION -> Temporary location to use for service tests.
# PROJECT      -> Project name to use for dataflow and docker images.
#
# Execute from the root of the repository: sdks/python/container/run_validatescontainer.sh

set -e
set -v

# pip install --user installation location.
LOCAL_PATH=$HOME/.local/bin/

# Where to store integration test outputs.
GCS_LOCATION=gs://temp-storage-for-end-to-end-tests

# Project for the container and integration test
PROJECT=apache-beam-testing

# Verify in the root of the repository
test -d sdks/python/container

# Verify docker and gcloud commands exist
command -v docker
command -v gcloud
docker -v
gcloud -v

# ensure maven version is 3.5 or above
TMPDIR=$(mktemp -d)
MVN=$(which mvn)
mvn_ver=$($MVN -v | head -1 | awk '{print $3}')
if [[ "$mvn_ver" < "3.5" ]]
then
  pushd $TMPDIR
  curl http://www.apache.org/dist/maven/maven-3/3.5.2/binaries/apache-maven-3.5.2-bin.tar.gz --output maven.tar.gz
  tar xf maven.tar.gz
  MVN="$(pwd)/apache-maven-3.5.2/bin/mvn"
  popd
fi

# ensure gcloud is version 186 or above
gcloud_ver=$(gcloud -v | head -1 | awk '{print $4}')
if [[ "$gcloud_ver" < "186" ]]
then
  pushd $TMPDIR
  curl https://dl.google.com/dl/cloudsdk/channels/rapid/downloads/google-cloud-sdk-186.0.0-linux-x86_64.tar.gz --output gcloud.tar.gz
  tar xf gcloud.tar.gz
  ./google-cloud-sdk/install.sh --quiet
  . ./google-cloud-sdk/path.bash.inc
  popd
  gcloud components update --quiet || echo 'gcloud components update failed'
  gcloud -v
fi

# Build the container
TAG=$(date +%Y%m%d-%H%M%S)
CONTAINER=us.gcr.io/$PROJECT/$USER/python
echo "Using container $CONTAINER"
$MVN clean install -DskipTests -Pbuild-containers --projects sdks/python/container -Ddocker-repository-root=us.gcr.io/$PROJECT/$USER -Ddockerfile.tag=$TAG -amd

# Verify it exists
docker images | grep $TAG

# Push the container
gcloud docker -- push $CONTAINER

# INFRA does not install virtualenv
pip install virtualenv --user

# Virtualenv for the rest of the script to run setup & e2e test
${LOCAL_PATH}/virtualenv sdks/python/container
. sdks/python/container/bin/activate
cd sdks/python
pip install -e .[gcp,test]

# Create a tarball
python setup.py sdist
SDK_LOCATION=$(find dist/apache-beam-*.tar.gz)

# Run ValidatesRunner tests on Google Cloud Dataflow service
echo ">>> RUNNING DATAFLOW RUNNER VALIDATESCONTAINER TEST"
python setup.py nosetests \
  --attr ValidatesContainer \
  --nocapture \
  --processes=1 \
  --process-timeout=900 \
  --test-pipeline-options=" \
    --runner=TestDataflowRunner \
    --project=$PROJECT \
    --worker_harness_container_image=$CONTAINER:$TAG \
    --staging_location=$GCS_LOCATION/staging-validatesrunner-test \
    --temp_location=$GCS_LOCATION/temp-validatesrunner-test \
    --output=$GCS_LOCATION/output \
    --sdk_location=$SDK_LOCATION \
    --num_workers=1"

# Delete the container locally and remotely
<<<<<<< HEAD
docker rmi $CONTAINER:$TAG
gcloud container images delete $CONTAINER:$TAG --quiet || echo "Failed to delete container"
=======
docker rmi $CONTAINER
gcloud container images delete $CONTAINER \
  || echo 'gcloud container images delete failed'

# Clean up tempdir
rm -rf $TMPDIR
>>>>>>> 03f599df

echo ">>> SUCCESS DATAFLOW RUNNER VALIDATESCONTAINER TEST"<|MERGE_RESOLUTION|>--- conflicted
+++ resolved
@@ -116,16 +116,10 @@
     --num_workers=1"
 
 # Delete the container locally and remotely
-<<<<<<< HEAD
-docker rmi $CONTAINER:$TAG
-gcloud container images delete $CONTAINER:$TAG --quiet || echo "Failed to delete container"
-=======
-docker rmi $CONTAINER
-gcloud container images delete $CONTAINER \
-  || echo 'gcloud container images delete failed'
+docker rmi $CONTAINER:$TAG || echo "Failed to remove container"
+gcloud container images delete $CONTAINER:$TAG || echo "Failed to delete container"
 
 # Clean up tempdir
 rm -rf $TMPDIR
->>>>>>> 03f599df
 
 echo ">>> SUCCESS DATAFLOW RUNNER VALIDATESCONTAINER TEST"