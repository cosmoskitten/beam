;
;    Licensed to the Apache Software Foundation (ASF) under one or more
;    contributor license agreements.  See the NOTICE file distributed with
;    this work for additional information regarding copyright ownership.
;    The ASF licenses this file to You under the Apache License, Version 2.0
;    (the "License"); you may not use this file except in compliance with
;    the License.  You may obtain a copy of the License at
;
;       http://www.apache.org/licenses/LICENSE-2.0
;
;    Unless required by applicable law or agreed to in writing, software
;    distributed under the License is distributed on an "AS IS" BASIS,
;    WITHOUT WARRANTIES OR CONDITIONS OF ANY KIND, either express or implied.
;    See the License for the specific language governing permissions and
;    limitations under the License.
;

[tox]
# new environments will be excluded by default unless explicitly added to envlist.
envlist = py27,py3,py27-{gcp,cython,lint,lint3},py3-lint,docs
toxworkdir = {toxinidir}/target/.tox

[pycodestyle]
# Disable all errors and warnings except for the ones related to blank lines.
# pylint does not check the number of blank lines.
select = E3

# Shared environment options.
[testenv]
# Set [] options for pip installation of apache-beam tarball.
extras = test
# Don't warn that these commands aren't installed.
whitelist_externals =
  find
  time
deps =
  cython: cython==0.28.1
  future==0.16.0

# These 2 magic command overrides are required for Jenkins builds.
# Otherwise we get "OSError: [Errno 2] No such file or directory" errors.
# Source:
# https://github.com/tox-dev/tox/issues/123#issuecomment-284714629
<<<<<<< HEAD
install_command = {envbindir}/python {envbindir}/pip install {opts} {packages}
=======
install_command = {envbindir}/python {envbindir}/pip install --retries 10 {opts} {packages}
>>>>>>> c4b672c6
list_dependencies_command = {envbindir}/python {envbindir}/pip freeze

[testenv:py27]
commands =
  python --version
  pip --version
  {toxinidir}/scripts/run_tox_cleanup.sh
  python apache_beam/examples/complete/autocomplete_test.py
  python setup.py nosetests
  {toxinidir}/scripts/run_tox_cleanup.sh

[testenv:py3]
setenv =
  BEAM_EXPERIMENTAL_PY3=1
  RUN_SKIPPED_PY3_TESTS=0
modules =
  apache_beam.typehints,apache_beam.coders,apache_beam.options,apache_beam.tools,apache_beam.utils,apache_beam.internal,apache_beam.metrics,apache_beam.portability,apache_beam.pipeline_test,apache_beam.pvalue_test,apache_beam.runners,apache_beam.io.hadoopfilesystem_test,apache_beam.io.hdfs_integration_test,apache_beam.io.gcp.tests.utils_test,apache_beam.io.gcp.big_query_query_to_table_it_test,apache_beam.io.gcp.bigquery_io_read_it_test,apache_beam.io.gcp.bigquery_test,apache_beam.io.gcp.gcsfilesystem_test,apache_beam.io.gcp.gcsio_test,apache_beam.io.gcp.pubsub_integration_test,apache_beam.io.hdfs_integration_test,apache_beam.io.gcp.internal,apache_beam.io.filesystem_test,apache_beam.io.filesystems_test,apache_beam.io.range_trackers_test,apache_beam.io.sources_test,apache_beam.transforms,apache_beam.testing,apache_beam.io.filesystemio_test,apache_beam.io.localfilesystem_test,apache_beam.io.range_trackers_test,apache_beam.io.restriction_trackers_test,apache_beam.io.source_test_utils_test,apache_beam.io.concat_source_test,apache_beam.io.filebasedsink_test,apache_beam.io.filebasedsource_test,apache_beam.io.textio_test
commands =
  python --version
  pip --version
  {toxinidir}/scripts/run_tox_cleanup.sh
  python setup.py nosetests --tests {[testenv:py3]modules}
  {toxinidir}/scripts/run_tox_cleanup.sh

[testenv:py27-cython]
# cython tests are only expected to work in linux (2.x and 3.x)
# If we want to add other platforms in the future, it should be:
# `platform = linux2|darwin|...`
# See https://docs.python.org/2/library/sys.html#sys.platform for platform codes
platform = linux2
commands =
  python --version
  pip --version
  {toxinidir}/scripts/run_tox_cleanup.sh
  python apache_beam/examples/complete/autocomplete_test.py
  python setup.py nosetests
  {toxinidir}/scripts/run_tox_cleanup.sh

[testenv:py27-gcp]
extras = test,gcp
commands =
  python --version
  pip --version
  {toxinidir}/scripts/run_tox_cleanup.sh
  python apache_beam/examples/complete/autocomplete_test.py
  python setup.py nosetests
  {toxinidir}/scripts/run_tox_cleanup.sh

[testenv:py27-lint]
deps =
  pycodestyle==2.3.1
  pylint==1.9.3
  future==0.16.0
  isort==4.2.15
  flake8==3.5.0
commands =
  pylint --version
  pip --version
  {toxinidir}/scripts/run_tox_cleanup.sh
  time {toxinidir}/scripts/run_pylint.sh

[testenv:py27-lint3]
# Checks for py2/3 compatibility issues
deps =
  pycodestyle==2.3.1
  pylint==1.9.3
  future==0.16.0
  isort==4.2.15
  flake8==3.5.0
commands =
  pylint --version
  pip --version
  {toxinidir}/scripts/run_tox_cleanup.sh
  time {toxinidir}/scripts/run_pylint_2to3.sh


[testenv:py3-lint]
deps =
  pycodestyle==2.3.1
  pylint==2.1.1
  future==0.16.0
  isort==4.2.15
  flake8==3.5.0
setenv =
    BEAM_EXPERIMENTAL_PY3=1
commands =
  pylint --version
  pip --version
  {toxinidir}/scripts/run_tox_cleanup.sh
  time {toxinidir}/scripts/run_mini_py3lint.sh

[testenv:docs]
extras = test,gcp,docs
deps =
  Sphinx==1.6.5
  sphinx_rtd_theme==0.2.4
commands =
  python --version
  pip --version
  time {toxinidir}/scripts/generate_pydoc.sh

[testenv:cover]
# This is not included in envlist which is defined in [tox].
deps =
  coverage==4.4.1
commands =
  python --version
  pip --version
  {toxinidir}/scripts/run_tox_cleanup.sh
  # Clean up previously collected data.
  coverage erase
  coverage run setup.py test
  # Print coverage report to STDOUT
  coverage report --skip-covered
  # Generate report in xml format
  coverage xml<|MERGE_RESOLUTION|>--- conflicted
+++ resolved
@@ -41,11 +41,8 @@
 # Otherwise we get "OSError: [Errno 2] No such file or directory" errors.
 # Source:
 # https://github.com/tox-dev/tox/issues/123#issuecomment-284714629
-<<<<<<< HEAD
-install_command = {envbindir}/python {envbindir}/pip install {opts} {packages}
-=======
+
 install_command = {envbindir}/python {envbindir}/pip install --retries 10 {opts} {packages}
->>>>>>> c4b672c6
 list_dependencies_command = {envbindir}/python {envbindir}/pip freeze
 
 [testenv:py27]
