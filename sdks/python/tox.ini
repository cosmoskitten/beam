;
;    Licensed to the Apache Software Foundation (ASF) under one or more
;    contributor license agreements.  See the NOTICE file distributed with
;    this work for additional information regarding copyright ownership.
;    The ASF licenses this file to You under the Apache License, Version 2.0
;    (the "License"); you may not use this file except in compliance with
;    the License.  You may obtain a copy of the License at
;
;       http://www.apache.org/licenses/LICENSE-2.0
;
;    Unless required by applicable law or agreed to in writing, software
;    distributed under the License is distributed on an "AS IS" BASIS,
;    WITHOUT WARRANTIES OR CONDITIONS OF ANY KIND, either express or implied.
;    See the License for the specific language governing permissions and
;    limitations under the License.
;

[tox]
# new environments will be excluded by default unless explicitly added to envlist.
envlist = py27,py3,py27-{gcp,cython,lint,lint3},py3-lint,docs
toxworkdir = {toxinidir}/target/.tox

[pycodestyle]
# Disable all errors and warnings except for the ones related to blank lines.
# pylint does not check the number of blank lines.
select = E3

# Shared environment options.
[testenv]
# Set [] options for pip installation of apache-beam tarball.
extras = test
# Don't warn that these commands aren't installed.
whitelist_externals =
  find
  time
deps =
  cython: cython==0.28.1
  future==0.16.0

# These 2 magic command overrides are required for Jenkins builds.
# Otherwise we get "OSError: [Errno 2] No such file or directory" errors.
# Source:
# https://github.com/tox-dev/tox/issues/123#issuecomment-284714629
install_command = {envbindir}/python {envbindir}/pip install --retries 10 {opts} {packages}
list_dependencies_command = {envbindir}/python {envbindir}/pip freeze

[testenv:py27]
commands =
  python --version
  pip --version
  {toxinidir}/scripts/run_tox_cleanup.sh
  python apache_beam/examples/complete/autocomplete_test.py
<<<<<<< HEAD
  python setup.py nosetests --ignore-files="fast_coders_test.*.py"
  {toxinidir}/run_tox_cleanup.sh
=======
  python setup.py nosetests
  {toxinidir}/scripts/run_tox_cleanup.sh

[testenv:py3]
setenv =
  BEAM_EXPERIMENTAL_PY3=1
  RUN_SKIPPED_PY3_TESTS=0
modules =
  apache_beam.typehints,apache_beam.coders,apache_beam.options,apache_beam.tools,apache_beam.utils,apache_beam.internal,apache_beam.metrics,apache_beam.portability,apache_beam.pipeline_test,apache_beam.pvalue_test,apache_beam.runners,apache_beam.io.hadoopfilesystem_test,apache_beam.io.hdfs_integration_test,apache_beam.io.gcp.tests.utils_test,apache_beam.io.gcp.big_query_query_to_table_it_test,apache_beam.io.gcp.bigquery_io_read_it_test,apache_beam.io.gcp.bigquery_test,apache_beam.io.gcp.gcsfilesystem_test,apache_beam.io.gcp.gcsio_test,apache_beam.io.gcp.pubsub_integration_test,apache_beam.io.hdfs_integration_test,apache_beam.io.gcp.internal,apache_beam.io.filesystem_test,apache_beam.io.filesystems_test,apache_beam.io.range_trackers_test,apache_beam.io.sources_test,apache_beam.transforms,apache_beam.testing,apache_beam.io.filesystemio_test,apache_beam.io.localfilesystem_test,apache_beam.io.range_trackers_test,apache_beam.io.restriction_trackers_test,apache_beam.io.source_test_utils_test,apache_beam.io.concat_source_test,apache_beam.io.filebasedsink_test,apache_beam.io.filebasedsource_test,apache_beam.io.textio_test,apache_beam.io.tfrecordio_test,apache_beam.io.parquetio_test
commands =
  python --version
  pip --version
  {toxinidir}/scripts/run_tox_cleanup.sh
  python setup.py nosetests --tests {[testenv:py3]modules}
  {toxinidir}/scripts/run_tox_cleanup.sh
>>>>>>> 22b396c7

[testenv:py27-cython]
# cython tests are only expected to work in linux (2.x and 3.x)
# If we want to add other platforms in the future, it should be:
# `platform = linux2|darwin|...`
# See https://docs.python.org/2/library/sys.html#sys.platform for platform codes
platform = linux2
commands =
  python --version
  pip --version
  {toxinidir}/scripts/run_tox_cleanup.sh
  python apache_beam/examples/complete/autocomplete_test.py
  python setup.py nosetests
  {toxinidir}/scripts/run_tox_cleanup.sh

[testenv:py27-gcp]
extras = test,gcp
commands =
  python --version
  pip --version
  {toxinidir}/scripts/run_tox_cleanup.sh
  python apache_beam/examples/complete/autocomplete_test.py
<<<<<<< HEAD
  python setup.py nosetests --ignore-files="fast_coders_test.*.py"
  {toxinidir}/run_tox_cleanup.sh
=======
  python setup.py nosetests
  {toxinidir}/scripts/run_tox_cleanup.sh
>>>>>>> 22b396c7

[testenv:py27-lint]
deps =
  pycodestyle==2.3.1
  pylint==1.9.3
  future==0.16.0
  isort==4.2.15
  flake8==3.5.0
commands =
  pylint --version
  pip --version
  {toxinidir}/scripts/run_tox_cleanup.sh
  time {toxinidir}/scripts/run_pylint.sh

[testenv:py27-lint3]
# Checks for py2/3 compatibility issues
deps =
  pycodestyle==2.3.1
  pylint==1.9.3
  future==0.16.0
  isort==4.2.15
  flake8==3.5.0
commands =
  pylint --version
  pip --version
  {toxinidir}/scripts/run_tox_cleanup.sh
  time {toxinidir}/scripts/run_pylint_2to3.sh


[testenv:py3-lint]
deps =
  pycodestyle==2.3.1
  pylint==2.1.1
  future==0.16.0
  isort==4.2.15
  flake8==3.5.0
setenv =
    BEAM_EXPERIMENTAL_PY3=1
commands =
  pylint --version
  pip --version
  {toxinidir}/scripts/run_tox_cleanup.sh
  time {toxinidir}/scripts/run_mini_py3lint.sh

[testenv:docs]
extras = test,gcp,docs
deps =
  Sphinx==1.6.5
  sphinx_rtd_theme==0.2.4
commands =
  python --version
  pip --version
  time {toxinidir}/scripts/generate_pydoc.sh

[testenv:cover]
# This is not included in envlist which is defined in [tox].
deps =
  coverage==4.4.1
commands =
  python --version
  pip --version
  {toxinidir}/scripts/run_tox_cleanup.sh
  # Clean up previously collected data.
  coverage erase
  coverage run setup.py test
  # Print coverage report to STDOUT
  coverage report --skip-covered
  # Generate report in xml format
  coverage xml<|MERGE_RESOLUTION|>--- conflicted
+++ resolved
@@ -50,12 +50,8 @@
   pip --version
   {toxinidir}/scripts/run_tox_cleanup.sh
   python apache_beam/examples/complete/autocomplete_test.py
-<<<<<<< HEAD
   python setup.py nosetests --ignore-files="fast_coders_test.*.py"
   {toxinidir}/run_tox_cleanup.sh
-=======
-  python setup.py nosetests
-  {toxinidir}/scripts/run_tox_cleanup.sh
 
 [testenv:py3]
 setenv =
@@ -67,9 +63,8 @@
   python --version
   pip --version
   {toxinidir}/scripts/run_tox_cleanup.sh
-  python setup.py nosetests --tests {[testenv:py3]modules}
+  python setup.py nosetests --tests {[testenv:py3]modules} --ignore-files="fast_coders_test.*.py"
   {toxinidir}/scripts/run_tox_cleanup.sh
->>>>>>> 22b396c7
 
 [testenv:py27-cython]
 # cython tests are only expected to work in linux (2.x and 3.x)
@@ -92,13 +87,8 @@
   pip --version
   {toxinidir}/scripts/run_tox_cleanup.sh
   python apache_beam/examples/complete/autocomplete_test.py
-<<<<<<< HEAD
   python setup.py nosetests --ignore-files="fast_coders_test.*.py"
   {toxinidir}/run_tox_cleanup.sh
-=======
-  python setup.py nosetests
-  {toxinidir}/scripts/run_tox_cleanup.sh
->>>>>>> 22b396c7
 
 [testenv:py27-lint]
 deps =
