;
;    Licensed to the Apache Software Foundation (ASF) under one or more
;    contributor license agreements.  See the NOTICE file distributed with
;    this work for additional information regarding copyright ownership.
;    The ASF licenses this file to You under the Apache License, Version 2.0
;    (the "License"); you may not use this file except in compliance with
;    the License.  You may obtain a copy of the License at
;
;       http://www.apache.org/licenses/LICENSE-2.0
;
;    Unless required by applicable law or agreed to in writing, software
;    distributed under the License is distributed on an "AS IS" BASIS,
;    WITHOUT WARRANTIES OR CONDITIONS OF ANY KIND, either express or implied.
;    See the License for the specific language governing permissions and
;    limitations under the License.
;

[tox]
# new environments will be excluded by default unless explicitly added to envlist.
envlist = py27,py35,py36,py27-{gcp,cython,lint,lint3},py35-{gcp,cython,lint},docs
<<<<<<< HEAD
toxworkdir = {toxinidir}/target/{env:ENV_NAME:.tox}
=======
toxworkdir = {toxinidir}/target/.tox
>>>>>>> e51aa5f9

[pycodestyle]
# Disable all errors and warnings except for the ones related to blank lines.
# pylint does not check the number of blank lines.
select = E3

# Shared environment options.
[testenv]
# Set [] options for pip installation of apache-beam tarball.
extras = test
# Don't warn that these commands aren't installed.
whitelist_externals =
  find
  time
deps =
  cython: cython==0.28.1
  future==0.16.0

# These 2 magic command overrides are required for Jenkins builds.
# Otherwise we get "OSError: [Errno 2] No such file or directory" errors.
# Source:
# https://github.com/tox-dev/tox/issues/123#issuecomment-284714629
install_command = {envbindir}/python {envbindir}/pip install --retries 10 {opts} {packages}
list_dependencies_command = {envbindir}/python {envbindir}/pip freeze

[testenv:py27]
commands =
  python --version
  pip --version
  {toxinidir}/scripts/run_tox_cleanup.sh
  python apache_beam/examples/complete/autocomplete_test.py
  python setup.py nosetests
  {toxinidir}/scripts/run_tox_cleanup.sh

[testenv:py35]
setenv =
  RUN_SKIPPED_PY3_TESTS=0
commands =
  python --version
  pip --version
  {toxinidir}/scripts/run_tox_cleanup.sh
  python apache_beam/examples/complete/autocomplete_test.py
  python setup.py nosetests
  {toxinidir}/scripts/run_tox_cleanup.sh

[testenv:py36]
setenv =
  RUN_SKIPPED_PY3_TESTS=0
commands =
  python --version
  pip --version
  {toxinidir}/scripts/run_tox_cleanup.sh
  python apache_beam/examples/complete/autocomplete_test.py
  python setup.py nosetests
  {toxinidir}/scripts/run_tox_cleanup.sh

[testenv:py27-cython]
# cython tests are only expected to work in linux (2.x and 3.x)
# If we want to add other platforms in the future, it should be:
# `platform = linux2|darwin|...`
# See https://docs.python.org/2/library/sys.html#sys.platform for platform codes
platform = linux2
commands =
  python --version
  pip --version
  {toxinidir}/scripts/run_tox_cleanup.sh
  python apache_beam/examples/complete/autocomplete_test.py
  python setup.py nosetests
  {toxinidir}/scripts/run_tox_cleanup.sh

[testenv:py35-cython]
# cython tests are only expected to work in linux (2.x and 3.x)
# If we want to add other platforms in the future, it should be:
# `platform = linux2|darwin|...`
# See https://docs.python.org/2/library/sys.html#sys.platform for platform codes
platform = linux
setenv =
  RUN_SKIPPED_PY3_TESTS=0
commands =
  python --version
  pip --version
  {toxinidir}/scripts/run_tox_cleanup.sh
  python apache_beam/examples/complete/autocomplete_test.py
  python setup.py nosetests
  {toxinidir}/scripts/run_tox_cleanup.sh

[testenv:py27-gcp]
extras = test,gcp
commands =
  python --version
  pip --version
  {toxinidir}/scripts/run_tox_cleanup.sh
  python apache_beam/examples/complete/autocomplete_test.py
  python setup.py nosetests
  {toxinidir}/scripts/run_tox_cleanup.sh

[testenv:py35-gcp]
setenv =
  RUN_SKIPPED_PY3_TESTS=0
extras = test,gcp
commands =
  python --version
  pip --version
  {toxinidir}/scripts/run_tox_cleanup.sh
  python setup.py nosetests
  {toxinidir}/scripts/run_tox_cleanup.sh

[testenv:py27-lint]
deps =
  pycodestyle==2.3.1
  pylint==1.9.3
  future==0.16.0
  isort==4.2.15
  flake8==3.5.0
commands =
  pylint --version
  pip --version
  {toxinidir}/scripts/run_tox_cleanup.sh
  time {toxinidir}/scripts/run_pylint.sh

[testenv:py27-lint3]
# Checks for py2/3 compatibility issues
deps =
  pycodestyle==2.3.1
  pylint==1.9.3
  future==0.16.0
  isort==4.2.15
  flake8==3.5.0
commands =
  pylint --version
  pip --version
  {toxinidir}/scripts/run_tox_cleanup.sh
  time {toxinidir}/scripts/run_pylint_2to3.sh


[testenv:py35-lint]
deps =
  pycodestyle==2.3.1
  pylint==2.1.1
  future==0.16.0
  isort==4.2.15
  flake8==3.5.0
commands =
  pylint --version
  pip --version
  {toxinidir}/scripts/run_tox_cleanup.sh
  time {toxinidir}/scripts/run_mini_py3lint.sh

[testenv:docs]
extras = test,gcp,docs
deps =
  Sphinx==1.6.5
  sphinx_rtd_theme==0.2.4
commands =
  python --version
  pip --version
  time {toxinidir}/scripts/generate_pydoc.sh

[testenv:cover]
# This is not included in envlist which is defined in [tox].
deps =
  coverage==4.4.1
commands =
  python --version
  pip --version
  {toxinidir}/scripts/run_tox_cleanup.sh
  # Clean up previously collected data.
  coverage erase
  coverage run setup.py test
  # Print coverage report to STDOUT
  coverage report --skip-covered
  # Generate report in xml format
  coverage xml<|MERGE_RESOLUTION|>--- conflicted
+++ resolved
@@ -18,11 +18,7 @@
 [tox]
 # new environments will be excluded by default unless explicitly added to envlist.
 envlist = py27,py35,py36,py27-{gcp,cython,lint,lint3},py35-{gcp,cython,lint},docs
-<<<<<<< HEAD
-toxworkdir = {toxinidir}/target/{env:ENV_NAME:.tox}
-=======
 toxworkdir = {toxinidir}/target/.tox
->>>>>>> e51aa5f9
 
 [pycodestyle]
 # Disable all errors and warnings except for the ones related to blank lines.
