;
;    Licensed to the Apache Software Foundation (ASF) under one or more
;    contributor license agreements.  See the NOTICE file distributed with
;    this work for additional information regarding copyright ownership.
;    The ASF licenses this file to You under the Apache License, Version 2.0
;    (the "License"); you may not use this file except in compliance with
;    the License.  You may obtain a copy of the License at
;
;       http://www.apache.org/licenses/LICENSE-2.0
;
;    Unless required by applicable law or agreed to in writing, software
;    distributed under the License is distributed on an "AS IS" BASIS,
;    WITHOUT WARRANTIES OR CONDITIONS OF ANY KIND, either express or implied.
;    See the License for the specific language governing permissions and
;    limitations under the License.
;

[tox]
# new environments will be excluded by default unless explicitly added to envlist.
envlist = py27,py27-{gcp,cython,lint,lint3},py3-lint,docs
toxworkdir = {toxinidir}/target/.tox

[pycodestyle]
# Disable all errors and warnings except for the ones related to blank lines.
# pylint does not check the number of blank lines.
select = E3

# Shared environment options.
[testenv]
# Set [] options for pip installation of apache-beam tarball.
extras = test
# Don't warn that these commands aren't installed.
whitelist_externals =
  find
  time
deps =
  cython: cython==0.28.1
  future==0.16.0

# These 2 magic command overrides are required for Jenkins builds.
# Otherwise we get "OSError: [Errno 2] No such file or directory" errors.
# Source:
# https://github.com/tox-dev/tox/issues/123#issuecomment-284714629
install_command = {envbindir}/python {envbindir}/pip install {opts} {packages}
list_dependencies_command = {envbindir}/python {envbindir}/pip freeze

[testenv:py27]
commands =
  python --version
  pip --version
  {toxinidir}/scripts/run_tox_cleanup.sh
  python apache_beam/examples/complete/autocomplete_test.py
  python setup.py nosetests
  {toxinidir}/scripts/run_tox_cleanup.sh

[testenv:py27-cython]
# cython tests are only expected to work in linux (2.x and 3.x)
# If we want to add other platforms in the future, it should be:
# `platform = linux2|darwin|...`
# See https://docs.python.org/2/library/sys.html#sys.platform for platform codes
platform = linux2
commands =
  python --version
  pip --version
  {toxinidir}/scripts/run_tox_cleanup.sh
  python apache_beam/examples/complete/autocomplete_test.py
  python setup.py nosetests
  {toxinidir}/scripts/run_tox_cleanup.sh

[testenv:py27-gcp]
extras = test,gcp
commands =
  python --version
  pip --version
  {toxinidir}/scripts/run_tox_cleanup.sh
  python apache_beam/examples/complete/autocomplete_test.py
  python setup.py nosetests
  {toxinidir}/scripts/run_tox_cleanup.sh

[testenv:py27-lint]
deps =
  pycodestyle==2.3.1
  pylint==1.7.2
  future==0.16.0
  isort==4.2.15
  flake8==3.5.0
commands =
  python --version
  pip --version
  {toxinidir}/scripts/run_tox_cleanup.sh
  time {toxinidir}/scripts/run_pylint.sh

[testenv:py27-lint3]
# Checks for py2/3 compatibility issues
deps =
  pycodestyle==2.3.1
  pylint==1.7.2
  future==0.16.0
  isort==4.2.15
  flake8==3.5.0
modules =
  apache_beam/coders
  apache_beam/runners
  apache_beam/examples
  apache_beam/portability
  apache_beam/internal
  apache_beam/metrics
  apache_beam/options
  apache_beam/utils
  apache_beam/error
  apache_beam/pipeline
  apache_beam/pipeline_test
  apache_beam/pvalue
  apache_beam/pvalue_test
  apache_beam/testing
  apache_beam/tools
<<<<<<< HEAD
  apache_beam/transforms
=======
  apache_beam/typehints
>>>>>>> 3430d682
commands =
  python --version
  pip --version
  {toxinidir}/scripts/run_tox_cleanup.sh
  time {toxinidir}/scripts/run_pylint_2to3.sh {[testenv:py27-lint3]modules}


[testenv:py3-lint]
deps =
  pycodestyle==2.3.1
  pylint==1.7.2
  future==0.16.0
  isort==4.2.15
  flake8==3.5.0
setenv =
    BEAM_EXPERIMENTAL_PY3=1
commands =
  python --version
  pip --version
  {toxinidir}/scripts/run_tox_cleanup.sh
  time {toxinidir}/scripts/run_mini_py3lint.sh

[testenv:docs]
extras = test,gcp,docs
deps =
  Sphinx==1.6.5
  sphinx_rtd_theme==0.2.4
commands =
  python --version
  pip --version
  time {toxinidir}/scripts/generate_pydoc.sh

[testenv:cover]
# This is not included in envlist which is defined in [tox].
deps =
  coverage==4.4.1
commands =
  python --version
  pip --version
  {toxinidir}/scripts/run_tox_cleanup.sh
  # Clean up previously collected data.
  coverage erase
  coverage run setup.py test
  # Print coverage report to STDOUT
  coverage report --skip-covered
  # Generate report in xml format
  coverage xml<|MERGE_RESOLUTION|>--- conflicted
+++ resolved
@@ -114,11 +114,8 @@
   apache_beam/pvalue_test
   apache_beam/testing
   apache_beam/tools
-<<<<<<< HEAD
   apache_beam/transforms
-=======
   apache_beam/typehints
->>>>>>> 3430d682
 commands =
   python --version
   pip --version
