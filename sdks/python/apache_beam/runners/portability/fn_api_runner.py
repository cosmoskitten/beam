--- conflicted
+++ resolved
@@ -717,18 +717,11 @@
           if other_input not in deferred_inputs:
             deferred_inputs[other_input] = _ListBuffer([])
         # TODO(robertwb): merge results
-<<<<<<< HEAD
-        bundle_manager._skip_registration = True
-=======
->>>>>>> 45d8a281
         # We cannot split deferred_input until we include residual_roots to
         # merged results. Without residual_roots, pipeline stops earlier and we
         # may miss some data.
         bundle_manager._num_workers = 1
-<<<<<<< HEAD
-=======
         bundle_manager._skip_registration = True
->>>>>>> 45d8a281
         last_result, splits = bundle_manager.process_bundle(
             deferred_inputs, data_output)
         last_sent = deferred_inputs
@@ -1565,11 +1558,7 @@
           self._controller, self._get_buffer, self._get_input_coder_impl,
           self._bundle_descriptor, self._progress_frequency,
           self._registered).process_bundle(part, expected_outputs),
-<<<<<<< HEAD
-                                               list(filter(None, part_inputs))):
-=======
                                                part_inputs):
->>>>>>> 45d8a281
 
         split_result_list += split_result
         if merged_result is None:
