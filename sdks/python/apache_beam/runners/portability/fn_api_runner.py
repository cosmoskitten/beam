#
# Licensed to the Apache Software Foundation (ASF) under one or more
# contributor license agreements.  See the NOTICE file distributed with
# this work for additional information regarding copyright ownership.
# The ASF licenses this file to You under the Apache License, Version 2.0
# (the "License"); you may not use this file except in compliance with
# the License.  You may obtain a copy of the License at
#
#    http://www.apache.org/licenses/LICENSE-2.0
#
# Unless required by applicable law or agreed to in writing, software
# distributed under the License is distributed on an "AS IS" BASIS,
# WITHOUT WARRANTIES OR CONDITIONS OF ANY KIND, either express or implied.
# See the License for the specific language governing permissions and
# limitations under the License.
#

"""A PipelineRunner using the SDK harness.
"""
from __future__ import absolute_import
from __future__ import print_function

import collections
import contextlib
import copy
import itertools
import logging
import os
import queue
import subprocess
import sys
import threading
import time
import uuid
from builtins import object
from concurrent import futures

import grpc

import apache_beam as beam  # pylint: disable=ungrouped-imports
from apache_beam import coders
from apache_beam import metrics
from apache_beam.coders.coder_impl import create_InputStream
from apache_beam.coders.coder_impl import create_OutputStream
from apache_beam.metrics import monitoring_infos
from apache_beam.metrics.execution import MetricKey
from apache_beam.metrics.execution import MetricsEnvironment
from apache_beam.metrics.metricbase import MetricName
from apache_beam.options import pipeline_options
from apache_beam.options.value_provider import RuntimeValueProvider
from apache_beam.portability import common_urns
from apache_beam.portability import python_urns
from apache_beam.portability.api import beam_artifact_api_pb2_grpc
from apache_beam.portability.api import beam_fn_api_pb2
from apache_beam.portability.api import beam_fn_api_pb2_grpc
from apache_beam.portability.api import beam_provision_api_pb2
from apache_beam.portability.api import beam_provision_api_pb2_grpc
from apache_beam.portability.api import beam_runner_api_pb2
from apache_beam.portability.api import endpoints_pb2
from apache_beam.runners import pipeline_context
from apache_beam.runners import runner
from apache_beam.runners.portability import artifact_service
from apache_beam.runners.portability import fn_api_runner_transforms
from apache_beam.runners.portability.fn_api_runner_transforms import create_buffer_id
from apache_beam.runners.portability.fn_api_runner_transforms import only_element
from apache_beam.runners.portability.fn_api_runner_transforms import split_buffer_id
from apache_beam.runners.portability.fn_api_runner_transforms import unique_name
from apache_beam.runners.worker import bundle_processor
from apache_beam.runners.worker import data_plane
from apache_beam.runners.worker import sdk_worker
from apache_beam.runners.worker.channel_factory import GRPCChannelFactory
from apache_beam.transforms import trigger
from apache_beam.transforms.window import GlobalWindows
from apache_beam.utils import profiler
from apache_beam.utils import proto_utils

# This module is experimental. No backwards-compatibility guarantees.

ENCODED_IMPULSE_VALUE = beam.coders.WindowedValueCoder(
    beam.coders.BytesCoder(),
    beam.coders.coders.GlobalWindowCoder()).get_impl().encode_nested(
        beam.transforms.window.GlobalWindows.windowed_value(b''))


class ControlConnection(object):

  _uid_counter = 0
  _lock = threading.Lock()

  def __init__(self):
    self._push_queue = queue.Queue()
    self._input = None
    self._futures_by_id = dict()
    self._read_thread = threading.Thread(
        name='beam_control_read', target=self._read)
    self._state = BeamFnControlServicer.UNSTARTED_STATE

  def _read(self):
    for data in self._input:
      self._futures_by_id.pop(data.instruction_id).set(data)

  def push(self, req):
    if req == BeamFnControlServicer._DONE_MARKER:
      self._push_queue.put(req)
      return None
    if not req.instruction_id:
      with ControlConnection._lock:
        ControlConnection._uid_counter += 1
        req.instruction_id = 'control_%s' % ControlConnection._uid_counter
    future = ControlFuture(req.instruction_id)
    self._futures_by_id[req.instruction_id] = future
    self._push_queue.put(req)
    return future

  def get_req(self):
    return self._push_queue.get()

  def set_input(self, input):
    with ControlConnection._lock:
      if self._input:
        raise RuntimeError('input is already set.')
      self._input = input
      self._read_thread.start()
      self._state = BeamFnControlServicer.STARTED_STATE

  def close(self):
    with ControlConnection._lock:
      if self._state == BeamFnControlServicer.STARTED_STATE:
        self.push(BeamFnControlServicer._DONE_MARKER)
        self._read_thread.join()
      self._state = BeamFnControlServicer.DONE_STATE


class BeamFnControlServicer(beam_fn_api_pb2_grpc.BeamFnControlServicer):
  """Implementation of BeamFnControlServicer for clients."""

  UNSTARTED_STATE = 'unstarted'
  STARTED_STATE = 'started'
  DONE_STATE = 'done'

  _DONE_MARKER = object()

  def __init__(self):
    self._lock = threading.Lock()
    self._uid_counter = 0
    self._state = self.UNSTARTED_STATE
    # following self._req_* variables are used for debugging purpose, data is
    # added only when self._log_req is True.
    self._req_sent = collections.defaultdict(int)
    self._req_worker_mapping = {}
    self._log_req = logging.getLogger().getEffectiveLevel() <= logging.DEBUG
    self._connections_by_worker_id = collections.defaultdict(ControlConnection)

  def get_conn_by_worker_id(self, worker_id):
    with self._lock:
      return self._connections_by_worker_id[worker_id]

  def Control(self, iterator, context):
    with self._lock:
      if self._state == self.DONE_STATE:
        return
      else:
        self._state = self.STARTED_STATE

    worker_id = dict(context.invocation_metadata()).get('worker_id')
    if not worker_id:
      raise RuntimeError('All workers communicate through gRPC should have '
                         'worker_id. Received None.')

    control_conn = self.get_conn_by_worker_id(worker_id)
    control_conn.set_input(iterator)

    while True:
      to_push = control_conn.get_req()
      if to_push is self._DONE_MARKER:
        return
      yield to_push
      if self._log_req:
        self._req_sent[to_push.instruction_id] += 1

  def done(self):
    self._state = self.DONE_STATE
    logging.debug('Runner: Requests sent by runner: %s',
                  [(str(req), cnt) for req, cnt in self._req_sent.items()])
    logging.debug('Runner: Requests multiplexing info: %s',
                  [(str(req), worker) for req, worker
                   in self._req_worker_mapping.items()])


class _ListBuffer(list):
  """Used to support parititioning of a list."""
  def partition(self, n):
    return [self[k::n] for k in range(n)]


class _GroupingBuffer(object):
  """Used to accumulate groupded (shuffled) results."""
  def __init__(self, pre_grouped_coder, post_grouped_coder, windowing):
    self._key_coder = pre_grouped_coder.key_coder()
    self._pre_grouped_coder = pre_grouped_coder
    self._post_grouped_coder = post_grouped_coder
    self._table = collections.defaultdict(list)
    self._windowing = windowing
    self._grouped_output = None

  def append(self, elements_data):
    if self._grouped_output:
      raise RuntimeError('Grouping table append after read.')
    input_stream = create_InputStream(elements_data)
    coder_impl = self._pre_grouped_coder.get_impl()
    key_coder_impl = self._key_coder.get_impl()
    # TODO(robertwb): We could optimize this even more by using a
    # window-dropping coder for the data plane.
    is_trivial_windowing = self._windowing.is_default()
    while input_stream.size() > 0:
      windowed_key_value = coder_impl.decode_from_stream(input_stream, True)
      key, value = windowed_key_value.value
      self._table[key_coder_impl.encode(key)].append(
          value if is_trivial_windowing
          else windowed_key_value.with_value(value))

  def partition(self, n):
    """ It is used to partition _GroupingBuffer to N parts. Once it is
    partitioned, it would not be re-partitioned with diff N. Re-partition
    is not supported now.
    """
    if not self._grouped_output:
      if self._windowing.is_default():
        globally_window = GlobalWindows.windowed_value(None).with_value
        windowed_key_values = lambda key, values: [
            globally_window((key, values))]
      else:
        # TODO(pabloem, BEAM-7514): Trigger driver needs access to the clock
        #   note that this only comes through if windowing is default - but what
        #   about having multiple firings on the global window.
        #   May need to revise.
        trigger_driver = trigger.create_trigger_driver(self._windowing, True)
        windowed_key_values = trigger_driver.process_entire_key
      coder_impl = self._post_grouped_coder.get_impl()
      key_coder_impl = self._key_coder.get_impl()
      self._grouped_output = [[] for _ in range(n)]
      output_stream_list = []
      for _ in range(n):
        output_stream_list.append(create_OutputStream())
      for idx, (encoded_key, windowed_values) in enumerate(self._table.items()):
        key = key_coder_impl.decode(encoded_key)
        for wkvs in windowed_key_values(key, windowed_values):
          coder_impl.encode_to_stream(wkvs, output_stream_list[idx % n], True)
      for ix, output_stream in enumerate(output_stream_list):
        self._grouped_output[ix] = [output_stream.get()]
      self._table = None
    return self._grouped_output

  def __iter__(self):
    """ Since partition() returns a list of lists, add this __iter__ to return
    a list to simplify code when we need to iterate through ALL elements of
    _GroupingBuffer.
    """
    return itertools.chain(*self.partition(1))


class _WindowGroupingBuffer(object):
  """Used to partition windowed side inputs."""
  def __init__(self, access_pattern, coder):
    # Here's where we would use a different type of partitioning
    # (e.g. also by key) for a different access pattern.
    if access_pattern.urn == common_urns.side_inputs.ITERABLE.urn:
      self._kv_extrator = lambda value: ('', value)
      self._key_coder = coders.SingletonCoder('')
      self._value_coder = coder.wrapped_value_coder
    elif access_pattern.urn == common_urns.side_inputs.MULTIMAP.urn:
      self._kv_extrator = lambda value: value
      self._key_coder = coder.wrapped_value_coder.key_coder()
      self._value_coder = (
          coder.wrapped_value_coder.value_coder())
    else:
      raise ValueError(
          "Unknown access pattern: '%s'" % access_pattern.urn)
    self._windowed_value_coder = coder
    self._window_coder = coder.window_coder
    self._values_by_window = collections.defaultdict(list)

  def append(self, elements_data):
    input_stream = create_InputStream(elements_data)
    while input_stream.size() > 0:
      windowed_value = self._windowed_value_coder.get_impl(
          ).decode_from_stream(input_stream, True)
      key, value = self._kv_extrator(windowed_value.value)
      for window in windowed_value.windows:
        self._values_by_window[key, window].append(value)

  def encoded_items(self):
    value_coder_impl = self._value_coder.get_impl()
    key_coder_impl = self._key_coder.get_impl()
    for (key, window), values in self._values_by_window.items():
      encoded_window = self._window_coder.encode(window)
      encoded_key = key_coder_impl.encode_nested(key)
      output_stream = create_OutputStream()
      for value in values:
        value_coder_impl.encode_to_stream(value, output_stream, True)
      yield encoded_key, encoded_window, output_stream.get()


class FnApiRunner(runner.PipelineRunner):

  def __init__(
      self,
      default_environment=None,
      bundle_repeat=0,
      use_state_iterables=False,
      provision_info=None):
    """Creates a new Fn API Runner.

    Args:
      default_environment: the default environment to use for UserFns.
      bundle_repeat: replay every bundle this many extra times, for profiling
          and debugging
      use_state_iterables: Intentionally split gbk iterables over state API
          (for testing)
      provision_info: provisioning info to make available to workers, or None
    """
    super(FnApiRunner, self).__init__()
    self._last_uid = -1
    self._default_environment = (
        default_environment
        or beam_runner_api_pb2.Environment(urn=python_urns.EMBEDDED_PYTHON))
    self._bundle_repeat = bundle_repeat
    self._num_workers = 1
    self._progress_frequency = None
    self._profiler_factory = None
    self._use_state_iterables = use_state_iterables
    self._provision_info = provision_info

  def _next_uid(self):
    self._last_uid += 1
    return str(self._last_uid)

  def run_pipeline(self, pipeline, options):
    MetricsEnvironment.set_metrics_supported(False)
    RuntimeValueProvider.set_runtime_options({})

    # Setup "beam_fn_api" experiment options if lacked.
    experiments = (options.view_as(pipeline_options.DebugOptions).experiments
                   or [])
    if not 'beam_fn_api' in experiments:
      experiments.append('beam_fn_api')
    options.view_as(pipeline_options.DebugOptions).experiments = experiments

    # This is sometimes needed if type checking is disabled
    # to enforce that the inputs (and outputs) of GroupByKey operations
    # are known to be KVs.
    from apache_beam.runners.dataflow.dataflow_runner import DataflowRunner
    # TODO: Move group_by_key_input_visitor() to a non-dataflow specific file.
    pipeline.visit(DataflowRunner.group_by_key_input_visitor())
    self._bundle_repeat = self._bundle_repeat or options.view_as(
        pipeline_options.DirectOptions).direct_runner_bundle_repeat
    self._num_workers = options.view_as(
        pipeline_options.DirectOptions).direct_num_workers or self._num_workers
    self._profiler_factory = profiler.Profile.factory_from_options(
        options.view_as(pipeline_options.ProfilingOptions))

    if 'use_sdf_bounded_source' in experiments:
      pipeline.replace_all(DataflowRunner._SDF_PTRANSFORM_OVERRIDES)

    self._latest_run_result = self.run_via_runner_api(pipeline.to_runner_api(
        default_environment=self._default_environment))
    return self._latest_run_result

  def run_via_runner_api(self, pipeline_proto):
    stage_context, stages = self.create_stages(pipeline_proto)
    # TODO(pabloem, BEAM-7514): Create a watermark manager (that has access to
    #   the teststream (if any), and all the stages).
    return self.run_stages(stage_context, stages)

  @contextlib.contextmanager
  def maybe_profile(self):
    if self._profiler_factory:
      try:
        profile_id = 'direct-' + subprocess.check_output(
            ['git', 'rev-parse', '--abbrev-ref', 'HEAD']
        ).decode(errors='ignore').strip()
      except subprocess.CalledProcessError:
        profile_id = 'direct-unknown'
      profiler = self._profiler_factory(profile_id, time_prefix='')
    else:
      profiler = None

    if profiler:
      with profiler:
        yield
      if not self._bundle_repeat:
        logging.warning(
            'The --direct_runner_bundle_repeat option is not set; '
            'a significant portion of the profile may be one-time overhead.')
      path = profiler.profile_output
      print('CPU Profile written to %s' % path)
      try:
        import gprof2dot  # pylint: disable=unused-variable
        if not subprocess.call([
            sys.executable, '-m', 'gprof2dot',
            '-f', 'pstats', path, '-o', path + '.dot']):
          if not subprocess.call(
              ['dot', '-Tsvg', '-o', path + '.svg', path + '.dot']):
            print('CPU Profile rendering at file://%s.svg'
                  % os.path.abspath(path))
      except ImportError:
        # pylint: disable=superfluous-parens
        print('Please install gprof2dot and dot for profile renderings.')

    else:
      # Empty context.
      yield

  def create_stages(self, pipeline_proto):
    return fn_api_runner_transforms.create_and_optimize_stages(
        copy.deepcopy(pipeline_proto),
        phases=[fn_api_runner_transforms.annotate_downstream_side_inputs,
                fn_api_runner_transforms.fix_side_input_pcoll_coders,
                fn_api_runner_transforms.lift_combiners,
                fn_api_runner_transforms.expand_sdf,
                fn_api_runner_transforms.expand_gbk,
                fn_api_runner_transforms.sink_flattens,
                fn_api_runner_transforms.greedily_fuse,
                fn_api_runner_transforms.read_to_impulse,
                fn_api_runner_transforms.impulse_to_input,
                fn_api_runner_transforms.inject_timer_pcollections,
                fn_api_runner_transforms.sort_stages,
                fn_api_runner_transforms.window_pcollection_coders],
        known_runner_urns=frozenset([
            common_urns.primitives.FLATTEN.urn,
            common_urns.primitives.GROUP_BY_KEY.urn]),
        use_state_iterables=self._use_state_iterables)

  def run_stages(self, stage_context, stages):
    """Run a list of topologically-sorted stages in batch mode.

    Args:
      stage_context (fn_api_runner_transforms.TransformContext)
      stages (list[fn_api_runner_transforms.Stage])
    """
    worker_handler_manager = WorkerHandlerManager(
        stage_context.components.environments, self._provision_info)
    metrics_by_stage = {}
    monitoring_infos_by_stage = {}

    try:
      with self.maybe_profile():
        pcoll_buffers = collections.defaultdict(_ListBuffer)
        for stage in stages:
          stage_results = self._run_stage(
              worker_handler_manager.get_worker_handlers,
              stage_context.components,
              stage,
              pcoll_buffers,
              stage_context.safe_coders)
          metrics_by_stage[stage.name] = stage_results.process_bundle.metrics
          monitoring_infos_by_stage[stage.name] = (
              stage_results.process_bundle.monitoring_infos)
    finally:
      worker_handler_manager.close_all()
    return RunnerResult(
        runner.PipelineState.DONE, monitoring_infos_by_stage, metrics_by_stage)

  def _store_side_inputs_in_state(self,
                                  worker_handler,
                                  context,
                                  pipeline_components,
                                  data_side_input,
                                  pcoll_buffers,
                                  safe_coders):
    for (transform_id, tag), (buffer_id, si) in data_side_input.items():
      _, pcoll_id = split_buffer_id(buffer_id)
      value_coder = context.coders[safe_coders[
          pipeline_components.pcollections[pcoll_id].coder_id]]
      elements_by_window = _WindowGroupingBuffer(si, value_coder)
      for element_data in pcoll_buffers[buffer_id]:
        elements_by_window.append(element_data)
      for key, window, elements_data in elements_by_window.encoded_items():
        state_key = beam_fn_api_pb2.StateKey(
            multimap_side_input=beam_fn_api_pb2.StateKey.MultimapSideInput(
                ptransform_id=transform_id,
                side_input_id=tag,
                window=window,
                key=key))
        worker_handler.state.blocking_append(state_key, elements_data)

  def _run_bundle_multiple_times_for_testing(
      self, worker_handler_list, process_bundle_descriptor, data_input,
      data_output, get_input_coder_callable):

    # all workers share state, so use any worker_handler.
    worker_handler = worker_handler_list[0]
    for k in range(self._bundle_repeat):
      try:
        worker_handler.state.checkpoint()
        ParallelBundleManager(
            worker_handler_list, lambda pcoll_id: [],
            get_input_coder_callable, process_bundle_descriptor,
            self._progress_frequency, k, num_workers=self._num_workers
        ).process_bundle(data_input, data_output)
      finally:
        worker_handler.state.restore()

  def _collect_written_timers_and_add_to_deferred_inputs(self,
                                                         context,
                                                         pipeline_components,
                                                         stage,
                                                         get_buffer_callable,
                                                         deferred_inputs):

    for transform_id, timer_writes in stage.timer_pcollections:

      # Queue any set timers as new inputs.
      windowed_timer_coder_impl = context.coders[
          pipeline_components.pcollections[timer_writes].coder_id].get_impl()
      written_timers = get_buffer_callable(
          create_buffer_id(timer_writes, kind='timers'))
      if written_timers:
        # Keep only the "last" timer set per key and window.
        timers_by_key_and_window = {}
        for elements_data in written_timers:
          input_stream = create_InputStream(elements_data)
          while input_stream.size() > 0:
            windowed_key_timer = windowed_timer_coder_impl.decode_from_stream(
                input_stream, True)
            key, _ = windowed_key_timer.value
            # TODO: Explode and merge windows.
            assert len(windowed_key_timer.windows) == 1
            timers_by_key_and_window[
                key, windowed_key_timer.windows[0]] = windowed_key_timer
        out = create_OutputStream()
        for windowed_key_timer in timers_by_key_and_window.values():
          windowed_timer_coder_impl.encode_to_stream(
              windowed_key_timer, out, True)
        deferred_inputs[transform_id] = _ListBuffer([out.get()])
        written_timers[:] = []

  def _add_residuals_and_channel_splits_to_deferred_inputs(
      self, splits, get_input_coder_callable,
      input_for_callable, last_sent, deferred_inputs):
    prev_stops = {}
    for split in splits:
      for delayed_application in split.residual_roots:
        deferred_inputs[
            input_for_callable(
                delayed_application.application.ptransform_id,
                delayed_application.application.input_id)
        ].append(delayed_application.application.element)
      for channel_split in split.channel_splits:
        coder_impl = get_input_coder_callable(channel_split.ptransform_id)
        # TODO(SDF): This requires determanistic ordering of buffer iteration.
        # TODO(SDF): The return split is in terms of indices.  Ideally,
        # a runner could map these back to actual positions to effectively
        # describe the two "halves" of the now-split range.  Even if we have
        # to buffer each element we send (or at the very least a bit of
        # metadata, like position, about each of them) this should be doable
        # if they're already in memory and we are bounding the buffer size
        # (e.g. to 10mb plus whatever is eagerly read from the SDK).  In the
        # case of non-split-points, we can either immediately replay the
        # "non-split-position" elements or record them as we do the other
        # delayed applications.

        # Decode and recode to split the encoded buffer by element index.
        all_elements = list(coder_impl.decode_all(b''.join(last_sent[
            channel_split.ptransform_id])))
        residual_elements = all_elements[
            channel_split.first_residual_element : prev_stops.get(
                channel_split.ptransform_id, len(all_elements)) + 1]
        if residual_elements:
          deferred_inputs[channel_split.ptransform_id].append(
              coder_impl.encode_all(residual_elements))
        prev_stops[
            channel_split.ptransform_id] = channel_split.last_primary_element

  @staticmethod
  def _extract_stage_data_endpoints(
      stage, pipeline_components, data_api_service_descriptor, pcoll_buffers):
    # Returns maps of transform names to PCollection identifiers.
    # Also mutates IO stages to point to the data ApiServiceDescriptor.
    data_input = {}
    data_side_input = {}
    data_output = {}
    for transform in stage.transforms:
      if transform.spec.urn in (bundle_processor.DATA_INPUT_URN,
                                bundle_processor.DATA_OUTPUT_URN):
        pcoll_id = transform.spec.payload
        if transform.spec.urn == bundle_processor.DATA_INPUT_URN:
          target = transform.unique_name, only_element(transform.outputs)
          if pcoll_id == fn_api_runner_transforms.IMPULSE_BUFFER:
            data_input[target] = _ListBuffer([ENCODED_IMPULSE_VALUE])
          else:
            data_input[target] = pcoll_buffers[pcoll_id]
          coder_id = pipeline_components.pcollections[
              only_element(transform.outputs.values())].coder_id
        elif transform.spec.urn == bundle_processor.DATA_OUTPUT_URN:
          target = transform.unique_name, only_element(transform.inputs)
          data_output[target] = pcoll_id
          coder_id = pipeline_components.pcollections[
              only_element(transform.inputs.values())].coder_id
        else:
          raise NotImplementedError
        data_spec = beam_fn_api_pb2.RemoteGrpcPort(coder_id=coder_id)
        if data_api_service_descriptor:
          data_spec.api_service_descriptor.url = (
              data_api_service_descriptor.url)
        transform.spec.payload = data_spec.SerializeToString()
      elif transform.spec.urn in fn_api_runner_transforms.PAR_DO_URNS:
        payload = proto_utils.parse_Bytes(
            transform.spec.payload, beam_runner_api_pb2.ParDoPayload)
        for tag, si in payload.side_inputs.items():
          data_side_input[transform.unique_name, tag] = (
              create_buffer_id(transform.inputs[tag]), si.access_pattern)
    return data_input, data_side_input, data_output

  def _run_stage(self,
                 worker_handler_factory,
                 pipeline_components,
                 stage,
                 pcoll_buffers,
                 safe_coders):
    """Run an individual stage.

    Args:
      worker_handler_factory: A ``callable`` that takes in an environment, and
        returns a ``WorkerHandler`` class.
      pipeline_components (beam_runner_api_pb2.Components): TODO
      stage (fn_api_runner_transforms.Stage)
      pcoll_buffers (collections.defaultdict of str: list): Mapping of
        PCollection IDs to list that functions as buffer for the
        ``beam.PCollection``.
      safe_coders (dict): TODO
    """
    def iterable_state_write(values, element_coder_impl):
      token = unique_name(None, 'iter').encode('ascii')
      out = create_OutputStream()
      for element in values:
        element_coder_impl.encode_to_stream(element, out, True)
      worker_handler.state.blocking_append(
          beam_fn_api_pb2.StateKey(
              runner=beam_fn_api_pb2.StateKey.Runner(key=token)),
          out.get())
      return token

    worker_handler_list = worker_handler_factory(
        stage.environment, self._num_workers)

    # All worker_handlers share the same grpc server, so we can read grpc server
    # info from any worker_handler and read from the first worker_handler.
    worker_handler = next(iter(worker_handler_list))
    context = pipeline_context.PipelineContext(
        pipeline_components, iterable_state_write=iterable_state_write)
    data_api_service_descriptor = worker_handler.data_api_service_descriptor()

    logging.info('Running %s', stage.name)
    data_input, data_side_input, data_output = self._extract_endpoints(
        stage, pipeline_components, data_api_service_descriptor, pcoll_buffers)

    process_bundle_descriptor = beam_fn_api_pb2.ProcessBundleDescriptor(
        id=self._next_uid(),
        transforms={transform.unique_name: transform
                    for transform in stage.transforms},
        pcollections=dict(pipeline_components.pcollections.items()),
        coders=dict(pipeline_components.coders.items()),
        windowing_strategies=dict(
            pipeline_components.windowing_strategies.items()),
        environments=dict(pipeline_components.environments.items()))

    if worker_handler.state_api_service_descriptor():
      process_bundle_descriptor.state_api_service_descriptor.url = (
          worker_handler.state_api_service_descriptor().url)

    # Store the required side inputs into state so it is accessible for the
    # worker when it runs this bundle.
    self._store_side_inputs_in_state(worker_handler,
                                     context,
                                     pipeline_components,
                                     data_side_input,
                                     pcoll_buffers,
                                     safe_coders)

    def get_buffer(buffer_id):
      """Returns the buffer for a given (operation_type, PCollection ID).

      For grouping-typed operations, we produce a ``_GroupingBuffer``. For
      others, we produce a ``_ListBuffer``.
      """
      kind, name = split_buffer_id(buffer_id)
      if kind in ('materialize', 'timers'):
        # If `buffer_id` is not a key in `pcoll_buffers`, it will be added by
        # the `defaultdict`.
        return pcoll_buffers[buffer_id]
      elif kind == 'group':
        # This is a grouping write, create a grouping buffer if needed.
        if buffer_id not in pcoll_buffers:
          original_gbk_transform = name
          transform_proto = pipeline_components.transforms[
              original_gbk_transform]
          input_pcoll = only_element(list(transform_proto.inputs.values()))
          output_pcoll = only_element(list(transform_proto.outputs.values()))
          pre_gbk_coder = context.coders[safe_coders[
              pipeline_components.pcollections[input_pcoll].coder_id]]
          post_gbk_coder = context.coders[safe_coders[
              pipeline_components.pcollections[output_pcoll].coder_id]]
          windowing_strategy = context.windowing_strategies[
              pipeline_components
              .pcollections[output_pcoll].windowing_strategy_id]
          pcoll_buffers[buffer_id] = _GroupingBuffer(
              pre_gbk_coder, post_gbk_coder, windowing_strategy)
      else:
        # These should be the only two identifiers we produce for now,
        # but special side input writes may go here.
        raise NotImplementedError(buffer_id)
      return pcoll_buffers[buffer_id]

    def get_input_coder_impl(transform_id):
      return context.coders[safe_coders[
          beam_fn_api_pb2.RemoteGrpcPort.FromString(
              process_bundle_descriptor.transforms[transform_id].spec.payload
          ).coder_id
      ]].get_impl()

    self._run_bundle_multiple_times_for_testing(worker_handler_list,
                                                process_bundle_descriptor,
                                                data_input,
                                                data_output,
                                                get_input_coder_impl)

    bundle_manager = ParallelBundleManager(
        worker_handler_list, get_buffer, get_input_coder_impl,
        process_bundle_descriptor, self._progress_frequency,
        num_workers=self._num_workers)

    result, splits = bundle_manager.process_bundle(data_input, data_output)

    def input_for(ptransform_id, input_id):
      input_pcoll = process_bundle_descriptor.transforms[
          ptransform_id].inputs[input_id]
      for read_id, proto in process_bundle_descriptor.transforms.items():
        if (proto.spec.urn == bundle_processor.DATA_INPUT_URN
            and input_pcoll in proto.outputs.values()):
          return read_id
      raise RuntimeError(
          'No IO transform feeds %s' % ptransform_id)

    last_result = result
    last_sent = data_input

    while True:
      deferred_inputs = collections.defaultdict(_ListBuffer)

      self._collect_written_timers_and_add_to_deferred_inputs(
          context, pipeline_components, stage, get_buffer, deferred_inputs)

      # Queue any process-initiated delayed bundle applications.
      for delayed_application in last_result.process_bundle.residual_roots:
        deferred_inputs[
            input_for(
                delayed_application.application.ptransform_id,
                delayed_application.application.input_id)
        ].append(delayed_application.application.element)

      # Queue any runner-initiated delayed bundle applications.
      self._add_residuals_and_channel_splits_to_deferred_inputs(
          splits, get_input_coder_impl, input_for, last_sent, deferred_inputs)

      if deferred_inputs:
        # The worker will be waiting on these inputs as well.
        for other_input in data_input:
          if other_input not in deferred_inputs:
            deferred_inputs[other_input] = _ListBuffer([])
        # TODO(robertwb): merge results
        # We cannot split deferred_input until we include residual_roots to
        # merged results. Without residual_roots, pipeline stops earlier and we
        # may miss some data.
        bundle_manager._num_workers = 1
        bundle_manager._skip_registration = True
        last_result, splits = bundle_manager.process_bundle(
            deferred_inputs, data_output)
        last_sent = deferred_inputs
        result = beam_fn_api_pb2.InstructionResponse(
            process_bundle=beam_fn_api_pb2.ProcessBundleResponse(
                monitoring_infos=monitoring_infos.consolidate(
                    itertools.chain(
                        result.process_bundle.monitoring_infos,
                        last_result.process_bundle.monitoring_infos))),
            error=result.error or last_result.error)
      else:
        break

    return result

  @staticmethod
  def _extract_endpoints(stage,
                         pipeline_components,
                         data_api_service_descriptor,
                         pcoll_buffers):
    """Returns maps of transform names to PCollection identifiers.

    Also mutates IO stages to point to the data ApiServiceDescriptor.

    Args:
      stage (fn_api_runner_transforms.Stage): The stage to extract endpoints
        for.
      pipeline_components (beam_runner_api_pb2.Components): Components of the
        pipeline to include coders, transforms, PCollections, etc.
      data_api_service_descriptor: A GRPC endpoint descriptor for data plane.
      pcoll_buffers (dict): A dictionary containing buffers for PCollection
        elements.
    Returns:
      A tuple of (data_input, data_side_input, data_output) dictionaries.
        `data_input` is a dictionary mapping (transform_name, output_name) to a
        PCollection buffer; `data_output` is a dictionary mapping
        (transform_name, output_name) to a PCollection ID.
    """
    data_input = {}
    data_side_input = {}
    data_output = {}
    for transform in stage.transforms:
      if transform.spec.urn in (bundle_processor.DATA_INPUT_URN,
                                bundle_processor.DATA_OUTPUT_URN):
        pcoll_id = transform.spec.payload
        if transform.spec.urn == bundle_processor.DATA_INPUT_URN:
          if pcoll_id == fn_api_runner_transforms.IMPULSE_BUFFER:
            data_input[transform.unique_name] = _ListBuffer(
                [ENCODED_IMPULSE_VALUE])
          else:
            data_input[transform.unique_name] = pcoll_buffers[pcoll_id]
          coder_id = pipeline_components.pcollections[
              only_element(transform.outputs.values())].coder_id
        elif transform.spec.urn == bundle_processor.DATA_OUTPUT_URN:
          data_output[transform.unique_name] = pcoll_id
          coder_id = pipeline_components.pcollections[
              only_element(transform.inputs.values())].coder_id
        else:
          raise NotImplementedError
        data_spec = beam_fn_api_pb2.RemoteGrpcPort(coder_id=coder_id)
        if data_api_service_descriptor:
          data_spec.api_service_descriptor.url = (
              data_api_service_descriptor.url)
        transform.spec.payload = data_spec.SerializeToString()
      elif transform.spec.urn in fn_api_runner_transforms.PAR_DO_URNS:
        payload = proto_utils.parse_Bytes(
            transform.spec.payload, beam_runner_api_pb2.ParDoPayload)
        for tag, si in payload.side_inputs.items():
          data_side_input[transform.unique_name, tag] = (
              create_buffer_id(transform.inputs[tag]), si.access_pattern)
    return data_input, data_side_input, data_output

  # These classes are used to interact with the worker.

  class StateServicer(beam_fn_api_pb2_grpc.BeamFnStateServicer):

    class CopyOnWriteState(object):
      def __init__(self, underlying):
        self._underlying = underlying
        self._overlay = {}

      def __getitem__(self, key):
        if key in self._overlay:
          return self._overlay[key]
        else:
          return FnApiRunner.StateServicer.CopyOnWriteList(
              self._underlying, self._overlay, key)

      def __delitem__(self, key):
        self._overlay[key] = []

      def commit(self):
        self._underlying.update(self._overlay)
        return self._underlying

    class CopyOnWriteList(object):
      def __init__(self, underlying, overlay, key):
        self._underlying = underlying
        self._overlay = overlay
        self._key = key

      def __iter__(self):
        if self._key in self._overlay:
          return iter(self._overlay[self._key])
        else:
          return iter(self._underlying[self._key])

      def append(self, item):
        if self._key not in self._overlay:
          self._overlay[self._key] = list(self._underlying[self._key])
        self._overlay[self._key].append(item)

    def __init__(self):
      self._lock = threading.Lock()
      self._state = collections.defaultdict(list)
      self._checkpoint = None
      self._use_continuation_tokens = False
      self._continuations = {}

    def checkpoint(self):
      assert self._checkpoint is None
      self._checkpoint = self._state
      self._state = FnApiRunner.StateServicer.CopyOnWriteState(self._state)

    def commit(self):
      self._state.commit()
      self._state = self._checkpoint.commit()
      self._checkpoint = None

    def restore(self):
      self._state = self._checkpoint
      self._checkpoint = None

    @contextlib.contextmanager
    def process_instruction_id(self, unused_instruction_id):
      yield

    def blocking_get(self, state_key, continuation_token=None):
      with self._lock:
        full_state = self._state[self._to_key(state_key)]
        if self._use_continuation_tokens:
          # The token is "nonce:index".
          if not continuation_token:
            token_base = 'token_%x' % len(self._continuations)
            self._continuations[token_base] = tuple(full_state)
            return b'', '%s:0' % token_base
          else:
            token_base, index = continuation_token.split(':')
            ix = int(index)
            full_state = self._continuations[token_base]
            if ix == len(full_state):
              return b'', None
            else:
              return full_state[ix], '%s:%d' % (token_base, ix + 1)
        else:
          assert not continuation_token
          return b''.join(full_state), None

    def blocking_append(self, state_key, data):
      with self._lock:
        self._state[self._to_key(state_key)].append(data)

    def blocking_clear(self, state_key):
      with self._lock:
        del self._state[self._to_key(state_key)]

    @staticmethod
    def _to_key(state_key):
      return state_key.SerializeToString()

  class GrpcStateServicer(beam_fn_api_pb2_grpc.BeamFnStateServicer):
    def __init__(self, state):
      self._state = state

    def State(self, request_stream, context=None):
      # Note that this eagerly mutates state, assuming any failures are fatal.
      # Thus it is safe to ignore instruction_reference.
      for request in request_stream:
        request_type = request.WhichOneof('request')
        if request_type == 'get':
          data, continuation_token = self._state.blocking_get(
              request.state_key, request.get.continuation_token)
          yield beam_fn_api_pb2.StateResponse(
              id=request.id,
              get=beam_fn_api_pb2.StateGetResponse(
                  data=data, continuation_token=continuation_token))
        elif request_type == 'append':
          self._state.blocking_append(request.state_key, request.append.data)
          yield beam_fn_api_pb2.StateResponse(
              id=request.id,
              append=beam_fn_api_pb2.StateAppendResponse())
        elif request_type == 'clear':
          self._state.blocking_clear(request.state_key)
          yield beam_fn_api_pb2.StateResponse(
              id=request.id,
              clear=beam_fn_api_pb2.StateClearResponse())
        else:
          raise NotImplementedError('Unknown state request: %s' % request_type)

  class SingletonStateHandlerFactory(sdk_worker.StateHandlerFactory):
    """A singleton cache for a StateServicer."""

    def __init__(self, state_handler):
      self._state_handler = state_handler

    def create_state_handler(self, api_service_descriptor):
      """Returns the singleton state handler."""
      return self._state_handler

    def close(self):
      """Does nothing."""
      pass


class WorkerHandler(object):
  """worker_handler for a worker.

  It provides utilities to start / stop the worker, provision any resources for
  it, as well as provide descriptors for the data, state and logging APIs for
  it.
  """

  _registered_environments = {}
  _worker_id_counter = -1
  _lock = threading.Lock()

  def __init__(
      self, control_handler, data_plane_handler, state, provision_info):
    """Initialize a WorkerHandler.

    Args:
      control_handler:
      data_plane_handler (data_plane.DataChannel):
      state:
      provision_info:
    """
    self.control_handler = control_handler
    self.data_plane_handler = data_plane_handler
    self.state = state
    self.provision_info = provision_info

    with WorkerHandler._lock:
      WorkerHandler._worker_id_counter += 1
      self.worker_id = 'worker_%s' % WorkerHandler._worker_id_counter

  def close(self):
    self.stop_worker()

  def start_worker(self):
    raise NotImplementedError

  def stop_worker(self):
    raise NotImplementedError

  def data_api_service_descriptor(self):
    raise NotImplementedError

  def state_api_service_descriptor(self):
    raise NotImplementedError

  def logging_api_service_descriptor(self):
    raise NotImplementedError

  @classmethod
  def register_environment(cls, urn, payload_type):
    def wrapper(constructor):
      cls._registered_environments[urn] = constructor, payload_type
      return constructor
    return wrapper

  @classmethod
  def create(cls, environment, state, provision_info, grpc_server):
    constructor, payload_type = cls._registered_environments[environment.urn]
    return constructor(
        proto_utils.parse_Bytes(environment.payload, payload_type),
        state,
        provision_info,
        grpc_server)


@WorkerHandler.register_environment(python_urns.EMBEDDED_PYTHON, None)
class EmbeddedWorkerHandler(WorkerHandler):
  """An in-memory worker_handler for fn API control, state and data planes."""

  def __init__(self, unused_payload, state, provision_info,
               unused_grpc_server=None):
    super(EmbeddedWorkerHandler, self).__init__(
        self, data_plane.InMemoryDataChannel(), state, provision_info)
    self.control_conn = self
    self.data_conn = self.data_plane_handler

    self.worker = sdk_worker.SdkWorker(
        sdk_worker.BundleProcessorCache(
            FnApiRunner.SingletonStateHandlerFactory(self.state),
            data_plane.InMemoryDataChannelFactory(
                self.data_plane_handler.inverse()),
            {}))
    self._uid_counter = 0

  def push(self, request):
    if not request.instruction_id:
      self._uid_counter += 1
      request.instruction_id = 'control_%s' % self._uid_counter
    response = self.worker.do_instruction(request)
    return ControlFuture(request.instruction_id, response)

  def start_worker(self):
    pass

  def stop_worker(self):
    self.worker.stop()

  def done(self):
    pass

  def data_api_service_descriptor(self):
    return None

  def state_api_service_descriptor(self):
    return None

  def logging_api_service_descriptor(self):
    return None


class BasicLoggingService(beam_fn_api_pb2_grpc.BeamFnLoggingServicer):

  LOG_LEVEL_MAP = {
      beam_fn_api_pb2.LogEntry.Severity.CRITICAL: logging.CRITICAL,
      beam_fn_api_pb2.LogEntry.Severity.ERROR: logging.ERROR,
      beam_fn_api_pb2.LogEntry.Severity.WARN: logging.WARNING,
      beam_fn_api_pb2.LogEntry.Severity.NOTICE: logging.INFO + 1,
      beam_fn_api_pb2.LogEntry.Severity.INFO: logging.INFO,
      beam_fn_api_pb2.LogEntry.Severity.DEBUG: logging.DEBUG,
      beam_fn_api_pb2.LogEntry.Severity.TRACE: logging.DEBUG - 1,
      beam_fn_api_pb2.LogEntry.Severity.UNSPECIFIED: logging.NOTSET,
  }

  def Logging(self, log_messages, context=None):
    yield beam_fn_api_pb2.LogControl()
    for log_message in log_messages:
      for log in log_message.log_entries:
        logging.log(self.LOG_LEVEL_MAP[log.severity], str(log))


class BasicProvisionService(
    beam_provision_api_pb2_grpc.ProvisionServiceServicer):

  def __init__(self, info):
    self._info = info

  def GetProvisionInfo(self, request, context=None):
    return beam_provision_api_pb2.GetProvisionInfoResponse(
        info=self._info)


class GrpcServer(object):

  _DEFAULT_SHUTDOWN_TIMEOUT_SECS = 5

  def __init__(self, state, provision_info, max_workers):
    self.state = state
    self.provision_info = provision_info
    self.max_workers = max_workers
    self.control_server = grpc.server(
        futures.ThreadPoolExecutor(max_workers=self.max_workers))
    self.control_port = self.control_server.add_insecure_port('[::]:0')
    self.control_address = 'localhost:%s' % self.control_port

    # Options to have no limits (-1) on the size of the messages
    # received or sent over the data plane. The actual buffer size
    # is controlled in a layer above.
    no_max_message_sizes = [("grpc.max_receive_message_length", -1),
                            ("grpc.max_send_message_length", -1)]
    self.data_server = grpc.server(
        futures.ThreadPoolExecutor(max_workers=self.max_workers),
        options=no_max_message_sizes)
    self.data_port = self.data_server.add_insecure_port('[::]:0')

    self.state_server = grpc.server(
        futures.ThreadPoolExecutor(max_workers=self.max_workers),
        options=no_max_message_sizes)
    self.state_port = self.state_server.add_insecure_port('[::]:0')

    self.control_handler = BeamFnControlServicer()
    beam_fn_api_pb2_grpc.add_BeamFnControlServicer_to_server(
        self.control_handler, self.control_server)

    # If we have provision info, serve these off the control port as well.
    if self.provision_info:
      if self.provision_info.provision_info:
        provision_info = self.provision_info.provision_info
        if not provision_info.worker_id:
          provision_info = copy.copy(provision_info)
          provision_info.worker_id = str(uuid.uuid4())
        beam_provision_api_pb2_grpc.add_ProvisionServiceServicer_to_server(
            BasicProvisionService(self.provision_info.provision_info),
            self.control_server)

      if self.provision_info.artifact_staging_dir:
        m = beam_artifact_api_pb2_grpc
        m.add_ArtifactRetrievalServiceServicer_to_server(
            artifact_service.BeamFilesystemArtifactService(
                self.provision_info.artifact_staging_dir),
            self.control_server)

    self.data_plane_handler = data_plane.BeamFnDataServicer()
    beam_fn_api_pb2_grpc.add_BeamFnDataServicer_to_server(
        self.data_plane_handler, self.data_server)

    beam_fn_api_pb2_grpc.add_BeamFnStateServicer_to_server(
        FnApiRunner.GrpcStateServicer(state),
        self.state_server)

    self.logging_server = grpc.server(
        futures.ThreadPoolExecutor(max_workers=2),
        options=no_max_message_sizes)
    self.logging_port = self.logging_server.add_insecure_port('[::]:0')
    beam_fn_api_pb2_grpc.add_BeamFnLoggingServicer_to_server(
        BasicLoggingService(),
        self.logging_server)

    logging.info('starting control server on port %s', self.control_port)
    logging.info('starting data server on port %s', self.data_port)
    logging.info('starting state server on port %s', self.state_port)
    logging.info('starting logging server on port %s', self.logging_port)
    self.logging_server.start()
    self.state_server.start()
    self.data_server.start()
    self.control_server.start()

  def close(self):
    self.control_handler.done()
    to_wait = [
        self.control_server.stop(self._DEFAULT_SHUTDOWN_TIMEOUT_SECS),
        self.data_server.stop(self._DEFAULT_SHUTDOWN_TIMEOUT_SECS),
        self.state_server.stop(self._DEFAULT_SHUTDOWN_TIMEOUT_SECS),
        self.logging_server.stop(self._DEFAULT_SHUTDOWN_TIMEOUT_SECS)
    ]
    for w in to_wait:
      w.wait()


class GrpcWorkerHandler(WorkerHandler):
  """An grpc based worker_handler for fn API control, state and data planes."""

  def __init__(self, state, provision_info, grpc_server):
    self._grpc_server = grpc_server
    super(GrpcWorkerHandler, self).__init__(
        self._grpc_server.control_handler, self._grpc_server.data_plane_handler,
        state, provision_info)
    self.state = state

    self.control_address = self._grpc_server.control_address
    self.control_conn = self._grpc_server.control_handler \
      .get_conn_by_worker_id(self.worker_id)

    self.data_conn = self._grpc_server.data_plane_handler \
      .get_conn_by_worker_id(self.worker_id)

  def data_api_service_descriptor(self):
    return endpoints_pb2.ApiServiceDescriptor(
        url='localhost:%s' % self._grpc_server.data_port)

  def state_api_service_descriptor(self):
    return endpoints_pb2.ApiServiceDescriptor(
        url='localhost:%s' % self._grpc_server.state_port)

  def logging_api_service_descriptor(self):
    return endpoints_pb2.ApiServiceDescriptor(
        url='localhost:%s' % self._grpc_server.logging_port)

  def close(self):
    self.control_conn.close()
    self.data_conn.close()
    super(GrpcWorkerHandler, self).close()


@WorkerHandler.register_environment(
    common_urns.environments.EXTERNAL.urn, beam_runner_api_pb2.ExternalPayload)
class ExternalWorkerHandler(GrpcWorkerHandler):
  def __init__(self, external_payload, state, provision_info, grpc_server):
    super(ExternalWorkerHandler, self).__init__(state, provision_info,
                                                grpc_server)
    self._external_payload = external_payload

  def start_worker(self):
    stub = beam_fn_api_pb2_grpc.BeamFnExternalWorkerPoolStub(
        GRPCChannelFactory.insecure_channel(
            self._external_payload.endpoint.url))
    response = stub.NotifyRunnerAvailable(
        beam_fn_api_pb2.NotifyRunnerAvailableRequest(
            worker_id=self.worker_id,
            control_endpoint=endpoints_pb2.ApiServiceDescriptor(
                url=self.control_address),
            logging_endpoint=self.logging_api_service_descriptor(),
            params=self._external_payload.params))
    if response.error:
      raise RuntimeError("Error starting worker: %s" % response.error)

  def stop_worker(self):
    pass


@WorkerHandler.register_environment(python_urns.EMBEDDED_PYTHON_GRPC, bytes)
class EmbeddedGrpcWorkerHandler(GrpcWorkerHandler):
  def __init__(self, num_workers_payload, state, provision_info, grpc_server):
    super(EmbeddedGrpcWorkerHandler, self).__init__(state, provision_info,
                                                    grpc_server)
    self._num_threads = int(num_workers_payload) if num_workers_payload else 1

  def start_worker(self):
    self.worker = sdk_worker.SdkHarness(
        self.control_address, worker_count=self._num_threads,
        worker_id=self.worker_id)
    self.worker_thread = threading.Thread(
        name='run_worker', target=self.worker.run)
    self.worker_thread.daemon = True
    self.worker_thread.start()

  def stop_worker(self):
    self.worker_thread.join()


# The subprocesses module is not threadsafe on Python 2.7. Use this lock to
# prevent concurrent calls to POpen().
SUBPROCESS_LOCK = threading.Lock()


@WorkerHandler.register_environment(python_urns.SUBPROCESS_SDK, bytes)
class SubprocessSdkWorkerHandler(GrpcWorkerHandler):
  def __init__(self, worker_command_line, state, provision_info, grpc_server):
    super(SubprocessSdkWorkerHandler, self).__init__(state, provision_info,
                                                     grpc_server)
    self._worker_command_line = worker_command_line

  def start_worker(self):
    from apache_beam.runners.portability import local_job_service
    self.worker = local_job_service.SubprocessSdkWorker(
        self._worker_command_line, self.control_address, self.worker_id)
    self.worker_thread = threading.Thread(
        name='run_worker', target=self.worker.run)
    self.worker_thread.start()

  def stop_worker(self):
    self.worker_thread.join()


@WorkerHandler.register_environment(common_urns.environments.DOCKER.urn,
                                    beam_runner_api_pb2.DockerPayload)
class DockerSdkWorkerHandler(GrpcWorkerHandler):
  def __init__(self, payload, state, provision_info, grpc_server):
    super(DockerSdkWorkerHandler, self).__init__(state, provision_info,
                                                 grpc_server)
    self._container_image = payload.container_image
    self._container_id = None

  def start_worker(self):
    with SUBPROCESS_LOCK:
      try:
        subprocess.check_call(['docker', 'pull', self._container_image])
      except Exception:
        logging.info('Unable to pull image %s' % self._container_image)
      self._container_id = subprocess.check_output(
          ['docker',
           'run',
           '-d',
           # TODO:  credentials
           '--network=host',
           self._container_image,
           '--id=%s' % self.worker_id,
           '--logging_endpoint=%s' % self.logging_api_service_descriptor().url,
           '--control_endpoint=%s' % self.control_address,
           '--artifact_endpoint=%s' % self.control_address,
           '--provision_endpoint=%s' % self.control_address,
          ]).strip()
      while True:
<<<<<<< HEAD
=======
        logging.info('Waiting for docker to start up...')
>>>>>>> b7bca84e
        status = subprocess.check_output([
            'docker',
            'inspect',
            '-f',
            '{{.State.Status}}',
            self._container_id]).strip()
<<<<<<< HEAD
        logging.info('Waiting for docker to start up... current status = %s'
                     % status)
        if status == b'running':
          logging.info('Docker container is running. container_id = %s, '
                       'worker_id = %s', self._container_id, self.worker_id)
          break
        elif status in (b'dead', b'exited'):
=======
        if status == 'running':
          logging.info('Docker container is running. container_id = %s, '
                       'worker_id = %s', self._container_id, self.worker_id)
          break
        elif status in ('dead', 'exited'):
>>>>>>> b7bca84e
          subprocess.call([
              'docker',
              'container',
              'logs',
              self._container_id])
<<<<<<< HEAD
          raise RuntimeError('SDK failed to start. final status = %s' % status)
=======
          raise RuntimeError('SDK failed to start.')
>>>>>>> b7bca84e
      time.sleep(1)

  def stop_worker(self):
    if self._container_id:
      with SUBPROCESS_LOCK:
        subprocess.call([
            'docker',
            'kill',
            self._container_id])


class WorkerHandlerManager(object):
  def __init__(self, environments, job_provision_info=None):
    self._environments = environments
    self._job_provision_info = job_provision_info
    self._cached_handlers = collections.defaultdict(list)
    self._state = FnApiRunner.StateServicer() # rename?
    self._grpc_server = None

  def get_worker_handlers(self, environment_id, num_workers):
    if environment_id is None:
      # Any environment will do, pick one arbitrarily.
      environment_id = next(iter(self._environments.keys()))
    environment = self._environments[environment_id]
    max_total_workers = num_workers * len(self._environments)

    # assume all environments except EMBEDDED_PYTHON use gRPC.
    if environment.urn == python_urns.EMBEDDED_PYTHON:
      pass # no need for a gRPC server
    elif self._grpc_server is None:
      self._grpc_server = GrpcServer(self._state, self._job_provision_info,
                                     max_total_workers)
    elif max_total_workers > self._grpc_server.max_workers:
      # each gRPC server is running with fixed number of threads (
      # max_total_workers), which is defined by the first call to
      # get_worker_handlers(). Assumption here is a worker has a connection to a
      # gRPC server. In case a stage tries to add more workers
      # than the max_total_workers, some workers cannot connect to gRPC and
      # pipeline will hang, hence raise an error here.
      raise RuntimeError('gRPC servers are running with %s threads, we cannot '
                         'attach %s workers.' % (self._grpc_server.max_workers,
                                                 max_total_workers))

    worker_handler_list = self._cached_handlers[environment_id]
    if len(worker_handler_list) < num_workers:
      for _ in range(len(worker_handler_list), num_workers):
        worker_handler = WorkerHandler.create(
            environment, self._state, self._job_provision_info,
            self._grpc_server)
        self._cached_handlers[environment_id].append(worker_handler)
        worker_handler.start_worker()
    return self._cached_handlers[environment_id][:num_workers]

  def close_all(self):
    for worker_handler_list in self._cached_handlers.values():
      for worker_handler in set(worker_handler_list):
        try:
          worker_handler.close()
        except Exception:
          logging.error("Error closing worker_handler %s" % worker_handler,
                        exc_info=True)
    self._cached_handlers = {}
    if self._grpc_server is not None:
      self._grpc_server.close()
      self._grpc_server = None


class ExtendedProvisionInfo(object):
  def __init__(self, provision_info=None, artifact_staging_dir=None):
    self.provision_info = (
        provision_info or beam_provision_api_pb2.ProvisionInfo())
    self.artifact_staging_dir = artifact_staging_dir


_split_managers = []


@contextlib.contextmanager
def split_manager(stage_name, split_manager):
  """Registers a split manager to control the flow of elements to a given stage.

  Used for testing.

  A split manager should be a coroutine yielding desired split fractions,
  receiving the corresponding split results. Currently, only one input is
  supported.
  """
  try:
    _split_managers.append((stage_name, split_manager))
    yield
  finally:
    _split_managers.pop()


class BundleManager(object):
  """Manages the execution of a bundle from the runner-side.

  This class receives a bundle descriptor, and performs the following tasks:
  - Registration of the bundle with the worker.
  - Splitting of the bundle
  - Setting up any other bundle requirements (e.g. side inputs).
  - Submitting the bundle to worker for execution
  - Passing bundle input data to the worker
  - Collecting bundle output data from the worker
  - Finalizing the bundle.
  """

  _uid_counter = 0
  _lock = threading.Lock()

  def __init__(
      self, worker_handler_list, get_buffer, get_input_coder_impl,
      bundle_descriptor, progress_frequency=None, skip_registration=False):
    """Set up a bundle manager.

    Args:
      worker_handler_list
      get_buffer (Callable[[str], list])
      get_input_coder_impl (Callable[[str], Coder])
      bundle_descriptor (beam_fn_api_pb2.ProcessBundleDescriptor)
      progress_frequency
      skip_registration
    """
    self._worker_handler_list = worker_handler_list
    self._get_buffer = get_buffer
    self._get_input_coder_impl = get_input_coder_impl
    self._bundle_descriptor = bundle_descriptor
    self._registered = skip_registration
    self._progress_frequency = progress_frequency
    self._worker_handler = None

  def _send_input_to_worker(self,
                            process_bundle_id,
                            read_transform_id,
                            byte_streams):
    data_out = self._worker_handler.data_conn.output_stream(
        process_bundle_id, read_transform_id)
    for byte_stream in byte_streams:
      data_out.write(byte_stream)
    data_out.close()

  def _register_bundle_descriptor(self):
    if self._registered:
      registration_future = None
    else:
      process_bundle_registration = beam_fn_api_pb2.InstructionRequest(
          register=beam_fn_api_pb2.RegisterRequest(
              process_bundle_descriptor=[self._bundle_descriptor]))
      registration_future = self._worker_handler.control_conn.push(
          process_bundle_registration)
      self._registered = True

    return registration_future

  def _select_split_manager(self):
    """TODO(pabloem) WHAT DOES THIS DO"""
    unique_names = set(
        t.unique_name for t in self._bundle_descriptor.transforms.values())
    for stage_name, candidate in reversed(_split_managers):
      if (stage_name in unique_names
          or (stage_name + '/Process') in unique_names):
        split_manager = candidate
        break
    else:
      split_manager = None

    return split_manager

  def _generate_splits_for_testing(self,
                                   split_manager,
                                   inputs,
                                   process_bundle_id):
    split_results = []
    read_transform_id, buffer_data = only_element(inputs.items())

    byte_stream = b''.join(buffer_data)
    num_elements = len(list(
        self._get_input_coder_impl(read_transform_id).decode_all(byte_stream)))

    # Start the split manager in case it wants to set any breakpoints.
    split_manager_generator = split_manager(num_elements)
    try:
      split_fraction = next(split_manager_generator)
      done = False
    except StopIteration:
      done = True

    # Send all the data.
    self._send_input_to_worker(
        process_bundle_id, read_transform_id, [byte_stream])

    # Execute the requested splits.
    while not done:
      if split_fraction is None:
        split_result = None
      else:
        split_request = beam_fn_api_pb2.InstructionRequest(
            process_bundle_split=
            beam_fn_api_pb2.ProcessBundleSplitRequest(
                instruction_reference=process_bundle_id,
                desired_splits={
                    read_transform_id:
                    beam_fn_api_pb2.ProcessBundleSplitRequest.DesiredSplit(
                        fraction_of_remainder=split_fraction,
                        estimated_input_elements=num_elements)
                }))
        split_response = self._worker_handler.control_conn.push(
            split_request).get()
        for t in (0.05, 0.1, 0.2):
          waiting = ('Instruction not running', 'not yet scheduled')
          if any(msg in split_response.error for msg in waiting):
            time.sleep(t)
            split_response = self._worker_handler.control_conn.push(
                split_request).get()
        if 'Unknown process bundle' in split_response.error:
          # It may have finished too fast.
          split_result = None
        elif split_response.error:
          raise RuntimeError(split_response.error)
        else:
          split_result = split_response.process_bundle_split
          split_results.append(split_result)
      try:
        split_fraction = split_manager_generator.send(split_result)
      except StopIteration:
        break
    return split_results

  def process_bundle(self, inputs, expected_outputs):
    # Unique id for the instruction processing this bundle.
    with BundleManager._lock:
      BundleManager._uid_counter += 1
      process_bundle_id = 'bundle_%s' % BundleManager._uid_counter
      self._worker_handler = self._worker_handler_list[
          BundleManager._uid_counter % len(self._worker_handler_list)]

    # Register the bundle descriptor, if needed - noop if already registered.
    registration_future = self._register_bundle_descriptor()
    # Check that the bundle was successfully registered.
    if registration_future and registration_future.get().error:
      raise RuntimeError(registration_future.get().error)

    split_manager = self._select_split_manager()
    if not split_manager:
      # If there is no split_manager, write all input data to the channel.
      for transform_id, elements in inputs.items():
        self._send_input_to_worker(
            process_bundle_id, transform_id, elements)

    # Actually start the bundle.
    process_bundle_req = beam_fn_api_pb2.InstructionRequest(
        instruction_id=process_bundle_id,
        process_bundle=beam_fn_api_pb2.ProcessBundleRequest(
            process_bundle_descriptor_reference=self._bundle_descriptor.id))
    result_future = self._worker_handler.control_conn.push(process_bundle_req)

    split_results = []
    with ProgressRequester(
        self._worker_handler, process_bundle_id, self._progress_frequency):

      if split_manager:
        split_results = self._generate_splits_for_testing(
            split_manager, inputs, process_bundle_id)

      # Gather all output data.
      for output in self._worker_handler.data_conn.input_elements(
          process_bundle_id,
          expected_outputs.keys(),
          abort_callback=lambda: (result_future.is_done()
                                  and result_future.get().error)):
        if output.ptransform_id in expected_outputs:
          with BundleManager._lock:
            self._get_buffer(
                expected_outputs[output.ptransform_id]).append(output.data)

      logging.debug('Wait for the bundle %s to finish.' % process_bundle_id)
      result = result_future.get()

    if result.error:
      raise RuntimeError(result.error)

    if result.process_bundle.requires_finalization:
      finalize_request = beam_fn_api_pb2.InstructionRequest(
          finalize_bundle=
          beam_fn_api_pb2.FinalizeBundleRequest(
              instruction_reference=process_bundle_id
          ))
      self._worker_handler.control_conn.push(finalize_request)

    return result, split_results


class ParallelBundleManager(BundleManager):

  def __init__(
      self, worker_handler_list, get_buffer, get_input_coder_impl,
      bundle_descriptor, progress_frequency=None, skip_registration=False,
      **kwargs):
    super(ParallelBundleManager, self).__init__(
        worker_handler_list, get_buffer, get_input_coder_impl,
        bundle_descriptor, progress_frequency, skip_registration)
    self._num_workers = kwargs.pop('num_workers', 1)

  def process_bundle(self, inputs, expected_outputs):
    part_inputs = [{} for _ in range(self._num_workers)]
    for name, input in inputs.items():
      for ix, part in enumerate(input.partition(self._num_workers)):
        part_inputs[ix][name] = part

    merged_result = None
    split_result_list = []
    with futures.ThreadPoolExecutor(max_workers=self._num_workers) as executor:
      for result, split_result in executor.map(lambda part: BundleManager(
          self._worker_handler_list, self._get_buffer,
          self._get_input_coder_impl, self._bundle_descriptor,
          self._progress_frequency, self._registered).process_bundle(
              part, expected_outputs), part_inputs):

        split_result_list += split_result
        if merged_result is None:
          merged_result = result
        else:
          merged_result = beam_fn_api_pb2.InstructionResponse(
              process_bundle=beam_fn_api_pb2.ProcessBundleResponse(
                  monitoring_infos=monitoring_infos.consolidate(
                      itertools.chain(
                          result.process_bundle.monitoring_infos,
                          merged_result.process_bundle.monitoring_infos))),
              error=result.error or merged_result.error)

    return merged_result, split_result_list


class ProgressRequester(threading.Thread):
  """ Thread that asks SDK Worker for progress reports with a certain frequency.

  A callback can be passed to call with progress updates.
  """

  def __init__(self, worker_handler, instruction_id, frequency, callback=None):
    super(ProgressRequester, self).__init__()
    self._worker_handler = worker_handler
    self._instruction_id = instruction_id
    self._frequency = frequency
    self._done = False
    self._latest_progress = None
    self._callback = callback
    self.daemon = True

  def __enter__(self):
    if self._frequency:
      self.start()

  def __exit__(self, *unused_exc_info):
    if self._frequency:
      self.stop()

  def run(self):
    while not self._done:
      try:
        progress_result = self._worker_handler.control_conn.push(
            beam_fn_api_pb2.InstructionRequest(
                process_bundle_progress=
                beam_fn_api_pb2.ProcessBundleProgressRequest(
                    instruction_reference=self._instruction_id))).get()
        self._latest_progress = progress_result.process_bundle_progress
        if self._callback:
          self._callback(self._latest_progress)
      except Exception as exn:
        logging.error("Bad progress: %s", exn)
      time.sleep(self._frequency)

  def stop(self):
    self._done = True


class ControlFuture(object):
  def __init__(self, instruction_id, response=None):
    self.instruction_id = instruction_id
    if response:
      self._response = response
    else:
      self._response = None
      self._condition = threading.Condition()

  def is_done(self):
    return self._response is not None

  def set(self, response):
    with self._condition:
      self._response = response
      self._condition.notify_all()

  def get(self, timeout=None):
    if not self._response:
      with self._condition:
        if not self._response:
          self._condition.wait(timeout)
    return self._response


class FnApiMetrics(metrics.metric.MetricResults):
  def __init__(self, step_monitoring_infos, user_metrics_only=True):
    """Used for querying metrics from the PipelineResult object.

      step_monitoring_infos: Per step metrics specified as MonitoringInfos.
      use_monitoring_infos: If true, return the metrics based on the
          step_monitoring_infos.
    """
    self._counters = {}
    self._distributions = {}
    self._gauges = {}
    self._user_metrics_only = user_metrics_only
    self._init_metrics_from_monitoring_infos(step_monitoring_infos)
    self._monitoring_infos = step_monitoring_infos

  def _init_metrics_from_monitoring_infos(self, step_monitoring_infos):
    for smi in step_monitoring_infos.values():
      # Only include user metrics.
      for mi in smi:
        if (self._user_metrics_only and
            not monitoring_infos.is_user_monitoring_info(mi)):
          continue
        key = self._to_metric_key(mi)
        if monitoring_infos.is_counter(mi):
          self._counters[key] = (
              monitoring_infos.extract_metric_result_map_value(mi))
        elif monitoring_infos.is_distribution(mi):
          self._distributions[key] = (
              monitoring_infos.extract_metric_result_map_value(mi))
        elif monitoring_infos.is_gauge(mi):
          self._gauges[key] = (
              monitoring_infos.extract_metric_result_map_value(mi))

  def _to_metric_key(self, monitoring_info):
    # Right now this assumes that all metrics have a PTRANSFORM
    ptransform_id = monitoring_info.labels['PTRANSFORM']
    namespace, name = monitoring_infos.parse_namespace_and_name(monitoring_info)
    return MetricKey(ptransform_id, MetricName(namespace, name))

  def query(self, filter=None):
    counters = [metrics.execution.MetricResult(k, v, v)
                for k, v in self._counters.items()
                if self.matches(filter, k)]
    distributions = [metrics.execution.MetricResult(k, v, v)
                     for k, v in self._distributions.items()
                     if self.matches(filter, k)]
    gauges = [metrics.execution.MetricResult(k, v, v)
              for k, v in self._gauges.items()
              if self.matches(filter, k)]

    return {self.COUNTERS: counters,
            self.DISTRIBUTIONS: distributions,
            self.GAUGES: gauges}

  def monitoring_infos(self):
    return [item for sublist in self._monitoring_infos.values() for item in
            sublist]


class RunnerResult(runner.PipelineResult):
  def __init__(self, state, monitoring_infos_by_stage, metrics_by_stage):
    super(RunnerResult, self).__init__(state)
    self._monitoring_infos_by_stage = monitoring_infos_by_stage
    self._metrics_by_stage = metrics_by_stage
    self._metrics = None
    self._monitoring_metrics = None

  def wait_until_finish(self, duration=None):
    return self._state

  def metrics(self):
    """Returns a queryable object including user metrics only."""
    if self._metrics is None:
      self._metrics = FnApiMetrics(
          self._monitoring_infos_by_stage, user_metrics_only=True)
    return self._metrics

  def monitoring_metrics(self):
    """Returns a queryable object including all metrics."""
    if self._monitoring_metrics is None:
      self._monitoring_metrics = FnApiMetrics(
          self._monitoring_infos_by_stage, user_metrics_only=False)
    return self._monitoring_metrics<|MERGE_RESOLUTION|>--- conflicted
+++ resolved
@@ -1351,17 +1351,12 @@
            '--provision_endpoint=%s' % self.control_address,
           ]).strip()
       while True:
-<<<<<<< HEAD
-=======
-        logging.info('Waiting for docker to start up...')
->>>>>>> b7bca84e
         status = subprocess.check_output([
             'docker',
             'inspect',
             '-f',
             '{{.State.Status}}',
             self._container_id]).strip()
-<<<<<<< HEAD
         logging.info('Waiting for docker to start up... current status = %s'
                      % status)
         if status == b'running':
@@ -1369,23 +1364,12 @@
                        'worker_id = %s', self._container_id, self.worker_id)
           break
         elif status in (b'dead', b'exited'):
-=======
-        if status == 'running':
-          logging.info('Docker container is running. container_id = %s, '
-                       'worker_id = %s', self._container_id, self.worker_id)
-          break
-        elif status in ('dead', 'exited'):
->>>>>>> b7bca84e
           subprocess.call([
               'docker',
               'container',
               'logs',
               self._container_id])
-<<<<<<< HEAD
           raise RuntimeError('SDK failed to start. final status = %s' % status)
-=======
-          raise RuntimeError('SDK failed to start.')
->>>>>>> b7bca84e
       time.sleep(1)
 
   def stop_worker(self):
