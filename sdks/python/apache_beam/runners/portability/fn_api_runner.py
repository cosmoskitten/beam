#
# Licensed to the Apache Software Foundation (ASF) under one or more
# contributor license agreements.  See the NOTICE file distributed with
# this work for additional information regarding copyright ownership.
# The ASF licenses this file to You under the Apache License, Version 2.0
# (the "License"); you may not use this file except in compliance with
# the License.  You may obtain a copy of the License at
#
#    http://www.apache.org/licenses/LICENSE-2.0
#
# Unless required by applicable law or agreed to in writing, software
# distributed under the License is distributed on an "AS IS" BASIS,
# WITHOUT WARRANTIES OR CONDITIONS OF ANY KIND, either express or implied.
# See the License for the specific language governing permissions and
# limitations under the License.
#

"""A PipelineRunner using the SDK harness.
"""
from __future__ import absolute_import

import collections
import contextlib
import copy
import logging
import queue
import threading
import time
from builtins import object
from concurrent import futures

import grpc
from future import standard_library

import apache_beam as beam  # pylint: disable=ungrouped-imports
from apache_beam import coders
from apache_beam import metrics
from apache_beam.coders import WindowedValueCoder
from apache_beam.coders import registry
from apache_beam.coders.coder_impl import create_InputStream
from apache_beam.coders.coder_impl import create_OutputStream
from apache_beam.internal import pickler
from apache_beam.metrics.execution import MetricsEnvironment
from apache_beam.options.value_provider import RuntimeValueProvider
from apache_beam.portability import common_urns
from apache_beam.portability import python_urns
from apache_beam.portability.api import beam_fn_api_pb2
from apache_beam.portability.api import beam_fn_api_pb2_grpc
from apache_beam.portability.api import beam_runner_api_pb2
from apache_beam.portability.api import endpoints_pb2
from apache_beam.runners import pipeline_context
from apache_beam.runners import runner
from apache_beam.runners.worker import bundle_processor
from apache_beam.runners.worker import data_plane
from apache_beam.runners.worker import sdk_worker
from apache_beam.transforms import trigger
from apache_beam.transforms.window import GlobalWindows
from apache_beam.utils import proto_utils

standard_library.install_aliases()
# This module is experimental. No backwards-compatibility guarantees.

ENCODED_IMPULSE_VALUE = beam.coders.WindowedValueCoder(
    beam.coders.BytesCoder(),
    beam.coders.coders.GlobalWindowCoder()).get_impl().encode_nested(
        beam.transforms.window.GlobalWindows.windowed_value(''))


class BeamFnControlServicer(beam_fn_api_pb2_grpc.BeamFnControlServicer):

  _DONE = object()

  def __init__(self):
    self._push_queue = queue.Queue()
    self._futures_by_id = dict()
    self._read_thread = threading.Thread(
        name='beam_control_read', target=self._read)
    self._started = False
    self._uid_counter = 0

  def Control(self, iterator, context):
    self._inputs = iterator
    # Note: We only support one client for now.
    self._read_thread.start()
    self._started = True
    while True:
      to_push = self._push_queue.get()
      if to_push is self._DONE:
        return
      yield to_push

  def _read(self):
    for data in self._inputs:
      self._futures_by_id.pop(data.instruction_id).set(data)

  def push(self, item):
    if item is self._DONE:
      future = None
    else:
      if not item.instruction_id:
        self._uid_counter += 1
        item.instruction_id = 'control_%s' % self._uid_counter
      future = ControlFuture(item.instruction_id)
      self._futures_by_id[item.instruction_id] = future
    self._push_queue.put(item)
    return future

  def done(self):
    self.push(self._DONE)
    # Can't join a thread before it's started.
    while not self._started:
      time.sleep(.01)
    self._read_thread.join()


class _GroupingBuffer(object):
  """Used to accumulate groupded (shuffled) results."""
  def __init__(self, pre_grouped_coder, post_grouped_coder, windowing):
    self._key_coder = pre_grouped_coder.key_coder()
    self._pre_grouped_coder = pre_grouped_coder
    self._post_grouped_coder = post_grouped_coder
    self._table = collections.defaultdict(list)
    self._windowing = windowing

  def append(self, elements_data):
    input_stream = create_InputStream(elements_data)
    coder_impl = self._pre_grouped_coder.get_impl()
    key_coder_impl = self._key_coder.get_impl()
    # TODO(robertwb): We could optimize this even more by using a
    # window-dropping coder for the data plane.
    is_trivial_windowing = self._windowing.is_default()
    while input_stream.size() > 0:
      windowed_key_value = coder_impl.decode_from_stream(input_stream, True)
      key, value = windowed_key_value.value
      self._table[key_coder_impl.encode(key)].append(
          value if is_trivial_windowing
          else windowed_key_value.with_value(value))

  def __iter__(self):
    output_stream = create_OutputStream()
    if self._windowing.is_default():
      globally_window = GlobalWindows.windowed_value(None).with_value
      windowed_key_values = lambda key, values: [globally_window((key, values))]
    else:
      trigger_driver = trigger.create_trigger_driver(self._windowing, True)
      windowed_key_values = trigger_driver.process_entire_key
    coder_impl = self._post_grouped_coder.get_impl()
    key_coder_impl = self._key_coder.get_impl()
    for encoded_key, windowed_values in self._table.items():
      key = key_coder_impl.decode(encoded_key)
      for wkvs in windowed_key_values(key, windowed_values):
        coder_impl.encode_to_stream(wkvs, output_stream, True)
    return iter([output_stream.get()])


class _WindowGroupingBuffer(object):
  """Used to partition windowed side inputs."""
  def __init__(self, side_input_data, coder):
    # Here's where we would use a different type of partitioning
    # (e.g. also by key) for a different access pattern.
    if side_input_data.access_pattern == common_urns.side_inputs.ITERABLE.urn:
      self._kv_extrator = lambda value: ('', value)
      self._key_coder = coders.SingletonCoder('')
      self._value_coder = coder.wrapped_value_coder
    elif side_input_data.access_pattern == common_urns.side_inputs.MULTIMAP.urn:
      self._kv_extrator = lambda value: value
      self._key_coder = coder.wrapped_value_coder.key_coder()
      self._value_coder = (
          coder.wrapped_value_coder.value_coder())
    else:
      raise ValueError(
          "Unknown access pattern: '%s'" % side_input_data.access_pattern)
    self._windowed_value_coder = coder
    self._window_coder = coder.window_coder
    self._values_by_window = collections.defaultdict(list)

  def append(self, elements_data):
    input_stream = create_InputStream(elements_data)
    while input_stream.size() > 0:
      windowed_value = self._windowed_value_coder.get_impl(
          ).decode_from_stream(input_stream, True)
      key, value = self._kv_extrator(windowed_value.value)
      for window in windowed_value.windows:
        self._values_by_window[key, window].append(value)

  def encoded_items(self):
    value_coder_impl = self._value_coder.get_impl()
    key_coder_impl = self._key_coder.get_impl()
    for (key, window), values in self._values_by_window.items():
      encoded_window = self._window_coder.encode(window)
      encoded_key = key_coder_impl.encode_nested(key)
      output_stream = create_OutputStream()
      for value in values:
        value_coder_impl.encode_to_stream(value, output_stream, True)
      yield encoded_key, encoded_window, output_stream.get()


class FnApiRunner(runner.PipelineRunner):

  def __init__(self, use_grpc=False, sdk_harness_factory=None):
    """Creates a new Fn API Runner.

    Args:
      use_grpc: whether to use grpc or simply make in-process calls
          defaults to False
      sdk_harness_factory: callable used to instantiate customized sdk harnesses
          typcially not set by users
    """
    super(FnApiRunner, self).__init__()
    self._last_uid = -1
    self._use_grpc = use_grpc
    if sdk_harness_factory and not use_grpc:
      raise ValueError('GRPC must be used if a harness factory is provided.')
    self._sdk_harness_factory = sdk_harness_factory
    self._progress_frequency = None

  def _next_uid(self):
    self._last_uid += 1
    return str(self._last_uid)

  def run_pipeline(self, pipeline):
    MetricsEnvironment.set_metrics_supported(False)
    RuntimeValueProvider.set_runtime_options({})
    # This is sometimes needed if type checking is disabled
    # to enforce that the inputs (and outputs) of GroupByKey operations
    # are known to be KVs.
    from apache_beam.runners.dataflow.dataflow_runner import DataflowRunner
    pipeline.visit(DataflowRunner.group_by_key_input_visitor())
    return self.run_via_runner_api(pipeline.to_runner_api())

  def run_via_runner_api(self, pipeline_proto):
    return self.run_stages(*self.create_stages(pipeline_proto))

  def create_stages(self, pipeline_proto):

    # First define a couple of helpers.

    def union(a, b):
      # Minimize the number of distinct sets.
      if not a or a == b:
        return b
      elif not b:
        return a
      else:
        return frozenset.union(a, b)

    class Stage(object):
      """A set of Transforms that can be sent to the worker for processing."""
      def __init__(self, name, transforms,
                   downstream_side_inputs=None, must_follow=frozenset()):
        self.name = name
        self.transforms = transforms
        self.downstream_side_inputs = downstream_side_inputs
        self.must_follow = must_follow
        self.timers = []

      def __repr__(self):
        must_follow = ', '.join(prev.name for prev in self.must_follow)
        downstream_side_inputs = ', '.join(
            str(si) for si in self.downstream_side_inputs)
        return "%s\n  %s\n  must follow: %s\n  downstream_side_inputs: %s" % (
            self.name,
            '\n'.join(["%s:%s" % (transform.unique_name, transform.spec.urn)
                       for transform in self.transforms]),
            must_follow,
            downstream_side_inputs)

      def can_fuse(self, consumer):
        def no_overlap(a, b):
          return not a.intersection(b)
        return (
            not self in consumer.must_follow
            and not self.is_flatten() and not consumer.is_flatten()
            and no_overlap(self.downstream_side_inputs, consumer.side_inputs()))

      def fuse(self, other):
        return Stage(
            "(%s)+(%s)" % (self.name, other.name),
            self.transforms + other.transforms,
            union(self.downstream_side_inputs, other.downstream_side_inputs),
            union(self.must_follow, other.must_follow))

      def is_flatten(self):
        return any(transform.spec.urn == common_urns.primitives.FLATTEN.urn
                   for transform in self.transforms)

      def side_inputs(self):
        for transform in self.transforms:
          if transform.spec.urn == common_urns.primitives.PAR_DO.urn:
            payload = proto_utils.parse_Bytes(
                transform.spec.payload, beam_runner_api_pb2.ParDoPayload)
            for side_input in payload.side_inputs:
              yield transform.inputs[side_input]

      def has_as_main_input(self, pcoll):
        for transform in self.transforms:
          if transform.spec.urn == common_urns.primitives.PAR_DO.urn:
            payload = proto_utils.parse_Bytes(
                transform.spec.payload, beam_runner_api_pb2.ParDoPayload)
            local_side_inputs = payload.side_inputs
          else:
            local_side_inputs = {}
          for local_id, pipeline_id in transform.inputs.items():
            if pcoll == pipeline_id and local_id not in local_side_inputs:
              return True

      def deduplicate_read(self):
        seen_pcolls = set()
        new_transforms = []
        for transform in self.transforms:
          if transform.spec.urn == bundle_processor.DATA_INPUT_URN:
            pcoll = only_element(list(transform.outputs.items()))[1]
            if pcoll in seen_pcolls:
              continue
            seen_pcolls.add(pcoll)
          new_transforms.append(transform)
        self.transforms = new_transforms

    # Some helper functions.

    def add_or_get_coder_id(coder_proto):
      for coder_id, coder in pipeline_components.coders.items():
        if coder == coder_proto:
          return coder_id
      new_coder_id = unique_name(pipeline_components.coders, 'coder')
      pipeline_components.coders[new_coder_id].CopyFrom(coder_proto)
      return new_coder_id

    def windowed_coder_id(coder_id, window_coder_id):
      proto = beam_runner_api_pb2.Coder(
          spec=beam_runner_api_pb2.SdkFunctionSpec(
              spec=beam_runner_api_pb2.FunctionSpec(
                  urn=common_urns.coders.WINDOWED_VALUE.urn)),
          component_coder_ids=[coder_id, window_coder_id])
      return add_or_get_coder_id(proto)

    safe_coders = {}

    def length_prefix_unknown_coders(pcoll, pipeline_components):
      """Length prefixes coder for the given PCollection.

      Updates pipeline_components to have a length prefixed coder for
      every component coder within the PCollection that is not understood
      natively by the runner. Also populates the safe_coders map with
      a corresponding runner side coder which is also length prefixed but
      compatible for the runner to instantiate.
      """
      good_coder_urns = set(
          value.urn for value in common_urns.coders.__dict__.values())
      coders = pipeline_components.coders

      for coder_id, coder_proto in coders.items():
        if coder_proto.spec.spec.urn == common_urns.coders.BYTES.urn:
          bytes_coder_id = coder_id
          break
      else:
        bytes_coder_id = unique_name(coders, 'bytes_coder')
        pipeline_components.coders[bytes_coder_id].CopyFrom(
            beam.coders.BytesCoder().to_runner_api(None))
      coder_substitutions = {}

      def wrap_unknown_coders(coder_id, with_bytes):
        if (coder_id, with_bytes) not in coder_substitutions:
          wrapped_coder_id = None
          coder_proto = coders[coder_id]
          if coder_proto.spec.spec.urn == common_urns.coders.LENGTH_PREFIX.urn:
            coder_substitutions[coder_id, with_bytes] = (
                bytes_coder_id if with_bytes else coder_id)
          elif coder_proto.spec.spec.urn in good_coder_urns:
            wrapped_components = [wrap_unknown_coders(c, with_bytes)
                                  for c in coder_proto.component_coder_ids]
            if wrapped_components == list(coder_proto.component_coder_ids):
              # Use as is.
              coder_substitutions[coder_id, with_bytes] = coder_id
            else:
              wrapped_coder_id = unique_name(
                  coders,
                  coder_id + ("_bytes" if with_bytes else "_len_prefix"))
              coders[wrapped_coder_id].CopyFrom(coder_proto)
              coders[wrapped_coder_id].component_coder_ids[:] = [
                  wrap_unknown_coders(c, with_bytes)
                  for c in coder_proto.component_coder_ids]
              coder_substitutions[coder_id, with_bytes] = wrapped_coder_id
          else:
            # Not a known coder.
            if with_bytes:
              coder_substitutions[coder_id, with_bytes] = bytes_coder_id
            else:
              wrapped_coder_id = unique_name(coders, coder_id +  "_len_prefix")
              len_prefix_coder_proto = beam_runner_api_pb2.Coder(
                  spec=beam_runner_api_pb2.SdkFunctionSpec(
                      spec=beam_runner_api_pb2.FunctionSpec(
                          urn=common_urns.coders.LENGTH_PREFIX.urn)),
                  component_coder_ids=[coder_id])
              coders[wrapped_coder_id].CopyFrom(len_prefix_coder_proto)
              coder_substitutions[coder_id, with_bytes] = wrapped_coder_id
          # This operation is idempotent.
          if wrapped_coder_id:
            coder_substitutions[wrapped_coder_id, with_bytes] = wrapped_coder_id
        return coder_substitutions[coder_id, with_bytes]

      new_coder_id = wrap_unknown_coders(pcoll.coder_id, False)
      safe_coders[new_coder_id] = wrap_unknown_coders(pcoll.coder_id, True)
      pcoll.coder_id = new_coder_id

    # Now define the "optimization" phases.

    def impulse_to_input(stages):
      bytes_coder_id = add_or_get_coder_id(
          beam.coders.BytesCoder().to_runner_api(None))
      global_window_coder_id = add_or_get_coder_id(
          beam.coders.coders.GlobalWindowCoder().to_runner_api(None))
      globally_windowed_bytes_coder_id = windowed_coder_id(
          bytes_coder_id, global_window_coder_id)

      for stage in stages:
        # First map Reads, if any, to Impulse + triggered read op.
        for transform in list(stage.transforms):
          if transform.spec.urn == common_urns.deprecated_primitives.READ.urn:
            read_pc = only_element(transform.outputs.values())
            read_pc_proto = pipeline_components.pcollections[read_pc]
            impulse_pc = unique_name(
                pipeline_components.pcollections, 'Impulse')
            pipeline_components.pcollections[impulse_pc].CopyFrom(
                beam_runner_api_pb2.PCollection(
                    unique_name=impulse_pc,
                    coder_id=globally_windowed_bytes_coder_id,
                    windowing_strategy_id=read_pc_proto.windowing_strategy_id,
                    is_bounded=read_pc_proto.is_bounded))
            stage.transforms.remove(transform)
            # TODO(robertwb): If this goes multi-process before fn-api
            # read is default, expand into split + reshuffle + read.
            stage.transforms.append(
                beam_runner_api_pb2.PTransform(
                    unique_name=transform.unique_name + '/Impulse',
                    spec=beam_runner_api_pb2.FunctionSpec(
                        urn=common_urns.primitives.IMPULSE.urn),
                    outputs={'out': impulse_pc}))
            stage.transforms.append(
                beam_runner_api_pb2.PTransform(
                    unique_name=transform.unique_name,
                    spec=beam_runner_api_pb2.FunctionSpec(
                        urn=python_urns.IMPULSE_READ_TRANSFORM,
                        payload=transform.spec.payload),
                    inputs={'in': impulse_pc},
                    outputs={'out': read_pc}))

        # Now map impulses to inputs.
        for transform in list(stage.transforms):
          if transform.spec.urn == common_urns.primitives.IMPULSE.urn:
            stage.transforms.remove(transform)
            impulse_pc = only_element(transform.outputs.values())
            stage.transforms.append(
                beam_runner_api_pb2.PTransform(
                    unique_name=transform.unique_name,
                    spec=beam_runner_api_pb2.FunctionSpec(
                        urn=bundle_processor.DATA_INPUT_URN,
                        payload=str('impulse:%s' % impulse_pc)),
                    outputs=transform.outputs))

        yield stage

    def lift_combiners(stages):
      """Expands CombinePerKey into pre- and post-grouping stages.

      ... -> CombinePerKey -> ...

      becomes

      ... -> PreCombine -> GBK -> MergeAccumulators -> ExtractOutput -> ...
      """
      for stage in stages:
        assert len(stage.transforms) == 1
        transform = stage.transforms[0]
        if transform.spec.urn == common_urns.composites.COMBINE_PER_KEY.urn:
          combine_payload = proto_utils.parse_Bytes(
              transform.spec.payload, beam_runner_api_pb2.CombinePayload)

          input_pcoll = pipeline_components.pcollections[only_element(
              list(transform.inputs.values()))]
          output_pcoll = pipeline_components.pcollections[only_element(
              list(transform.outputs.values()))]

          windowed_input_coder = pipeline_components.coders[
              input_pcoll.coder_id]
          element_coder_id, window_coder_id = (
              windowed_input_coder.component_coder_ids)
          element_coder = pipeline_components.coders[element_coder_id]
          key_coder_id, _ = element_coder.component_coder_ids
          accumulator_coder_id = combine_payload.accumulator_coder_id

          key_accumulator_coder = beam_runner_api_pb2.Coder(
              spec=beam_runner_api_pb2.SdkFunctionSpec(
                  spec=beam_runner_api_pb2.FunctionSpec(
                      urn=common_urns.coders.KV.urn)),
              component_coder_ids=[key_coder_id, accumulator_coder_id])
          key_accumulator_coder_id = add_or_get_coder_id(key_accumulator_coder)

          accumulator_iter_coder = beam_runner_api_pb2.Coder(
              spec=beam_runner_api_pb2.SdkFunctionSpec(
                  spec=beam_runner_api_pb2.FunctionSpec(
                      urn=common_urns.coders.ITERABLE.urn)),
              component_coder_ids=[accumulator_coder_id])
          accumulator_iter_coder_id = add_or_get_coder_id(
              accumulator_iter_coder)

          key_accumulator_iter_coder = beam_runner_api_pb2.Coder(
              spec=beam_runner_api_pb2.SdkFunctionSpec(
                  spec=beam_runner_api_pb2.FunctionSpec(
                      urn=common_urns.coders.KV.urn)),
              component_coder_ids=[key_coder_id, accumulator_iter_coder_id])
          key_accumulator_iter_coder_id = add_or_get_coder_id(
              key_accumulator_iter_coder)

          precombined_pcoll_id = unique_name(
              pipeline_components.pcollections, 'pcollection')
          pipeline_components.pcollections[precombined_pcoll_id].CopyFrom(
              beam_runner_api_pb2.PCollection(
                  unique_name=transform.unique_name + '/Precombine.out',
                  coder_id=windowed_coder_id(
                      key_accumulator_coder_id, window_coder_id),
                  windowing_strategy_id=input_pcoll.windowing_strategy_id,
                  is_bounded=input_pcoll.is_bounded))

          grouped_pcoll_id = unique_name(
              pipeline_components.pcollections, 'pcollection')
          pipeline_components.pcollections[grouped_pcoll_id].CopyFrom(
              beam_runner_api_pb2.PCollection(
                  unique_name=transform.unique_name + '/Group.out',
                  coder_id=windowed_coder_id(
                      key_accumulator_iter_coder_id, window_coder_id),
                  windowing_strategy_id=output_pcoll.windowing_strategy_id,
                  is_bounded=output_pcoll.is_bounded))

          merged_pcoll_id = unique_name(
              pipeline_components.pcollections, 'pcollection')
          pipeline_components.pcollections[merged_pcoll_id].CopyFrom(
              beam_runner_api_pb2.PCollection(
                  unique_name=transform.unique_name + '/Merge.out',
                  coder_id=windowed_coder_id(
                      key_accumulator_coder_id, window_coder_id),
                  windowing_strategy_id=output_pcoll.windowing_strategy_id,
                  is_bounded=output_pcoll.is_bounded))

          def make_stage(base_stage, transform):
            return Stage(
                transform.unique_name,
                [transform],
                downstream_side_inputs=base_stage.downstream_side_inputs,
                must_follow=base_stage.must_follow)

          yield make_stage(
              stage,
              beam_runner_api_pb2.PTransform(
                  unique_name=transform.unique_name + '/Precombine',
                  spec=beam_runner_api_pb2.FunctionSpec(
                      urn=common_urns.combine_components.COMBINE_PGBKCV.urn,
                      payload=transform.spec.payload),
                  inputs=transform.inputs,
                  outputs={'out': precombined_pcoll_id}))

          yield make_stage(
              stage,
              beam_runner_api_pb2.PTransform(
                  unique_name=transform.unique_name + '/Group',
                  spec=beam_runner_api_pb2.FunctionSpec(
                      urn=common_urns.primitives.GROUP_BY_KEY.urn),
                  inputs={'in': precombined_pcoll_id},
                  outputs={'out': grouped_pcoll_id}))

          yield make_stage(
              stage,
              beam_runner_api_pb2.PTransform(
                  unique_name=transform.unique_name + '/Merge',
                  spec=beam_runner_api_pb2.FunctionSpec(
                      urn=common_urns.combine_components
                      .COMBINE_MERGE_ACCUMULATORS.urn,
                      payload=transform.spec.payload),
                  inputs={'in': grouped_pcoll_id},
                  outputs={'out': merged_pcoll_id}))

          yield make_stage(
              stage,
              beam_runner_api_pb2.PTransform(
                  unique_name=transform.unique_name + '/ExtractOutputs',
                  spec=beam_runner_api_pb2.FunctionSpec(
                      urn=common_urns.combine_components
                      .COMBINE_EXTRACT_OUTPUTS.urn,
                      payload=transform.spec.payload),
                  inputs={'in': merged_pcoll_id},
                  outputs=transform.outputs))

        else:
          yield stage

    def expand_gbk(stages):
      """Transforms each GBK into a write followed by a read.
      """
      for stage in stages:
        assert len(stage.transforms) == 1
        transform = stage.transforms[0]
        if transform.spec.urn == common_urns.primitives.GROUP_BY_KEY.urn:
          for pcoll_id in transform.inputs.values():
            length_prefix_unknown_coders(
                pipeline_components.pcollections[pcoll_id], pipeline_components)
          for pcoll_id in transform.outputs.values():
            length_prefix_unknown_coders(
                pipeline_components.pcollections[pcoll_id], pipeline_components)

          # This is used later to correlate the read and write.
          param = str("group:%s" % stage.name)
          if stage.name not in pipeline_components.transforms:
            pipeline_components.transforms[stage.name].CopyFrom(transform)
          gbk_write = Stage(
              transform.unique_name + '/Write',
              [beam_runner_api_pb2.PTransform(
                  unique_name=transform.unique_name + '/Write',
                  inputs=transform.inputs,
                  spec=beam_runner_api_pb2.FunctionSpec(
                      urn=bundle_processor.DATA_OUTPUT_URN,
                      payload=param))],
              downstream_side_inputs=frozenset(),
              must_follow=stage.must_follow)
          yield gbk_write

          yield Stage(
              transform.unique_name + '/Read',
              [beam_runner_api_pb2.PTransform(
                  unique_name=transform.unique_name + '/Read',
                  outputs=transform.outputs,
                  spec=beam_runner_api_pb2.FunctionSpec(
                      urn=bundle_processor.DATA_INPUT_URN,
                      payload=param))],
              downstream_side_inputs=stage.downstream_side_inputs,
              must_follow=union(frozenset([gbk_write]), stage.must_follow))
        else:
          yield stage

    def sink_flattens(stages):
      """Sink flattens and remove them from the graph.

      A flatten that cannot be sunk/fused away becomes multiple writes (to the
      same logical sink) followed by a read.
      """
      # TODO(robertwb): Actually attempt to sink rather than always materialize.
      # TODO(robertwb): Possibly fuse this into one of the stages.
      pcollections = pipeline_components.pcollections
      for stage in stages:
        assert len(stage.transforms) == 1
        transform = stage.transforms[0]
        if transform.spec.urn == common_urns.primitives.FLATTEN.urn:
          # This is used later to correlate the read and writes.
          param = str("materialize:%s" % transform.unique_name)
          output_pcoll_id, = list(transform.outputs.values())
          output_coder_id = pcollections[output_pcoll_id].coder_id
          flatten_writes = []
          for local_in, pcoll_in in transform.inputs.items():

            if pcollections[pcoll_in].coder_id != output_coder_id:
              # Flatten inputs must all be written with the same coder as is
              # used to read them.
              pcollections[pcoll_in].coder_id = output_coder_id
              transcoded_pcollection = (
                  transform.unique_name + '/Transcode/' + local_in + '/out')
              yield Stage(
                  transform.unique_name + '/Transcode/' + local_in,
                  [beam_runner_api_pb2.PTransform(
                      unique_name=
                      transform.unique_name + '/Transcode/' + local_in,
                      inputs={local_in: pcoll_in},
                      outputs={'out': transcoded_pcollection},
                      spec=beam_runner_api_pb2.FunctionSpec(
                          urn=bundle_processor.IDENTITY_DOFN_URN))],
                  downstream_side_inputs=frozenset(),
                  must_follow=stage.must_follow)
              pcollections[transcoded_pcollection].CopyFrom(
                  pcollections[pcoll_in])
              pcollections[transcoded_pcollection].coder_id = output_coder_id
            else:
              transcoded_pcollection = pcoll_in

            flatten_write = Stage(
                transform.unique_name + '/Write/' + local_in,
                [beam_runner_api_pb2.PTransform(
                    unique_name=transform.unique_name + '/Write/' + local_in,
                    inputs={local_in: transcoded_pcollection},
                    spec=beam_runner_api_pb2.FunctionSpec(
                        urn=bundle_processor.DATA_OUTPUT_URN,
                        payload=param))],
                downstream_side_inputs=frozenset(),
                must_follow=stage.must_follow)
            flatten_writes.append(flatten_write)
            yield flatten_write

          yield Stage(
              transform.unique_name + '/Read',
              [beam_runner_api_pb2.PTransform(
                  unique_name=transform.unique_name + '/Read',
                  outputs=transform.outputs,
                  spec=beam_runner_api_pb2.FunctionSpec(
                      urn=bundle_processor.DATA_INPUT_URN,
                      payload=param))],
              downstream_side_inputs=stage.downstream_side_inputs,
              must_follow=union(frozenset(flatten_writes), stage.must_follow))

        else:
          yield stage

    def annotate_downstream_side_inputs(stages):
      """Annotate each stage with fusion-prohibiting information.

      Each stage is annotated with the (transitive) set of pcollections that
      depend on this stage that are also used later in the pipeline as a
      side input.

      While theoretically this could result in O(n^2) annotations, the size of
      each set is bounded by the number of side inputs (typically much smaller
      than the number of total nodes) and the number of *distinct* side-input
      sets is also generally small (and shared due to the use of union
      defined above).

      This representation is also amenable to simple recomputation on fusion.
      """
      consumers = collections.defaultdict(list)
      all_side_inputs = set()
      for stage in stages:
        for transform in stage.transforms:
          for input in transform.inputs.values():
            consumers[input].append(stage)
        for si in stage.side_inputs():
          all_side_inputs.add(si)
      all_side_inputs = frozenset(all_side_inputs)

      downstream_side_inputs_by_stage = {}

      def compute_downstream_side_inputs(stage):
        if stage not in downstream_side_inputs_by_stage:
          downstream_side_inputs = frozenset()
          for transform in stage.transforms:
            for output in transform.outputs.values():
              if output in all_side_inputs:
                downstream_side_inputs = union(
                    downstream_side_inputs, frozenset([output]))
              for consumer in consumers[output]:
                downstream_side_inputs = union(
                    downstream_side_inputs,
                    compute_downstream_side_inputs(consumer))
          downstream_side_inputs_by_stage[stage] = downstream_side_inputs
        return downstream_side_inputs_by_stage[stage]

      for stage in stages:
        stage.downstream_side_inputs = compute_downstream_side_inputs(stage)
      return stages

    def fix_side_input_pcoll_coders(stages):
      """Length prefix side input PCollection coders.
      """
      for stage in stages:
        for si in stage.side_inputs():
          length_prefix_unknown_coders(
              pipeline_components.pcollections[si], pipeline_components)
      return stages

    def greedily_fuse(stages):
      """Places transforms sharing an edge in the same stage, whenever possible.
      """
      producers_by_pcoll = {}
      consumers_by_pcoll = collections.defaultdict(list)

      # Used to always reference the correct stage as the producer and
      # consumer maps are not updated when stages are fused away.
      replacements = {}

      def replacement(s):
        old_ss = []
        while s in replacements:
          old_ss.append(s)
          s = replacements[s]
        for old_s in old_ss[:-1]:
          replacements[old_s] = s
        return s

      def fuse(producer, consumer):
        fused = producer.fuse(consumer)
        replacements[producer] = fused
        replacements[consumer] = fused

      # First record the producers and consumers of each PCollection.
      for stage in stages:
        for transform in stage.transforms:
          for input in transform.inputs.values():
            consumers_by_pcoll[input].append(stage)
          for output in transform.outputs.values():
            producers_by_pcoll[output] = stage

      logging.debug('consumers\n%s', consumers_by_pcoll)
      logging.debug('producers\n%s', producers_by_pcoll)

      # Now try to fuse away all pcollections.
      for pcoll, producer in producers_by_pcoll.items():
        pcoll_as_param = str("materialize:%s" % pcoll)
        write_pcoll = None
        for consumer in consumers_by_pcoll[pcoll]:
          producer = replacement(producer)
          consumer = replacement(consumer)
          # Update consumer.must_follow set, as it's used in can_fuse.
          consumer.must_follow = frozenset(
              replacement(s) for s in consumer.must_follow)
          if producer.can_fuse(consumer):
            fuse(producer, consumer)
          else:
            # If we can't fuse, do a read + write.
            if write_pcoll is None:
              write_pcoll = Stage(
                  pcoll + '/Write',
                  [beam_runner_api_pb2.PTransform(
                      unique_name=pcoll + '/Write',
                      inputs={'in': pcoll},
                      spec=beam_runner_api_pb2.FunctionSpec(
                          urn=bundle_processor.DATA_OUTPUT_URN,
                          payload=pcoll_as_param))])
              fuse(producer, write_pcoll)
            if consumer.has_as_main_input(pcoll):
              read_pcoll = Stage(
                  pcoll + '/Read',
                  [beam_runner_api_pb2.PTransform(
                      unique_name=pcoll + '/Read',
                      outputs={'out': pcoll},
                      spec=beam_runner_api_pb2.FunctionSpec(
                          urn=bundle_processor.DATA_INPUT_URN,
                          payload=pcoll_as_param))],
                  must_follow=frozenset([write_pcoll]))
              fuse(read_pcoll, consumer)
            else:
              consumer.must_follow = union(
                  consumer.must_follow, frozenset([write_pcoll]))

      # Everything that was originally a stage or a replacement, but wasn't
      # replaced, should be in the final graph.
      final_stages = frozenset(stages).union(replacements.values()).difference(
          list(replacements.keys()))

      for stage in final_stages:
        # Update all references to their final values before throwing
        # the replacement data away.
        stage.must_follow = frozenset(replacement(s) for s in stage.must_follow)
        # Two reads of the same stage may have been fused.  This is unneeded.
        stage.deduplicate_read()
      return final_stages

    def inject_timer_pcollections(stages):
      for stage in stages:
        for transform in list(stage.transforms):
          if transform.spec.urn == common_urns.primitives.PAR_DO.urn:
            payload = proto_utils.parse_Bytes(
                transform.spec.payload, beam_runner_api_pb2.ParDoPayload)
            for tag, timer_spec in payload.timer_specs.items():
              timer_read_pcoll = unique_name(
                  pipeline_components.pcollections,
                  '%s_timers_to_read_%s' % (transform.unique_name, tag))
              timer_write_pcoll = unique_name(
                  pipeline_components.pcollections,
                  '%s_timers_to_write_%s' % (transform.unique_name, tag))
              input_pcoll = pipeline_components.pcollections[
                  next(iter(transform.inputs.values()))]
              pipeline_components.pcollections[timer_read_pcoll].CopyFrom(
                  input_pcoll)
              pipeline_components.pcollections[
                  timer_read_pcoll].unique_name = timer_read_pcoll
              pipeline_components.pcollections[
                  timer_write_pcoll].CopyFrom(
                  input_pcoll)
              pipeline_components.pcollections[
                  timer_write_pcoll].unique_name = timer_write_pcoll
              stage.transforms.append(
                  beam_runner_api_pb2.PTransform(
                      unique_name=timer_read_pcoll + '/Read',
                      outputs={'out': timer_read_pcoll},
                      spec=beam_runner_api_pb2.FunctionSpec(
                          urn=bundle_processor.DATA_INPUT_URN,
                          payload=str('timers:%s' % timer_read_pcoll))))
              stage.transforms.append(
                  beam_runner_api_pb2.PTransform(
                      unique_name=timer_write_pcoll + '/Write',
                      inputs={'in': timer_write_pcoll},
                      spec=beam_runner_api_pb2.FunctionSpec(
                          urn=bundle_processor.DATA_OUTPUT_URN,
                          payload=str('timers:%s' % timer_write_pcoll))))
              assert tag not in transform.inputs
              transform.inputs[tag] = timer_read_pcoll
              assert tag not in transform.outputs
              transform.outputs[tag] = timer_write_pcoll
              stage.timers.append(
                  (timer_read_pcoll + '/Read', timer_read_pcoll, timer_write_pcoll))
        yield stage

    def sort_stages(stages):
      """Order stages suitable for sequential execution.
      """
      seen = set()
      ordered = []

      def process(stage):
        if stage not in seen:
          seen.add(stage)
          for prev in stage.must_follow:
            process(prev)
          ordered.append(stage)
      for stage in stages:
        process(stage)
      return ordered

    # Now actually apply the operations.

    pipeline_components = copy.deepcopy(pipeline_proto.components)

    # Reify coders.
    # TODO(BEAM-2717): Remove once Coders are already in proto.
    coders = pipeline_context.PipelineContext(pipeline_components).coders
    for pcoll in pipeline_components.pcollections.values():
      if pcoll.coder_id not in coders:
        window_coder = coders[
            pipeline_components.windowing_strategies[
                pcoll.windowing_strategy_id].window_coder_id]
        coder = WindowedValueCoder(
            registry.get_coder(pickler.loads(pcoll.coder_id)),
            window_coder=window_coder)
        pcoll.coder_id = coders.get_id(coder)
    coders.populate_map(pipeline_components.coders)

    known_composites = set(
        [common_urns.primitives.GROUP_BY_KEY.urn,
         common_urns.composites.COMBINE_PER_KEY.urn])

    def leaf_transforms(root_ids):
      for root_id in root_ids:
        root = pipeline_proto.components.transforms[root_id]
        if root.spec.urn in known_composites:
          yield root_id
        elif not root.subtransforms:
          # Make sure its outputs are not a subset of its inputs.
          if set(root.outputs.values()) - set(root.inputs.values()):
            yield root_id
        else:
          for leaf in leaf_transforms(root.subtransforms):
            yield leaf

    # Initial set of stages are singleton leaf transforms.
    stages = [
        Stage(name, [pipeline_proto.components.transforms[name]])
        for name in leaf_transforms(pipeline_proto.root_transform_ids)]

    # Apply each phase in order.
    for phase in [
        annotate_downstream_side_inputs, fix_side_input_pcoll_coders,
        lift_combiners, expand_gbk, sink_flattens, greedily_fuse,
<<<<<<< HEAD
        inject_timer_pcollections, sort_stages]:
=======
        impulse_to_input, sort_stages]:
>>>>>>> 986bb6d0
      logging.info('%s %s %s', '=' * 20, phase, '=' * 20)
      stages = list(phase(stages))
      logging.debug('Stages: %s', [str(s) for s in stages])

    # Return the (possibly mutated) context and ordered set of stages.
    return pipeline_components, stages, safe_coders

  def run_stages(self, pipeline_components, stages, safe_coders):

    if self._use_grpc:
      controller = FnApiRunner.GrpcController(self._sdk_harness_factory)
    else:
      controller = FnApiRunner.DirectController()
    metrics_by_stage = {}

    try:
      pcoll_buffers = collections.defaultdict(list)
      for stage in stages:
        metrics_by_stage[stage.name] = self.run_stage(
            controller, pipeline_components, stage,
            pcoll_buffers, safe_coders).process_bundle.metrics
    finally:
      controller.close()

    return RunnerResult(runner.PipelineState.DONE, metrics_by_stage)

  def run_stage(
      self, controller, pipeline_components, stage, pcoll_buffers, safe_coders):

    context = pipeline_context.PipelineContext(pipeline_components)
    data_api_service_descriptor = controller.data_api_service_descriptor()

    def extract_endpoints(stage):
      # Returns maps of transform names to PCollection identifiers.
      # Also mutates IO stages to point to the data ApiServiceDescriptor.
      data_input = {}
      data_side_input = {}
      data_output = {}
      for transform in stage.transforms:
        if transform.spec.urn in (bundle_processor.DATA_INPUT_URN,
                                  bundle_processor.DATA_OUTPUT_URN):
          pcoll_id = transform.spec.payload
          if transform.spec.urn == bundle_processor.DATA_INPUT_URN:
            target = transform.unique_name, only_element(transform.outputs)
            if pcoll_id.startswith('impulse:'):
              data_input[target] = [ENCODED_IMPULSE_VALUE]
            else:
              data_input[target] = pcoll_buffers[pcoll_id]
            coder_id = pipeline_components.pcollections[
                only_element(transform.outputs.values())].coder_id
          elif transform.spec.urn == bundle_processor.DATA_OUTPUT_URN:
            target = transform.unique_name, only_element(transform.inputs)
            data_output[target] = pcoll_id
            coder_id = pipeline_components.pcollections[
                only_element(transform.inputs.values())].coder_id
          else:
            raise NotImplementedError
          data_spec = beam_fn_api_pb2.RemoteGrpcPort(coder_id=coder_id)
          if data_api_service_descriptor:
            data_spec.api_service_descriptor.url = (
                data_api_service_descriptor.url)
          transform.spec.payload = data_spec.SerializeToString()
        elif transform.spec.urn == common_urns.primitives.PAR_DO.urn:
          payload = proto_utils.parse_Bytes(
              transform.spec.payload, beam_runner_api_pb2.ParDoPayload)
          for tag, si in payload.side_inputs.items():
            data_side_input[transform.unique_name, tag] = (
                'materialize:' + transform.inputs[tag],
                beam.pvalue.SideInputData.from_runner_api(si, context))
      return data_input, data_side_input, data_output

    logging.info('Running %s', stage.name)
    logging.debug('       %s', stage)
    data_input, data_side_input, data_output = extract_endpoints(stage)

    process_bundle_descriptor = beam_fn_api_pb2.ProcessBundleDescriptor(
        id=self._next_uid(),
        transforms={transform.unique_name: transform
                    for transform in stage.transforms},
        pcollections=dict(pipeline_components.pcollections.items()),
        coders=dict(pipeline_components.coders.items()),
        windowing_strategies=dict(
            pipeline_components.windowing_strategies.items()),
        environments=dict(pipeline_components.environments.items()))

    if controller.state_api_service_descriptor():
      process_bundle_descriptor.state_api_service_descriptor.url = (
          controller.state_api_service_descriptor().url)

    # Store the required side inputs into state.
    for (transform_id, tag), (pcoll_id, si) in data_side_input.items():
      actual_pcoll_id = pcoll_id[len("materialize:"):]
      value_coder = context.coders[safe_coders[
          pipeline_components.pcollections[actual_pcoll_id].coder_id]]
      elements_by_window = _WindowGroupingBuffer(si, value_coder)
      for element_data in pcoll_buffers[pcoll_id]:
        elements_by_window.append(element_data)
      for key, window, elements_data in elements_by_window.encoded_items():
        state_key = beam_fn_api_pb2.StateKey(
            multimap_side_input=beam_fn_api_pb2.StateKey.MultimapSideInput(
                ptransform_id=transform_id,
                side_input_id=tag,
                window=window,
                key=key))
        controller.state_handler.blocking_append(state_key, elements_data)

    def get_buffer(pcoll_id):
      if pcoll_id.startswith('materialize:') or pcoll_id.startswith('timers:'):
        if pcoll_id not in pcoll_buffers:
          # Just store the data chunks for replay.
          pcoll_buffers[pcoll_id] = list()
      elif pcoll_id.startswith('group:'):
        # This is a grouping write, create a grouping buffer if needed.
        if pcoll_id not in pcoll_buffers:
          original_gbk_transform = pcoll_id.split(':', 1)[1]
          transform_proto = pipeline_components.transforms[
              original_gbk_transform]
          input_pcoll = only_element(list(transform_proto.inputs.values()))
          output_pcoll = only_element(list(transform_proto.outputs.values()))
          pre_gbk_coder = context.coders[safe_coders[
              pipeline_components.pcollections[input_pcoll].coder_id]]
          post_gbk_coder = context.coders[safe_coders[
              pipeline_components.pcollections[output_pcoll].coder_id]]
          windowing_strategy = context.windowing_strategies[
              pipeline_components
              .pcollections[output_pcoll].windowing_strategy_id]
          pcoll_buffers[pcoll_id] = _GroupingBuffer(
              pre_gbk_coder, post_gbk_coder, windowing_strategy)
      else:
        # These should be the only two identifiers we produce for now,
        # but special side input writes may go here.
        raise NotImplementedError(pcoll_id)
      return pcoll_buffers[pcoll_id]

    result = BundleManager(
        controller, get_buffer, process_bundle_descriptor,
        self._progress_frequency).process_bundle(data_input, data_output)

    for while True:
      timer_inputs = {}
      for transform_id, timer_reads, timer_writes in stage.timers:
        written_timers = get_buffer('timers:' + timer_writes)
        if written_timers:
          timer_inputs[transform_id, 'out'] = list(written_timers)
          written_timers[:] = []
      if timer_inputs:
        # The worker will be waiting on these inputs as well.
        for other_input in data_input:
          if other_input not in timer_inputs:
            timer_inputs[other_input] = []
        # TODO(robertwb): merge results
        BundleManager(
            controller,
            get_buffer,
            process_bundle_descriptor,
            self._progress_frequency).process_bundle(timer_inputs, data_output)
      else:
        break

    return result

  # These classes are used to interact with the worker.

  class StateServicer(beam_fn_api_pb2_grpc.BeamFnStateServicer):

    def __init__(self):
      self._lock = threading.Lock()
      self._state = collections.defaultdict(list)

    @contextlib.contextmanager
    def process_instruction_id(self, unused_instruction_id):
      yield

    def blocking_get(self, state_key):
      with self._lock:
        return ''.join(self._state[self._to_key(state_key)])

    def blocking_append(self, state_key, data):
      with self._lock:
        self._state[self._to_key(state_key)].append(data)

    def blocking_clear(self, state_key):
      with self._lock:
        del self._state[self._to_key(state_key)]

    @staticmethod
    def _to_key(state_key):
      return state_key.SerializeToString()

  class GrpcStateServicer(
      StateServicer, beam_fn_api_pb2_grpc.BeamFnStateServicer):
    def State(self, request_stream, context=None):
      # Note that this eagerly mutates state, assuming any failures are fatal.
      # Thus it is safe to ignore instruction_reference.
      for request in request_stream:
        request_type = request.WhichOneof('request')
        if request_type == 'get':
          yield beam_fn_api_pb2.StateResponse(
              id=request.id,
              get=beam_fn_api_pb2.StateGetResponse(
                  data=self.blocking_get(request.state_key)))
        elif request_type == 'append':
          self.blocking_append(request.state_key, request.append.data)
          yield beam_fn_api_pb2.StateResponse(
              id=request.id,
              append=beam_fn_api_pb2.StateAppendResponse())
        elif request_type == 'clear':
          self.blocking_clear(request.state_key)
          yield beam_fn_api_pb2.StateResponse(
              id=request.id,
              clear=beam_fn_api_pb2.StateClearResponse())
        else:
          raise NotImplementedError('Unknown state request: %s' % request_type)

  class SingletonStateHandlerFactory(sdk_worker.StateHandlerFactory):
    """A singleton cache for a StateServicer."""

    def __init__(self, state_handler):
      self._state_handler = state_handler

    def create_state_handler(self, api_service_descriptor):
      """Returns the singleton state handler."""
      return self._state_handler

    def close(self):
      """Does nothing."""
      pass

  class DirectController(object):
    """An in-memory controller for fn API control, state and data planes."""

    def __init__(self):
      self.control_handler = self
      self.data_plane_handler = data_plane.InMemoryDataChannel()
      self.state_handler = FnApiRunner.StateServicer()
      self.worker = sdk_worker.SdkWorker(
          FnApiRunner.SingletonStateHandlerFactory(self.state_handler),
          data_plane.InMemoryDataChannelFactory(
              self.data_plane_handler.inverse()), {})
      self._uid_counter = 0

    def push(self, request):
      if not request.instruction_id:
        self._uid_counter += 1
        request.instruction_id = 'control_%s' % self._uid_counter
      logging.debug('CONTROL REQUEST %s', request)
      response = self.worker.do_instruction(request)
      logging.debug('CONTROL RESPONSE %s', response)
      return ControlFuture(request.instruction_id, response)

    def done(self):
      pass

    def close(self):
      pass

    def data_api_service_descriptor(self):
      return None

    def state_api_service_descriptor(self):
      return None

  class GrpcController(object):
    """An grpc based controller for fn API control, state and data planes."""

    def __init__(self, sdk_harness_factory=None):
      self.sdk_harness_factory = sdk_harness_factory
      self.control_server = grpc.server(
          futures.ThreadPoolExecutor(max_workers=10))
      self.control_port = self.control_server.add_insecure_port('[::]:0')

      # Options to have no limits (-1) on the size of the messages
      # received or sent over the data plane. The actual buffer size
      # is controlled in a layer above.
      no_max_message_sizes = [("grpc.max_receive_message_length", -1),
                              ("grpc.max_send_message_length", -1)]
      self.data_server = grpc.server(
          futures.ThreadPoolExecutor(max_workers=10),
          options=no_max_message_sizes)
      self.data_port = self.data_server.add_insecure_port('[::]:0')

      self.state_server = grpc.server(
          futures.ThreadPoolExecutor(max_workers=10),
          options=no_max_message_sizes)
      self.state_port = self.state_server.add_insecure_port('[::]:0')

      self.control_handler = BeamFnControlServicer()
      beam_fn_api_pb2_grpc.add_BeamFnControlServicer_to_server(
          self.control_handler, self.control_server)

      self.data_plane_handler = data_plane.GrpcServerDataChannel()
      beam_fn_api_pb2_grpc.add_BeamFnDataServicer_to_server(
          self.data_plane_handler, self.data_server)

      self.state_handler = FnApiRunner.GrpcStateServicer()
      beam_fn_api_pb2_grpc.add_BeamFnStateServicer_to_server(
          self.state_handler, self.state_server)

      logging.info('starting control server on port %s', self.control_port)
      logging.info('starting data server on port %s', self.data_port)
      self.state_server.start()
      self.data_server.start()
      self.control_server.start()

      self.worker = self.sdk_harness_factory(
          'localhost:%s' % self.control_port
      ) if self.sdk_harness_factory else sdk_worker.SdkHarness(
          'localhost:%s' % self.control_port, worker_count=1)

      self.worker_thread = threading.Thread(
          name='run_worker', target=self.worker.run)
      logging.info('starting worker')
      self.worker_thread.start()

    def data_api_service_descriptor(self):
      url = 'localhost:%s' % self.data_port
      api_service_descriptor = endpoints_pb2.ApiServiceDescriptor()
      api_service_descriptor.url = url
      return api_service_descriptor

    def state_api_service_descriptor(self):
      url = 'localhost:%s' % self.state_port
      api_service_descriptor = endpoints_pb2.ApiServiceDescriptor()
      api_service_descriptor.url = url
      return api_service_descriptor

    def close(self):
      self.control_handler.done()
      self.worker_thread.join()
      self.data_plane_handler.close()
      self.control_server.stop(5).wait()
      self.data_server.stop(5).wait()
      self.state_server.stop(5).wait()


class BundleManager(object):

  _uid_counter = 0

  def __init__(
      self, controller, get_buffer, bundle_descriptor, progress_frequency=None):
    self._controller = controller
    self._get_buffer = get_buffer
    self._bundle_descriptor = bundle_descriptor
    self._registered = False
    self._progress_frequency = progress_frequency

  def process_bundle(self, inputs, expected_outputs):
    # Unique id for the instruction processing this bundle.
    BundleManager._uid_counter += 1
    process_bundle_id = 'bundle_%s' % BundleManager._uid_counter

    # Register the bundle descriptor, if needed.
    if not self._registered:
      process_bundle_registration = beam_fn_api_pb2.InstructionRequest(
          register=beam_fn_api_pb2.RegisterRequest(
              process_bundle_descriptor=[self._bundle_descriptor]))
      self._controller.control_handler.push(process_bundle_registration)
      self._registered = True

    # Write all the input data to the channel.
    for (transform_id, name), elements in inputs.items():
      data_out = self._controller.data_plane_handler.output_stream(
          process_bundle_id, beam_fn_api_pb2.Target(
              primitive_transform_reference=transform_id, name=name))
      for element_data in elements:
        data_out.write(element_data)
      data_out.close()

    # Actually start the bundle.
    process_bundle = beam_fn_api_pb2.InstructionRequest(
        instruction_id=process_bundle_id,
        process_bundle=beam_fn_api_pb2.ProcessBundleRequest(
            process_bundle_descriptor_reference=self._bundle_descriptor.id))
    result_future = self._controller.control_handler.push(process_bundle)

    with ProgressRequester(
        self._controller, process_bundle_id, self._progress_frequency):
      # Gather all output data.
      expected_targets = [
          beam_fn_api_pb2.Target(primitive_transform_reference=transform_id,
                                 name=output_name)
          for (transform_id, output_name), _ in expected_outputs.items()]
      logging.debug('Gather all output data from %s.', expected_targets)
      for output in self._controller.data_plane_handler.input_elements(
          process_bundle_id, expected_targets):
        target_tuple = (
            output.target.primitive_transform_reference, output.target.name)
        if target_tuple in expected_outputs:
          self._get_buffer(expected_outputs[target_tuple]).append(output.data)

      logging.debug('Wait for the bundle to finish.')
      result = result_future.get()

    if result.error:
      raise RuntimeError(result.error)
    return result


class ProgressRequester(threading.Thread):
  def __init__(self, controller, instruction_id, frequency, callback=None):
    super(ProgressRequester, self).__init__()
    self._controller = controller
    self._instruction_id = instruction_id
    self._frequency = frequency
    self._done = False
    self._latest_progress = None
    self._callback = callback
    self.daemon = True

  def __enter__(self):
    if self._frequency:
      self.start()

  def __exit__(self, *unused_exc_info):
    if self._frequency:
      self.stop()

  def run(self):
    while not self._done:
      try:
        progress_result = self._controller.control_handler.push(
            beam_fn_api_pb2.InstructionRequest(
                process_bundle_progress=
                beam_fn_api_pb2.ProcessBundleProgressRequest(
                    instruction_reference=self._instruction_id))).get()
        self._latest_progress = progress_result.process_bundle_progress
        if self._callback:
          self._callback(self._latest_progress)
      except Exception as exn:
        logging.error("Bad progress: %s", exn)
      time.sleep(self._frequency)

  def stop(self):
    self._done = True


class ControlFuture(object):
  def __init__(self, instruction_id, response=None):
    self.instruction_id = instruction_id
    if response:
      self._response = response
    else:
      self._response = None
      self._condition = threading.Condition()

  def set(self, response):
    with self._condition:
      self._response = response
      self._condition.notify_all()

  def get(self, timeout=None):
    if not self._response:
      with self._condition:
        if not self._response:
          self._condition.wait(timeout)
    return self._response


class FnApiMetrics(metrics.metric.MetricResults):
  def __init__(self, step_metrics):
    self._counters = {}
    self._distributions = {}
    self._gauges = {}
    for step_metric in step_metrics.values():
      for ptransform_id, ptransform in step_metric.ptransforms.items():
        for proto in ptransform.user:
          key = metrics.execution.MetricKey(
              ptransform_id,
              metrics.metricbase.MetricName.from_runner_api(proto.metric_name))
          if proto.HasField('counter_data'):
            self._counters[key] = proto.counter_data.value
          elif proto.HasField('distribution_data'):
            self._distributions[
                key] = metrics.cells.DistributionResult(
                    metrics.cells.DistributionData.from_runner_api(
                        proto.distribution_data))
          elif proto.HasField('gauge_data'):
            self._gauges[
                key] = metrics.cells.GaugeResult(
                    metrics.cells.GaugeData.from_runner_api(
                        proto.gauge_data))

  def query(self, filter=None):
    counters = [metrics.execution.MetricResult(k, v, v)
                for k, v in self._counters.items()
                if self.matches(filter, k)]
    distributions = [metrics.execution.MetricResult(k, v, v)
                     for k, v in self._distributions.items()
                     if self.matches(filter, k)]
    gauges = [metrics.execution.MetricResult(k, v, v)
              for k, v in self._gauges.items()
              if self.matches(filter, k)]

    return {'counters': counters,
            'distributions': distributions,
            'gauges': gauges}


class RunnerResult(runner.PipelineResult):
  def __init__(self, state, metrics_by_stage):
    super(RunnerResult, self).__init__(state)
    self._metrics_by_stage = metrics_by_stage
    self._user_metrics = None

  def wait_until_finish(self, duration=None):
    return self._state

  def metrics(self):
    if self._user_metrics is None:
      self._user_metrics = FnApiMetrics(self._metrics_by_stage)
    return self._user_metrics


def only_element(iterable):
  element, = iterable
  return element


def unique_name(existing, prefix):
  if prefix in existing:
    counter = 0
    while True:
      counter += 1
      prefix_counter = prefix + "_%s" % counter
      if prefix_counter not in existing:
        return prefix_counter
  else:
    return prefix<|MERGE_RESOLUTION|>--- conflicted
+++ resolved
@@ -954,11 +954,7 @@
     for phase in [
         annotate_downstream_side_inputs, fix_side_input_pcoll_coders,
         lift_combiners, expand_gbk, sink_flattens, greedily_fuse,
-<<<<<<< HEAD
-        inject_timer_pcollections, sort_stages]:
-=======
-        impulse_to_input, sort_stages]:
->>>>>>> 986bb6d0
+        impulse_to_input, inject_timer_pcollections, sort_stages]:
       logging.info('%s %s %s', '=' * 20, phase, '=' * 20)
       stages = list(phase(stages))
       logging.debug('Stages: %s', [str(s) for s in stages])
