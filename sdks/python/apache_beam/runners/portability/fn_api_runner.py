--- conflicted
+++ resolved
@@ -241,14 +241,9 @@
     self._bundle_repeat = self._bundle_repeat or options.view_as(
         pipeline_options.DirectOptions).direct_runner_bundle_repeat
     self._profiler_factory = profiler.Profile.factory_from_options(
-<<<<<<< HEAD
-        pipeline._options.view_as(pipeline_options.ProfilingOptions))
-    return self.run_via_runner_api(pipeline.to_runner_api(
-        default_environment=self._default_environment))
-=======
         options.view_as(pipeline_options.ProfilingOptions))
-    return self.run_via_runner_api(pipeline.to_runner_api())
->>>>>>> e7ab8c47
+    return self.run_via_runner_api(
+        pipeline.to_runner_api(default_environment=self._default_environment))
 
   def run_via_runner_api(self, pipeline_proto):
     return self.run_stages(*self.create_stages(pipeline_proto))
