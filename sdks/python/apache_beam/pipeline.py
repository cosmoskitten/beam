--- conflicted
+++ resolved
@@ -28,11 +28,7 @@
 Typical usage:
 
   # Create a pipeline object using a local runner for execution.
-<<<<<<< HEAD
-  p = beam.Pipeline('DirectPipelineRunner')
-=======
-  pipeline = Pipeline(runner=DirectRunner())
->>>>>>> d1906416
+  p = beam.Pipeline('DirectRunner')
 
   # Add to the pipeline a "Create" transform. When executed this
   # transform will produce a PCollection object with the specified values.
