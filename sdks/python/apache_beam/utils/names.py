#
# Licensed to the Apache Software Foundation (ASF) under one or more
# contributor license agreements.  See the NOTICE file distributed with
# this work for additional information regarding copyright ownership.
# The ASF licenses this file to You under the Apache License, Version 2.0
# (the "License"); you may not use this file except in compliance with
# the License.  You may obtain a copy of the License at
#
#    http://www.apache.org/licenses/LICENSE-2.0
#
# Unless required by applicable law or agreed to in writing, software
# distributed under the License is distributed on an "AS IS" BASIS,
# WITHOUT WARRANTIES OR CONDITIONS OF ANY KIND, either express or implied.
# See the License for the specific language governing permissions and
# limitations under the License.
#

"""Various names for properties, transforms, etc."""


# Standard file names used for staging files.
PICKLED_MAIN_SESSION_FILE = 'pickled_main_session'
DATAFLOW_SDK_TARBALL_FILE = 'dataflow_python_sdk.tar'

# String constants related to sources framework
SOURCE_FORMAT = 'custom_source'
SOURCE_TYPE = 'CustomSourcesType'
SERIALIZED_SOURCE_KEY = 'serialized_source'


class TransformNames(object):
  """Transform strings as they are expected in the CloudWorkflow protos."""
  COLLECTION_TO_SINGLETON = 'CollectionToSingleton'
  COMBINE = 'CombineValues'
  CREATE_PCOLLECTION = 'CreateCollection'
  DO = 'ParallelDo'
  FLATTEN = 'Flatten'
  GROUP = 'GroupByKey'
  READ = 'ParallelRead'
  WRITE = 'ParallelWrite'


class PropertyNames(object):
  """Property strings as they are expected in the CloudWorkflow protos."""
  BIGQUERY_CREATE_DISPOSITION = 'create_disposition'
  BIGQUERY_DATASET = 'dataset'
  BIGQUERY_QUERY = 'bigquery_query'
  BIGQUERY_USE_LEGACY_SQL = 'bigquery_use_legacy_sql'
<<<<<<< HEAD
  BIGQUERY_FLATTEN_RESULTS = 'bigquery_flatten_results'
=======
  BIGQUERY_EXPORT_FORMAT = 'bigquery_export_format'
>>>>>>> c4208a89
  BIGQUERY_TABLE = 'table'
  BIGQUERY_PROJECT = 'project'
  BIGQUERY_SCHEMA = 'schema'
  BIGQUERY_WRITE_DISPOSITION = 'write_disposition'
  DISPLAY_DATA = 'display_data'
  ELEMENT = 'element'
  ELEMENTS = 'elements'
  ENCODING = 'encoding'
  FILE_PATTERN = 'filepattern'
  FILE_NAME_PREFIX = 'filename_prefix'
  FILE_NAME_SUFFIX = 'filename_suffix'
  FORMAT = 'format'
  INPUTS = 'inputs'
  NON_PARALLEL_INPUTS = 'non_parallel_inputs'
  NUM_SHARDS = 'num_shards'
  OUT = 'out'
  OUTPUT = 'output'
  OUTPUT_INFO = 'output_info'
  OUTPUT_NAME = 'output_name'
  PARALLEL_INPUT = 'parallel_input'
  PUBSUB_TOPIC = 'pubsub_topic'
  PUBSUB_SUBSCRIPTION = 'pubsub_subscription'
  PUBSUB_ID_LABEL = 'pubsub_id_label'
  SERIALIZED_FN = 'serialized_fn'
  SHARD_NAME_TEMPLATE = 'shard_template'
  SOURCE_STEP_INPUT = 'custom_source_step_input'
  STEP_NAME = 'step_name'
  USER_FN = 'user_fn'
  USER_NAME = 'user_name'
  VALIDATE_SINK = 'validate_sink'
  VALIDATE_SOURCE = 'validate_source'
  VALUE = 'value'<|MERGE_RESOLUTION|>--- conflicted
+++ resolved
@@ -46,11 +46,8 @@
   BIGQUERY_DATASET = 'dataset'
   BIGQUERY_QUERY = 'bigquery_query'
   BIGQUERY_USE_LEGACY_SQL = 'bigquery_use_legacy_sql'
-<<<<<<< HEAD
   BIGQUERY_FLATTEN_RESULTS = 'bigquery_flatten_results'
-=======
   BIGQUERY_EXPORT_FORMAT = 'bigquery_export_format'
->>>>>>> c4208a89
   BIGQUERY_TABLE = 'table'
   BIGQUERY_PROJECT = 'project'
   BIGQUERY_SCHEMA = 'schema'
