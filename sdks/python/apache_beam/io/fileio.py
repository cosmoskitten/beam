#
# Licensed to the Apache Software Foundation (ASF) under one or more
# contributor license agreements.  See the NOTICE file distributed with
# this work for additional information regarding copyright ownership.
# The ASF licenses this file to You under the Apache License, Version 2.0
# (the "License"); you may not use this file except in compliance with
# the License.  You may obtain a copy of the License at
#
#    http://www.apache.org/licenses/LICENSE-2.0
#
# Unless required by applicable law or agreed to in writing, software
# distributed under the License is distributed on an "AS IS" BASIS,
# WITHOUT WARRANTIES OR CONDITIONS OF ANY KIND, either express or implied.
# See the License for the specific language governing permissions and
# limitations under the License.
#
"""File-based sources and sinks."""

from __future__ import absolute_import

import bz2
import cStringIO
import glob
import logging
from multiprocessing.pool import ThreadPool
import os
import re
import shutil
import threading
import time
import zlib
import weakref

from apache_beam import coders
from apache_beam.io import gcsio
from apache_beam.io import iobase
from apache_beam.io import range_trackers
from apache_beam.runners.dataflow.native_io import iobase as dataflow_io
from apache_beam.transforms.display import DisplayDataItem


__all__ = ['TextFileSource', 'TextFileSink']

DEFAULT_SHARD_NAME_TEMPLATE = '-SSSSS-of-NNNNN'


class _CompressionType(object):
  """Object representing single compression type."""

  def __init__(self, identifier):
    self.identifier = identifier

  def __eq__(self, other):
    return (isinstance(other, _CompressionType) and
            self.identifier == other.identifier)

  def __hash__(self):
    return hash(self.identifier)

  def __ne__(self, other):
    return not self.__eq__(other)

  def __str__(self):
    return self.identifier

  def __repr__(self):
    return '_CompressionType(%s)' % self.identifier


class CompressionTypes(object):
  """Enum-like class representing known compression types."""

  # Detect compression based on filename extension.
  #
  # The following extensions are currently recognized by auto-detection:
  #   .bz2 (implies BZIP2 as described below).
  #   .gz  (implies GZIP as described below)
  # Any non-recognized extension implies UNCOMPRESSED as described below.
  AUTO = _CompressionType('auto')

  # BZIP2 compression.
  BZIP2 = _CompressionType('bzip2')

  # GZIP compression (deflate with GZIP headers).
  GZIP = _CompressionType('gzip')

  # Uncompressed (i.e., may be split).
  UNCOMPRESSED = _CompressionType('uncompressed')

  @classmethod
  def is_valid_compression_type(cls, compression_type):
    """Returns true for valid compression types, false otherwise."""
    return isinstance(compression_type, _CompressionType)

  @classmethod
  def mime_type(cls, compression_type, default='application/octet-stream'):
    mime_types_by_compression_type = {
        cls.BZIP2: 'application/x-bz2',
        cls.GZIP: 'application/x-gzip',
    }
    return mime_types_by_compression_type.get(compression_type, default)

  @classmethod
  def detect_compression_type(cls, file_path):
    """Returns the compression type of a file (based on its suffix)."""
    compression_types_by_suffix = {'.bz2': cls.BZIP2, '.gz': cls.GZIP}
    lowercased_path = file_path.lower()
    for suffix, compression_type in compression_types_by_suffix.iteritems():
      if lowercased_path.endswith(suffix):
        return compression_type
    return cls.UNCOMPRESSED


class NativeFileSource(dataflow_io.NativeSource):
  """A source implemented by Dataflow service from a GCS or local file or files.

  This class is to be only inherited by sources natively implemented by Cloud
  Dataflow service, hence should not be sub-classed by users.
  """

  def __init__(self,
               file_path,
               start_offset=None,
               end_offset=None,
               coder=coders.BytesCoder(),
               compression_type=CompressionTypes.AUTO,
               mime_type='application/octet-stream'):
    """Initialize a NativeFileSource.

    Args:
      file_path: The file path to read from as a local file path or a GCS
        gs:// path. The path can contain glob characters (*, ?, and [...]
        sets).
      start_offset: The byte offset in the source file that the reader
        should start reading. By default is 0 (beginning of file).
      end_offset: The byte offset in the file that the reader should stop
        reading. By default it is the end of the file.
      compression_type: Used to handle compressed input files. Typical value
          is CompressionTypes.AUTO, in which case the file_path's extension will
          be used to detect the compression.
      coder: Coder used to decode each record.

    Raises:
      TypeError: if file_path is not a string.

    If the file_path contains glob characters then the start_offset and
    end_offset must not be specified.

    The 'start_offset' and 'end_offset' pair provide a mechanism to divide the
    file into multiple pieces for individual sources. Because the offset
    is measured by bytes, some complication arises when the offset splits in
    the middle of a record. To avoid the scenario where two adjacent sources
    each get a fraction of a line we adopt the following rules:

    If start_offset falls inside a record (any character except the first one)
    then the source will skip the record and start with the next one.

    If end_offset falls inside a record (any character except the first one)
    then the source will contain that entire record.
    """
    if not isinstance(file_path, basestring):
      raise TypeError('%s: file_path must be a string;  got %r instead' %
                      (self.__class__.__name__, file_path))

    self.file_path = file_path
    self.start_offset = start_offset
    self.end_offset = end_offset
    self.compression_type = compression_type
    self.coder = coder
    self.mime_type = mime_type

  def display_data(self):
    return {'file_pattern': DisplayDataItem(self.file_path,
                                            label="File Pattern"),
            'compression': DisplayDataItem(str(self.compression_type),
                                           label='Compression')}

  def __eq__(self, other):
    return (self.file_path == other.file_path and
            self.start_offset == other.start_offset and
            self.end_offset == other.end_offset and
            self.compression_type == other.compression_type and
            self.coder == other.coder and self.mime_type == other.mime_type)

  @property
  def path(self):
    return self.file_path

  def reader(self):
    return NativeFileSourceReader(self)


class NativeFileSourceReader(dataflow_io.NativeSourceReader,
                             coders.observable.ObservableMixin):
  """The source reader for a NativeFileSource.

  This class is to be only inherited by source readers natively implemented by
  Cloud Dataflow service, hence should not be sub-classed by users.
  """

  def __init__(self, source):
    super(NativeFileSourceReader, self).__init__()
    self.source = source
    self.start_offset = self.source.start_offset or 0
    self.end_offset = self.source.end_offset
    self.current_offset = self.start_offset

  def __enter__(self):
    self.file = ChannelFactory.open(
        self.source.file_path,
        'rb',
        mime_type=self.source.mime_type,
        compression_type=self.source.compression_type)

    # Determine the real end_offset.
    #
    # If not specified or if the source is not splittable it will be the length
    # of the file (or infinity for compressed files) as appropriate.
    if ChannelFactory.is_compressed(self.file):
      if not isinstance(self.source, TextFileSource):
        raise ValueError('Unexpected compressed file for a non-TextFileSource.')
      self.end_offset = range_trackers.OffsetRangeTracker.OFFSET_INFINITY

    elif self.end_offset is None:
      self.file.seek(0, os.SEEK_END)
      self.end_offset = self.file.tell()
      self.file.seek(self.start_offset)

    # Initializing range tracker after self.end_offset is finalized.
    self.range_tracker = range_trackers.OffsetRangeTracker(self.start_offset,
                                                           self.end_offset)

    # Position to the appropriate start_offset.
    if self.start_offset > 0 and ChannelFactory.is_compressed(self.file):
      raise ValueError(
          'Unexpected positive start_offset (%s) for a compressed source: %s',
          self.start_offset, self.source)
    self.seek_to_true_start_offset()

    return self

  def __exit__(self, exception_type, exception_value, traceback):
    self.file.close()

  def __iter__(self):
    if self.current_offset > 0 and ChannelFactory.is_compressed(self.file):
      # When compression is enabled both initial and dynamic splitting should
      # not be allowed.
      raise ValueError(
          'Unespected split starting at (%s) for compressed source: %s',
          self.current_offset, self.source)

    while True:
      if not self.range_tracker.try_claim(record_start=self.current_offset):
        # Reader has completed reading the set of records in its range. Note
        # that the end offset of the range may be smaller than the original
        # end offset defined when creating the reader due to reader accepting
        # a dynamic split request from the service.
        return

      # Note that for compressed sources, delta_offsets are virtual and don't
      # actually correspond to byte offsets in the underlying file. They
      # nonetheless correspond to unique virtual position locations.
      for eof, record, delta_offset in self.read_records():
        if eof:
          # Can't read from this source anymore and the record and delta_offset
          # are non-sensical; hence we are done.
          return
        else:
          self.notify_observers(record, is_encoded=False)
          self.current_offset += delta_offset
          yield record

  def seek_to_true_start_offset(self):
    """Seeks the underlying file to the appropriate start_offset that is
       compatible with range-tracking and position models and updates
       self.current_offset accordingly.
    """
    raise NotImplementedError

  def read_records(self):
    """
      Yields information about (possibly multiple) records corresponding to
      self.current_offset

      If a read_records() invocation returns multiple results, the first record
      must be at a split point and other records should not be at split points.
      The first record is assumed to be at self.current_offset and the caller
      should use the yielded delta_offsets to update self.current_offset
      accordingly.

      The yielded value is a tripplet of the form:
        eof, record, delta_offset
      eof: A boolean indicating whether eof has been reached, in which case
        the contents of record and delta_offset cannot be trusted or used.
      record: The (possibly decoded) record (ie payload) read from the
        underlying source.
      delta_offset: The delta_offfset (from self.current_offset) in bytes, that
        has been consumed from the underlying source, to the starting position
        of the next record (or EOF if no record exists).
    """
    raise NotImplementedError

  def get_progress(self):
    return dataflow_io.ReaderProgress(position=dataflow_io.ReaderPosition(
        byte_offset=self.range_tracker.last_record_start))

  def request_dynamic_split(self, dynamic_split_request):
    if ChannelFactory.is_compressed(self.file):
      # When compression is enabled both initial and dynamic splitting should be
      # prevented. Here we prevent dynamic splitting by ignoring all dynamic
      # split requests at the reader.
      return

    assert dynamic_split_request is not None
    progress = dynamic_split_request.progress
    split_position = progress.position
    if split_position is None:
      percent_complete = progress.percent_complete
      if percent_complete is not None:
        if percent_complete <= 0 or percent_complete >= 1:
          logging.warning(
              'FileBasedReader cannot be split since the provided percentage '
              'of work to be completed is out of the valid range (0, '
              '1). Requested: %r', dynamic_split_request)
          return
        split_position = dataflow_io.ReaderPosition()
        split_position.byte_offset = (
            self.range_tracker.position_at_fraction(percent_complete))
      else:
        logging.warning(
            'FileBasedReader requires either a position or a percentage of '
            'work to be complete to perform a dynamic split request. '
            'Requested: %r', dynamic_split_request)
        return

    if self.range_tracker.try_split(split_position.byte_offset):
      return dataflow_io.DynamicSplitResultWithPosition(split_position)
    else:
      return

# -----------------------------------------------------------------------------
# TextFileSource, TextFileSink.


class TextFileSource(NativeFileSource):
  """A source for a GCS or local text file.

  Parses a text file as newline-delimited elements, by default assuming
  UTF-8 encoding.

  This implementation has only been tested to read text encoded using UTF-8 or
  ASCII. This has not been tested for other encodings such as UTF-16 or UTF-32.
  """

  def __init__(self,
               file_path,
               start_offset=None,
               end_offset=None,
               compression_type=CompressionTypes.AUTO,
               strip_trailing_newlines=True,
               coder=coders.StrUtf8Coder(),
               mime_type='text/plain'):
    """Initialize a TextSource.

    Args:
      file_path: The file path to read from as a local file path or a GCS
        gs:// path. The path can contain glob characters (*, ?, and [...]
        sets).
      start_offset: The byte offset in the source text file that the reader
        should start reading. By default is 0 (beginning of file).
      end_offset: The byte offset in the file that the reader should stop
        reading. By default it is the end of the file.
      compression_type: Used to handle compressed input files. Typical value
          is CompressionTypes.AUTO, in which case the file_path's extension will
          be used to detect the compression.
      strip_trailing_newlines: Indicates whether this source should remove
          the newline char in each line it reads before decoding that line.
          This feature only works for ASCII and UTF-8 encoded input.
      coder: Coder used to decode each line.

    Raises:
      TypeError: if file_path is not a string.

    If the file_path contains glob characters then the start_offset and
    end_offset must not be specified.

    The 'start_offset' and 'end_offset' pair provide a mechanism to divide the
    text file into multiple pieces for individual sources. Because the offset
    is measured by bytes, some complication arises when the offset splits in
    the middle of a text line. To avoid the scenario where two adjacent sources
    each get a fraction of a line we adopt the following rules:

    If start_offset falls inside a line (any character except the first one)
    then the source will skip the line and start with the next one.

    If end_offset falls inside a line (any character except the first one) then
    the source will contain that entire line.
    """
    super(TextFileSource, self).__init__(
        file_path,
        start_offset=start_offset,
        end_offset=end_offset,
        coder=coder,
        compression_type=compression_type)
    self.strip_trailing_newlines = strip_trailing_newlines

  @property
  def format(self):
    """Source format name required for remote execution."""
    return 'text'

  def __eq__(self, other):
    return (super(TextFileSource, self).__eq__(other) and
            self.strip_trailing_newlines == other.strip_trailing_newlines)

  def reader(self):
    # If a multi-file pattern was specified as a source then make sure the
    # start/end offsets use the default values for reading the entire file.
    if re.search(r'[*?\[\]]', self.file_path) is not None:
      if self.start_offset is not None:
        raise ValueError(
            'start offset cannot be specified for a multi-file source: '
            '%s' % self.file_path)
      if self.end_offset is not None:
        raise ValueError(
            'End offset cannot be specified for a multi-file source: '
            '%s' % self.file_path)
      return TextMultiFileReader(self)
    else:
      return TextFileReader(self)


class ChannelFactory(object):
  # TODO: Generalize into extensible framework.

  @staticmethod
  def mkdir(path):
    if path.startswith('gs://'):
      return
    else:
      try:
        os.makedirs(path)
      except OSError as err:
        raise IOError(err)

  @staticmethod
  def open(path,
           mode,
           mime_type='application/octet-stream',
           compression_type=CompressionTypes.AUTO):
    if compression_type == CompressionTypes.AUTO:
      compression_type = CompressionTypes.detect_compression_type(path)
    elif not CompressionTypes.is_valid_compression_type(compression_type):
      raise TypeError('compression_type must be CompressionType object but '
                      'was %s' % type(compression_type))

    if path.startswith('gs://'):
      raw_file = gcsio.GcsIO().open(
          path,
          mode,
          mime_type=CompressionTypes.mime_type(compression_type, mime_type))
    else:
      raw_file = open(path, mode)

    if compression_type == CompressionTypes.UNCOMPRESSED:
      return raw_file
    else:
      return _CompressedFile(raw_file, compression_type=compression_type)

  @staticmethod
  def is_compressed(fileobj):
    return isinstance(fileobj, _CompressedFile)

  @staticmethod
  def rename(src, dest):
    if src.startswith('gs://'):
      if not dest.startswith('gs://'):
        raise ValueError('Destination %r must be GCS path.', dest)
      gcsio.GcsIO().rename(src, dest)
    else:
      try:
        os.rename(src, dest)
      except OSError as err:
        raise IOError(err)

  @staticmethod
  def rename_batch(src_dest_pairs):
    # Filter out local and GCS operations.
    local_src_dest_pairs = []
    gcs_src_dest_pairs = []
    for src, dest in src_dest_pairs:
      if src.startswith('gs://'):
        if not dest.startswith('gs://'):
          raise ValueError('Destination %r must be GCS path.', dest)
        gcs_src_dest_pairs.append((src, dest))
      else:
        local_src_dest_pairs.append((src, dest))

    # Execute local operations.
    exceptions = []
    for src, dest in local_src_dest_pairs:
      try:
        ChannelFactory.rename(src, dest)
      except Exception as e:  # pylint: disable=broad-except
        exceptions.append((src, dest, e))

    # Execute GCS operations.
    exceptions += ChannelFactory._rename_gcs_batch(gcs_src_dest_pairs)

    return exceptions

  @staticmethod
  def _rename_gcs_batch(src_dest_pairs):
    # Prepare batches.
    gcs_batches = []
    gcs_current_batch = []
    for src, dest in src_dest_pairs:
      gcs_current_batch.append((src, dest))
      if len(gcs_current_batch) == gcsio.MAX_BATCH_OPERATION_SIZE:
        gcs_batches.append(gcs_current_batch)
        gcs_current_batch = []
    if gcs_current_batch:
      gcs_batches.append(gcs_current_batch)

    # Execute GCS renames if any and return exceptions.
    exceptions = []
    for batch in gcs_batches:
      copy_statuses = gcsio.GcsIO().copy_batch(batch)
      copy_succeeded = []
      for src, dest, exception in copy_statuses:
        if exception:
          exceptions.append((src, dest, exception))
        else:
          copy_succeeded.append((src, dest))
      delete_batch = [src for src, dest in copy_succeeded]
      delete_statuses = gcsio.GcsIO().delete_batch(delete_batch)
      for i, (src, exception) in enumerate(delete_statuses):
        dest = copy_succeeded[i]
        if exception:
          exceptions.append((src, dest, exception))
    return exceptions

  @staticmethod
  def copytree(src, dest):
    if src.startswith('gs://'):
      if not dest.startswith('gs://'):
        raise ValueError('Destination %r must be GCS path.', dest)
      assert src.endswith('/'), src
      assert dest.endswith('/'), dest
      gcsio.GcsIO().copytree(src, dest)
    else:
      try:
        if os.path.exists(dest):
          shutil.rmtree(dest)
        shutil.copytree(src, dest)
      except OSError as err:
        raise IOError(err)

  @staticmethod
  def exists(path):
    if path.startswith('gs://'):
      return gcsio.GcsIO().exists(path)
    else:
      return os.path.exists(path)

  @staticmethod
  def rmdir(path):
    if path.startswith('gs://'):
      gcs = gcsio.GcsIO()
      if not path.endswith('/'):
        path += '/'
      # TODO: Threadpool?
      for entry in gcs.glob(path + '*'):
        gcs.delete(entry)
    else:
      try:
        shutil.rmtree(path)
      except OSError as err:
        raise IOError(err)

  @staticmethod
  def rm(path):
    if path.startswith('gs://'):
      gcsio.GcsIO().delete(path)
    else:
      try:
        os.remove(path)
      except OSError as err:
        raise IOError(err)

  @staticmethod
  def glob(path, limit=None):
    if path.startswith('gs://'):
      return gcsio.GcsIO().glob(path, limit)
    else:
      files = glob.glob(path)
      return files[:limit]

  @staticmethod
  def size_in_bytes(path):
    """Returns the size of a file in bytes.

    Args:
      path: a string that gives the path of a single file.
    """
    if path.startswith('gs://'):
      return gcsio.GcsIO().size(path)
    else:
      return os.path.getsize(path)

  @staticmethod
  def size_of_files_in_glob(path, file_names=None):
    """Returns a map of file names to sizes.

    Args:
      path: a file path pattern that reads the size of all the files
      file_names: List of file names that we need size for, this is added to
        support eventually consistent sources where two expantions of glob
        might yield to different files.
    """
    if path.startswith('gs://'):
      file_sizes = gcsio.GcsIO().size_of_files_in_glob(path)
      if file_names is None:
        return file_sizes
      else:
        result = {}
        # We need to make sure we fetched the size for all the files as the
        # list API in GCS is eventually consistent so directly call size for
        # any files that may be missing.
        for file_name in file_names:
          if file_name in file_sizes:
            result[file_name] = file_sizes[file_name]
          else:
            result[file_name] = ChannelFactory.size_in_bytes(file_name)
        return result
    else:
      if file_names is None:
        file_names = ChannelFactory.glob(path)
      return {file_name: ChannelFactory.size_in_bytes(file_name)
              for file_name in file_names}


class _CompressedFile(object):
  """Somewhat limited file wrapper for easier handling of compressed files."""

  # The bit mask to use for the wbits parameters of the zlib compressor and
  # decompressor objects.
  _gzip_mask = zlib.MAX_WBITS | 16  # Mask when using GZIP headers.

  def __init__(self,
               fileobj,
               compression_type=CompressionTypes.GZIP,
               read_size=gcsio.DEFAULT_READ_BUFFER_SIZE):
    if not fileobj:
      raise ValueError('fileobj must be opened file but was %s' % fileobj)

    if not CompressionTypes.is_valid_compression_type(compression_type):
      raise TypeError('compression_type must be CompressionType object but '
                      'was %s' % type(compression_type))
    if compression_type in (CompressionTypes.AUTO, CompressionTypes.UNCOMPRESSED
                           ):
      raise ValueError(
          'Cannot create object with unspecified or no compression')

    self._file = fileobj
    self._compression_type = compression_type
<<<<<<< HEAD
    if self._file.tell() != 0:
      raise ValueError('fileobj must be at position 0 but was %d' %
                       self._file.tell())
    self._uncompressed_position = 0
    if self._readable():
=======

    if self.readable():
      self._read_size = read_size
      self._read_buffer = cStringIO.StringIO()
      self._read_position = 0
      self._read_eof = False

>>>>>>> 894461e6
      if self._compression_type == CompressionTypes.BZIP2:
        self._decompressor = bz2.BZ2Decompressor()
      else:
        assert self._compression_type == CompressionTypes.GZIP
        self._decompressor = zlib.decompressobj(self._gzip_mask)
    else:
      self._decompressor = None

    if self.writeable():
      if self._compression_type == CompressionTypes.BZIP2:
        self._compressor = bz2.BZ2Compressor()
      else:
        assert self._compression_type == CompressionTypes.GZIP
        self._compressor = zlib.compressobj(zlib.Z_DEFAULT_COMPRESSION,
                                            zlib.DEFLATED, self._gzip_mask)
    else:
      self._compressor = None

  def readable(self):
    mode = self._file.mode
    return 'r' in mode or 'a' in mode

  def writeable(self):
    mode = self._file.mode
    return 'w' in mode or 'a' in mode

  def write(self, data):
    """Write data to file."""
    if not self._compressor:
      raise ValueError('compressor not initialized')
    self._uncompressed_position += len(data)
    compressed = self._compressor.compress(data)
    if compressed:
      self._file.write(compressed)

  def _fetch_to_internal_buffer(self, num_bytes):
    """Fetch up to num_bytes into the internal buffer."""
    if (not self._read_eof and self._read_position > 0 and
        (self._read_buffer.tell() - self._read_position) < num_bytes):
      # There aren't enough number of bytes to accommodate a read, so we
      # prepare for a possibly large read by clearing up all internal buffers
      # but without dropping any previous held data.
      self._read_buffer.seek(self._read_position)
      data = self._read_buffer.read()
      self._read_position = 0
      self._read_buffer.seek(0)
      self._read_buffer.truncate(0)
      self._read_buffer.write(data)

    while not self._read_eof and (self._read_buffer.tell() - self._read_position
                                 ) < num_bytes:
      # Continue reading from the underlying file object until enough bytes are
      # available, or EOF is reached.
      buf = self._file.read(self._read_size)
      if buf:
        decompressed = self._decompressor.decompress(buf)
        del buf  # Free up some possibly large and no-longer-needed memory.
        self._read_buffer.write(decompressed)
      else:
        # EOF reached.
        # Verify completeness and no corruption and flush (if needed by
        # the underlying algorithm).
        if self._compression_type == CompressionTypes.BZIP2:
          # Having unused_data past end of stream would imply file corruption.
          assert not self._decompressor.unused_data, 'Possible file corruption.'
          try:
            # EOF implies that the underlying BZIP2 stream must also have
            # reached EOF. We expect this to raise an EOFError and we catch it
            # below. Any other kind of error though would be problematic.
            self._decompressor.decompress('dummy')
            assert False, 'Possible file corruption.'
          except EOFError:
            pass  # All is as expected!
        else:
          self._read_buffer.write(self._decompressor.flush())

        # Record that we have hit the end of file, so we won't unnecessarily
        # repeat the completeness verification step above.
        self._read_eof = True

<<<<<<< HEAD
  def _read_from_internal_buffer(self, num_bytes):
    """Read up to num_bytes from the internal buffer."""
    # TODO: this can be optimized to avoid a string copy operation.
    result = self._data[:num_bytes]
    self._uncompressed_position += len(result)
    self._data = self._data[num_bytes:]
=======
  def _read_from_internal_buffer(self, read_fn):
    """Read from the internal buffer by using the supplied read_fn."""
    self._read_buffer.seek(self._read_position)
    result = read_fn()
    self._read_position += len(result)
    self._read_buffer.seek(0, os.SEEK_END)  # Allow future writes.
>>>>>>> 894461e6
    return result

  def read(self, num_bytes):
    if not self._decompressor:
      raise ValueError('decompressor not initialized')

    self._fetch_to_internal_buffer(num_bytes)
    return self._read_from_internal_buffer(
        lambda: self._read_buffer.read(num_bytes))

  def readline(self):
    """Equivalent to standard file.readline(). Same return conventions apply."""
    if not self._decompressor:
      raise ValueError('decompressor not initialized')

    io = cStringIO.StringIO()
    while True:
      # Ensure that the internal buffer has at least half the read_size. Going
      # with half the _read_size (as opposed to a full _read_size) to ensure
      # that actual fetches are more evenly spread out, as opposed to having 2
      # consecutive reads at the beginning of a read.
      self._fetch_to_internal_buffer(self._read_size / 2)
      line = self._read_from_internal_buffer(
          lambda: self._read_buffer.readline())
      io.write(line)
      if line.endswith('\n') or not line:
        break  # Newline or EOF reached.

    return io.getvalue()

  def closed(self):
    return not self._file or self._file.closed()

  def close(self):
    if self.readable():
      self._read_buffer.close()

    if self.writeable():
      self._file.write(self._compressor.flush())

    self._file.close()

  def flush(self):
    if self.writeable():
      self._file.write(self._compressor.flush())
    self._file.flush()

  def seekable(self):
    # TODO: Add support for seeking to a file position.
    return False

  def tell(self):
    return self._uncompressed_position

  def __enter__(self):
    return self

  def __exit__(self, exception_type, exception_value, traceback):
    self.close()


class FileSink(iobase.Sink):
  """A sink to a GCS or local files.

  To implement a file-based sink, extend this class and override
  either ``write_record()`` or ``write_encoded_record()``.

  If needed, also overwrite ``open()`` and/or ``close()`` to customize the
  file handling or write headers and footers.

  The output of this write is a PCollection of all written shards.
  """

  # Max number of threads to be used for renaming.
  _MAX_RENAME_THREADS = 64

  def __init__(self,
               file_path_prefix,
               coder,
               file_name_suffix='',
               num_shards=0,
               shard_name_template=None,
               mime_type='application/octet-stream',
               compression_type=CompressionTypes.AUTO):
    """
     Raises:
      TypeError: if file path parameters are not a string or if compression_type
        is not member of CompressionTypes.
      ValueError: if shard_name_template is not of expected format.
    """
    if not isinstance(file_path_prefix, basestring):
      raise TypeError('file_path_prefix must be a string; got %r instead' %
                      file_path_prefix)
    if not isinstance(file_name_suffix, basestring):
      raise TypeError('file_name_suffix must be a string; got %r instead' %
                      file_name_suffix)

    if not CompressionTypes.is_valid_compression_type(compression_type):
      raise TypeError('compression_type must be CompressionType object but '
                      'was %s' % type(compression_type))

    if shard_name_template is None:
      shard_name_template = DEFAULT_SHARD_NAME_TEMPLATE
    elif shard_name_template is '':
      num_shards = 1
    self.file_path_prefix = file_path_prefix
    self.file_name_suffix = file_name_suffix
    self.num_shards = num_shards
    self.coder = coder
    self.shard_name_format = self._template_to_format(shard_name_template)
    self.compression_type = compression_type
    self.mime_type = mime_type

  def display_data(self):
    return {'shards':
            DisplayDataItem(self.num_shards, label='Number of Shards'),
            'compression':
            DisplayDataItem(str(self.compression_type)),
            'file_pattern':
            DisplayDataItem('{}{}{}'.format(self.file_path_prefix,
                                            self.shard_name_format,
                                            self.file_name_suffix),
                            label='File Pattern')}

  def open(self, temp_path):
    """Opens ``temp_path``, returning an opaque file handle object.

    The returned file handle is passed to ``write_[encoded_]record`` and
    ``close``.
    """
    return ChannelFactory.open(
        temp_path,
        'wb',
        mime_type=self.mime_type,
        compression_type=self.compression_type)

  def write_record(self, file_handle, value):
    """Writes a single record go the file handle returned by ``open()``.

    By default, calls ``write_encoded_record`` after encoding the record with
    this sink's Coder.
    """
    self.write_encoded_record(file_handle, self.coder.encode(value))

  def write_encoded_record(self, file_handle, encoded_value):
    """Writes a single encoded record to the file handle returned by ``open()``.
    """
    raise NotImplementedError

  def close(self, file_handle):
    """Finalize and close the file handle returned from ``open()``.

    Called after all records are written.

    By default, calls ``file_handle.close()`` iff it is not None.
    """
    if file_handle is not None:
      file_handle.close()

  def initialize_write(self):
    tmp_dir = self.file_path_prefix + self.file_name_suffix + time.strftime(
        '-temp-%Y-%m-%d_%H-%M-%S')
    ChannelFactory().mkdir(tmp_dir)
    return tmp_dir

  def open_writer(self, init_result, uid):
    # A proper suffix is needed for AUTO compression detection.
    # We also ensure there will be no collisions with uid and a
    # (possibly unsharded) file_path_prefix and a (possibly empty)
    # file_name_suffix.
    suffix = (
        '.' + os.path.basename(self.file_path_prefix) + self.file_name_suffix)
    return FileSinkWriter(self, os.path.join(init_result, uid) + suffix)

  def finalize_write(self, init_result, writer_results):
    writer_results = sorted(writer_results)
    num_shards = len(writer_results)
    min_threads = min(num_shards, FileSink._MAX_RENAME_THREADS)
    num_threads = max(1, min_threads)

    rename_ops = []
    for shard_num, shard in enumerate(writer_results):
      final_name = ''.join([
          self.file_path_prefix, self.shard_name_format % dict(
              shard_num=shard_num, num_shards=num_shards), self.file_name_suffix
      ])
      rename_ops.append((shard, final_name))

    batches = []
    current_batch = []
    for rename_op in rename_ops:
      current_batch.append(rename_op)
      if len(current_batch) == gcsio.MAX_BATCH_OPERATION_SIZE:
        batches.append(current_batch)
        current_batch = []
    if current_batch:
      batches.append(current_batch)

    logging.info(
        'Starting finalize_write threads with num_shards: %d, '
        'batches: %d, num_threads: %d',
        num_shards, len(batches), num_threads)
    start_time = time.time()

    # Use a thread pool for renaming operations.
    def _rename_batch(batch):
      """_rename_batch executes batch rename operations."""
      exceptions = []
      exception_infos = ChannelFactory.rename_batch(batch)
      for src, dest, exception in exception_infos:
        if exception:
          logging.warning('Rename not successful: %s -> %s, %s', src, dest,
                          exception)
          should_report = True
          if isinstance(exception, IOError):
            # May have already been copied.
            try:
              if ChannelFactory.exists(dest):
                should_report = False
            except Exception as exists_e:  # pylint: disable=broad-except
              logging.warning('Exception when checking if file %s exists: '
                              '%s', dest, exists_e)
          if should_report:
            logging.warning(('Exception in _rename_batch. src: %s, '
                             'dest: %s, err: %s'), src, dest, exception)
            exceptions.append(exception)
        else:
          logging.debug('Rename successful: %s -> %s', src, dest)
      return exceptions

    # ThreadPool crashes in old versions of Python (< 2.7.5) if created from a
    # child thread. (http://bugs.python.org/issue10015)
    if not hasattr(threading.current_thread(), '_children'):
      threading.current_thread()._children = weakref.WeakKeyDictionary()
    exception_batches = ThreadPool(num_threads).map(_rename_batch, batches)

    all_exceptions = []
    for exceptions in exception_batches:
      if exceptions:
        all_exceptions += exceptions
    if all_exceptions:
      raise Exception('Encountered exceptions in finalize_write: %s',
                      all_exceptions)

    for shard, final_name in rename_ops:
      yield final_name

    logging.info('Renamed %d shards in %.2f seconds.', num_shards,
                 time.time() - start_time)

    try:
      ChannelFactory.rmdir(init_result)
    except IOError:
      # May have already been removed.
      pass

  @staticmethod
  def _template_to_format(shard_name_template):
    if not shard_name_template:
      return ''
    m = re.search('S+', shard_name_template)
    if m is None:
      raise ValueError("Shard number pattern S+ not found in template '%s'" %
                       shard_name_template)
    shard_name_format = shard_name_template.replace(
        m.group(0), '%%(shard_num)0%dd' % len(m.group(0)))
    m = re.search('N+', shard_name_format)
    if m:
      shard_name_format = shard_name_format.replace(
          m.group(0), '%%(num_shards)0%dd' % len(m.group(0)))
    return shard_name_format

  def __eq__(self, other):
    # TODO: Clean up workitem_test which uses this.
    # pylint: disable=unidiomatic-typecheck
    return type(self) == type(other) and self.__dict__ == other.__dict__


class FileSinkWriter(iobase.Writer):
  """The writer for FileSink.
  """

  def __init__(self, sink, temp_shard_path):
    self.sink = sink
    self.temp_shard_path = temp_shard_path
    self.temp_handle = self.sink.open(temp_shard_path)

  def write(self, value):
    self.sink.write_record(self.temp_handle, value)

  def close(self):
    self.sink.close(self.temp_handle)
    return self.temp_shard_path


class TextFileSink(FileSink):
  """A sink to a GCS or local text file or files."""

  def __init__(self,
               file_path_prefix,
               file_name_suffix='',
               append_trailing_newlines=True,
               num_shards=0,
               shard_name_template=None,
               coder=coders.ToStringCoder(),
               compression_type=CompressionTypes.AUTO,
               header=None):
    r"""Initialize a TextFileSink.

    Args:
      file_path_prefix: The file path to write to. The files written will begin
        with this prefix, followed by a shard identifier (see num_shards), and
        end in a common extension, if given by file_name_suffix. In most cases,
        only this argument is specified and num_shards, shard_name_template, and
        file_name_suffix use default values.
      file_name_suffix: Suffix for the files written.
      append_trailing_newlines: indicate whether this sink should write an
        additional newline char after writing each element.
      num_shards: The number of files (shards) used for output. If not set, the
        service will decide on the optimal number of shards.
        Constraining the number of shards is likely to reduce
        the performance of a pipeline.  Setting this value is not recommended
        unless you require a specific number of output files.
      shard_name_template: A template string containing placeholders for
        the shard number and shard count. Currently only '' and
        '-SSSSS-of-NNNNN' are patterns accepted by the service.
        When constructing a filename for a particular shard number, the
        upper-case letters 'S' and 'N' are replaced with the 0-padded shard
        number and shard count respectively.  This argument can be '' in which
        case it behaves as if num_shards was set to 1 and only one file will be
        generated. The default pattern used is '-SSSSS-of-NNNNN'.
      coder: Coder used to encode each line.
      compression_type: Used to handle compressed output files. Typical value
        is CompressionTypes.AUTO, in which case the final file path's
        extension (as determined by file_path_prefix, file_name_suffix,
        num_shards and shard_name_template) will be used to detect the
        compression.
      header: String to write at beginning of file as a header. If not None and
        append_trailing_newlines is set, '\n' will be added.

    Returns:
      A TextFileSink object usable for writing.
    """
    super(TextFileSink, self).__init__(
        file_path_prefix,
        file_name_suffix=file_name_suffix,
        num_shards=num_shards,
        shard_name_template=shard_name_template,
        coder=coder,
        mime_type='text/plain',
        compression_type=compression_type)
    self._append_trailing_newlines = append_trailing_newlines
    self._header = header
    if type(self) is TextFileSink:
      logging.warning('Direct usage of TextFileSink is deprecated. Please use '
                      '\'textio.WriteToText()\' instead of directly '
                      'instantiating a TextFileSink object.')

  def open(self, temp_path):
    file_handle = super(TextFileSink, self).open(temp_path)
    if self._header is not None:
      file_handle.write(self._header)
      if self._append_trailing_newlines:
        file_handle.write('\n')
    return file_handle

  def write_encoded_record(self, file_handle, encoded_value):
    """Writes a single encoded record."""
    file_handle.write(encoded_value)
    if self._append_trailing_newlines:
      file_handle.write('\n')


class NativeFileSink(dataflow_io.NativeSink):
  """A sink implemented by Dataflow service to a GCS or local file or files.

  This class is to be only inherited by sinks natively implemented by Cloud
  Dataflow service, hence should not be sub-classed by users.
  """

  def __init__(self,
               file_path_prefix,
               file_name_suffix='',
               num_shards=0,
               shard_name_template=None,
               validate=True,
               coder=coders.BytesCoder(),
               mime_type='application/octet-stream',
               compression_type=CompressionTypes.AUTO):
    if not CompressionTypes.is_valid_compression_type(compression_type):
      raise TypeError('compression_type must be CompressionType object but '
                      'was %s' % type(compression_type))

    # We initialize a file_path attribute containing just the prefix part for
    # local runner environment. For now, sharding is not supported in the local
    # runner and sharding options (template, num, suffix) are ignored.
    # The attribute is also used in the worker environment when we just write
    # to a specific file.
    # TODO: Add support for file sharding in the local runner.
    self.file_path = file_path_prefix
    self.coder = coder
    self.file_name_prefix = file_path_prefix
    self.file_name_suffix = file_name_suffix
    self.num_shards = num_shards
    # TODO: Update this when the service supports more patterns.
    self.shard_name_template = (DEFAULT_SHARD_NAME_TEMPLATE if
                                shard_name_template is None else
                                shard_name_template)
    # TODO: Implement sink validation.
    self.validate = validate
    self.mime_type = mime_type
    self.compression_type = compression_type

  def display_data(self):
    file_name_pattern = '{}{}{}'.format(self.file_name_prefix,
                                        self.shard_name_template,
                                        self.file_name_suffix)
    return {'shards':
            DisplayDataItem(self.num_shards,
                            label='Number of Shards'),
            'file_pattern':
            DisplayDataItem(file_name_pattern,
                            label='File Name Pattern'),
            'compression':
            DisplayDataItem(str(self.compression_type),
                            label='Compression Type')}

  @property
  def path(self):
    return self.file_path

  def writer(self):
    return NativeFileSinkWriter(self)

  def __eq__(self, other):
    return (self.file_path == other.file_path and self.coder == other.coder and
            self.file_name_prefix == other.file_name_prefix and
            self.file_name_suffix == other.file_name_suffix and
            self.num_shards == other.num_shards and
            self.shard_name_template == other.shard_name_template and
            self.validate == other.validate and
            self.mime_type == other.mime_type and
            self.compression_type == other.compression_type)


class NativeFileSinkWriter(dataflow_io.NativeSinkWriter):
  """The sink writer for a NativeFileSink.

  This class is to be only inherited by sink writers natively implemented by
  Cloud Dataflow service, hence should not be sub-classed by users.
  """

  def __init__(self, sink):
    self.sink = sink

  def __enter__(self):
    self.file = ChannelFactory.open(
        self.sink.file_path,
        'wb',
        mime_type=self.sink.mime_type,
        compression_type=self.sink.compression_type)

    if (ChannelFactory.is_compressed(self.file) and
        not isinstance(self.sink, NativeTextFileSink)):
      raise ValueError(
          'Unexpected compressed file for a non-NativeTextFileSink.')

    return self

  def __exit__(self, exception_type, exception_value, traceback):
    self.file.close()

  def Write(self, value):
    self.file.write(self.sink.coder.encode(value))


class NativeTextFileSink(NativeFileSink):
  """A sink to a GCS or local text file or files."""

  def __init__(self,
               file_path_prefix,
               append_trailing_newlines=True,
               file_name_suffix='',
               num_shards=0,
               shard_name_template=None,
               validate=True,
               coder=coders.ToStringCoder(),
               mime_type='text/plain',
               compression_type=CompressionTypes.AUTO):
    super(NativeTextFileSink, self).__init__(
        file_path_prefix,
        file_name_suffix=file_name_suffix,
        num_shards=num_shards,
        shard_name_template=shard_name_template,
        validate=validate,
        coder=coder,
        mime_type=mime_type,
        compression_type=compression_type)
    self.append_trailing_newlines = append_trailing_newlines

  @property
  def format(self):
    """Sink format name required for remote execution."""
    return 'text'

  def writer(self):
    return TextFileWriter(self)

  def __eq__(self, other):
    return (super(NativeTextFileSink, self).__eq__(other) and
            self.append_trailing_newlines == other.append_trailing_newlines)

# -----------------------------------------------------------------------------
# TextFileReader, TextMultiFileReader.


class TextFileReader(NativeFileSourceReader):
  """A reader for a text file source."""

  def seek_to_true_start_offset(self):
    if ChannelFactory.is_compressed(self.file):
      # When compression is enabled both initial and dynamic splitting should be
      # prevented. Here we don't perform any seeking to a different offset, nor
      # do we update the current_offset so that the rest of the framework can
      # properly deal with compressed files.
      return

    if self.start_offset > 0:
      # Read one byte before. This operation will either consume a previous
      # newline if start_offset was at the beginning of a line or consume the
      # line if we were in the middle of it. Either way we get the read
      # position exactly where we wanted: at the beginning of the first full
      # line.
      self.file.seek(self.start_offset - 1)
      self.current_offset -= 1
      line = self.file.readline()
      self.notify_observers(line, is_encoded=True)
      self.current_offset += len(line)

  def read_records(self):
    line = self.file.readline()
    delta_offset = len(line)

    if delta_offset == 0:
      yield True, None, None  # Reached EOF.
    else:
      if self.source.strip_trailing_newlines:
        line = line.rstrip('\n')
      yield False, self.source.coder.decode(line), delta_offset


class TextMultiFileReader(dataflow_io.NativeSourceReader):
  """A reader for a multi-file text source."""

  def __init__(self, source):
    self.source = source
    self.file_paths = ChannelFactory.glob(self.source.file_path)
    if not self.file_paths:
      raise RuntimeError('No files found for path: %s' % self.source.file_path)

  def __enter__(self):
    return self

  def __exit__(self, exception_type, exception_value, traceback):
    pass

  def __iter__(self):
    index = 0
    for path in self.file_paths:
      index += 1
      logging.info('Reading from %s (%d/%d)', path, index, len(self.file_paths))
      with TextFileSource(
          path,
          strip_trailing_newlines=self.source.strip_trailing_newlines,
          coder=self.source.coder).reader() as reader:
        for line in reader:
          yield line

# -----------------------------------------------------------------------------
# TextFileWriter.


class TextFileWriter(NativeFileSinkWriter):
  """The sink writer for a TextFileSink."""

  def Write(self, value):
    super(TextFileWriter, self).Write(value)
    if self.sink.append_trailing_newlines:
      self.file.write('\n')<|MERGE_RESOLUTION|>--- conflicted
+++ resolved
@@ -665,13 +665,11 @@
 
     self._file = fileobj
     self._compression_type = compression_type
-<<<<<<< HEAD
+
     if self._file.tell() != 0:
       raise ValueError('fileobj must be at position 0 but was %d' %
                        self._file.tell())
     self._uncompressed_position = 0
-    if self._readable():
-=======
 
     if self.readable():
       self._read_size = read_size
@@ -679,7 +677,6 @@
       self._read_position = 0
       self._read_eof = False
 
->>>>>>> 894461e6
       if self._compression_type == CompressionTypes.BZIP2:
         self._decompressor = bz2.BZ2Decompressor()
       else:
@@ -760,21 +757,12 @@
         # repeat the completeness verification step above.
         self._read_eof = True
 
-<<<<<<< HEAD
-  def _read_from_internal_buffer(self, num_bytes):
-    """Read up to num_bytes from the internal buffer."""
-    # TODO: this can be optimized to avoid a string copy operation.
-    result = self._data[:num_bytes]
-    self._uncompressed_position += len(result)
-    self._data = self._data[num_bytes:]
-=======
   def _read_from_internal_buffer(self, read_fn):
     """Read from the internal buffer by using the supplied read_fn."""
     self._read_buffer.seek(self._read_position)
     result = read_fn()
     self._read_position += len(result)
     self._read_buffer.seek(0, os.SEEK_END)  # Allow future writes.
->>>>>>> 894461e6
     return result
 
   def read(self, num_bytes):
