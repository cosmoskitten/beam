--- conflicted
+++ resolved
@@ -730,93 +730,4 @@
 
   def close(self):
     self.sink.close(self.temp_handle)
-<<<<<<< HEAD
-    return self.temp_shard_path
-
-
-class TextFileSink(FileSink):
-  """A sink to a GCS or local text file or files."""
-
-  def __init__(self,
-               file_path_prefix,
-               file_name_suffix='',
-               append_trailing_newlines=True,
-               num_shards=0,
-               shard_name_template=None,
-               coder=coders.ToStringCoder(),
-               compression_type=CompressionTypes.AUTO,
-               header=None):
-    """Initialize a TextFileSink.
-
-    Args:
-      file_path_prefix: The file path to write to. The files written will begin
-        with this prefix, followed by a shard identifier (see num_shards), and
-        end in a common extension, if given by file_name_suffix. In most cases,
-        only this argument is specified and num_shards, shard_name_template, and
-        file_name_suffix use default values.
-      file_name_suffix: Suffix for the files written.
-      append_trailing_newlines: indicate whether this sink should write an
-        additional newline char after writing each element.
-      num_shards: The number of files (shards) used for output. If not set, the
-        service will decide on the optimal number of shards.
-        Constraining the number of shards is likely to reduce
-        the performance of a pipeline.  Setting this value is not recommended
-        unless you require a specific number of output files.
-      shard_name_template: A template string containing placeholders for
-        the shard number and shard count. Currently only '' and
-        '-SSSSS-of-NNNNN' are patterns accepted by the service.
-        When constructing a filename for a particular shard number, the
-        upper-case letters 'S' and 'N' are replaced with the 0-padded shard
-        number and shard count respectively.  This argument can be '' in which
-        case it behaves as if num_shards was set to 1 and only one file will be
-        generated. The default pattern used is '-SSSSS-of-NNNNN'.
-      coder: Coder used to encode each line.
-      compression_type: Used to handle compressed output files. Typical value
-        is CompressionTypes.AUTO, in which case the final file path's
-        extension (as determined by file_path_prefix, file_name_suffix,
-        num_shards and shard_name_template) will be used to detect the
-        compression.
-      header: String to write at beginning of file as a header. If not None and
-        append_trailing_newlines is set, '\n' will be added.
-
-    Returns:
-      A TextFileSink object usable for writing.
-    """
-    super(TextFileSink, self).__init__(
-        file_path_prefix,
-        file_name_suffix=file_name_suffix,
-        num_shards=num_shards,
-        shard_name_template=shard_name_template,
-        coder=coder,
-        mime_type='text/plain',
-        compression_type=compression_type)
-    self._append_trailing_newlines = append_trailing_newlines
-    self._header = header
-    if type(self) is TextFileSink:
-      logging.warning('Direct usage of TextFileSink is deprecated. Please use '
-                      '\'textio.WriteToText()\' instead of directly '
-                      'instantiating a TextFileSink object.')
-
-  def open(self, temp_path):
-    file_handle = super(TextFileSink, self).open(temp_path)
-    if self._header is not None:
-      file_handle.write(self._header)
-      if self._append_trailing_newlines:
-        file_handle.write('\n')
-    return file_handle
-
-  def display_data(self):
-    dd_parent = super(TextFileSink, self).display_data()
-    dd_parent['append_newline'] = DisplayDataItem(
-        self.append_trailing_newlines,
-        label='Append Trailing New Lines')
-    return dd_parent
-
-  def write_encoded_record(self, file_handle, encoded_value):
-    """Writes a single encoded record."""
-    file_handle.write(encoded_value)
-    if self._append_trailing_newlines:
-      file_handle.write('\n')
-=======
-    return self.temp_shard_path
->>>>>>> cf1925fb
+    return self.temp_shard_path