#
# Licensed to the Apache Software Foundation (ASF) under one or more
# contributor license agreements.  See the NOTICE file distributed with
# this work for additional information regarding copyright ownership.
# The ASF licenses this file to You under the Apache License, Version 2.0
# (the "License"); you may not use this file except in compliance with
# the License.  You may obtain a copy of the License at
#
#    http://www.apache.org/licenses/LICENSE-2.0
#
# Unless required by applicable law or agreed to in writing, software
# distributed under the License is distributed on an "AS IS" BASIS,
# WITHOUT WARRANTIES OR CONDITIONS OF ANY KIND, either express or implied.
# See the License for the specific language governing permissions and
# limitations under the License.
#

"""Tests for textio module."""

import bz2
import glob
import gzip
import logging
import os
import tempfile
import unittest

import hamcrest as hc

import apache_beam as beam
import apache_beam.io.source_test_utils as source_test_utils

# Importing following private classes for testing.
from apache_beam.io.textio import _TextSink as TextSink
from apache_beam.io.textio import _TextSource as TextSource

from apache_beam.io.textio import ReadFromText
from apache_beam.io.textio import WriteToText

from apache_beam import coders
from apache_beam.io.filebasedsource_test import EOL
from apache_beam.io.filebasedsource_test import write_data
from apache_beam.io.filebasedsource_test import write_pattern
from apache_beam.io.fileio import CompressionTypes

from apache_beam.test_pipeline import TestPipeline

from apache_beam.transforms.display import DisplayData
from apache_beam.transforms.display_test import DisplayDataItemMatcher

from apache_beam.transforms.util import assert_that
from apache_beam.transforms.util import equal_to


class TextSourceTest(unittest.TestCase):

  # Number of records that will be written by most tests.
  DEFAULT_NUM_RECORDS = 100

  def _run_read_test(self, file_or_pattern, expected_data,
                     buffer_size=DEFAULT_NUM_RECORDS,
                     compression=CompressionTypes.UNCOMPRESSED):
    # Since each record usually takes more than 1 byte, default buffer size is
    # smaller than the total size of the file. This is done to
    # increase test coverage for cases that hit the buffer boundary.
    source = TextSource(file_or_pattern, 0, compression,
                        True, coders.StrUtf8Coder(), buffer_size)
    range_tracker = source.get_range_tracker(None, None)
    read_data = [record for record in source.read(range_tracker)]
    self.assertItemsEqual(expected_data, read_data)

  def test_read_single_file(self):
    file_name, expected_data = write_data(TextSourceTest.DEFAULT_NUM_RECORDS)
    assert len(expected_data) == TextSourceTest.DEFAULT_NUM_RECORDS
    self._run_read_test(file_name, expected_data)

  def test_read_single_file_smaller_than_default_buffer(self):
    file_name, expected_data = write_data(TextSourceTest.DEFAULT_NUM_RECORDS)
    self._run_read_test(file_name, expected_data,
                        buffer_size=TextSource.DEFAULT_READ_BUFFER_SIZE)

  def test_read_single_file_larger_than_default_buffer(self):
    file_name, expected_data = write_data(TextSource.DEFAULT_READ_BUFFER_SIZE)
    self._run_read_test(file_name, expected_data,
                        buffer_size=TextSource.DEFAULT_READ_BUFFER_SIZE)

  def test_read_file_pattern(self):
    pattern, expected_data = write_pattern(
        [TextSourceTest.DEFAULT_NUM_RECORDS * 5,
         TextSourceTest.DEFAULT_NUM_RECORDS * 3,
         TextSourceTest.DEFAULT_NUM_RECORDS * 12,
         TextSourceTest.DEFAULT_NUM_RECORDS * 8,
         TextSourceTest.DEFAULT_NUM_RECORDS * 8,
         TextSourceTest.DEFAULT_NUM_RECORDS * 4])
    assert len(expected_data) == TextSourceTest.DEFAULT_NUM_RECORDS * 40
    self._run_read_test(pattern, expected_data)

  def test_read_single_file_windows_eol(self):
    file_name, expected_data = write_data(TextSourceTest.DEFAULT_NUM_RECORDS,
                                          eol=EOL.CRLF)
    assert len(expected_data) == TextSourceTest.DEFAULT_NUM_RECORDS
    self._run_read_test(file_name, expected_data)

  def test_read_single_file_mixed_eol(self):
    file_name, expected_data = write_data(TextSourceTest.DEFAULT_NUM_RECORDS,
                                          eol=EOL.MIXED)
    assert len(expected_data) == TextSourceTest.DEFAULT_NUM_RECORDS
    self._run_read_test(file_name, expected_data)

  def test_read_single_file_last_line_no_eol(self):
    file_name, expected_data = write_data(
        TextSourceTest.DEFAULT_NUM_RECORDS,
        eol=EOL.LF_WITH_NOTHING_AT_LAST_LINE)
    assert len(expected_data) == TextSourceTest.DEFAULT_NUM_RECORDS
    self._run_read_test(file_name, expected_data)

  def test_read_single_file_single_line_no_eol(self):
    file_name, expected_data = write_data(
        1, eol=EOL.LF_WITH_NOTHING_AT_LAST_LINE)

    assert len(expected_data) == 1
    self._run_read_test(file_name, expected_data)

  def test_read_empty_single_file(self):
    file_name, written_data = write_data(
        1, no_data=True, eol=EOL.LF_WITH_NOTHING_AT_LAST_LINE)

    assert len(written_data) == 1
    # written data has a single entry with an empty string. Reading the source
    # should not produce anything since we only wrote a single empty string
    # without an end of line character.
    self._run_read_test(file_name, [])

  def test_read_single_file_last_line_no_eol_gzip(self):
    file_name, expected_data = write_data(
        TextSourceTest.DEFAULT_NUM_RECORDS,
        eol=EOL.LF_WITH_NOTHING_AT_LAST_LINE)

    gzip_file_name = file_name + '.gz'
    with open(file_name) as src, gzip.open(gzip_file_name, 'wb') as dst:
      dst.writelines(src)

    assert len(expected_data) == TextSourceTest.DEFAULT_NUM_RECORDS
    self._run_read_test(gzip_file_name, expected_data,
                        compression=CompressionTypes.GZIP)

  def test_read_single_file_single_line_no_eol_gzip(self):
    file_name, expected_data = write_data(
        1, eol=EOL.LF_WITH_NOTHING_AT_LAST_LINE)

    gzip_file_name = file_name + '.gz'
    with open(file_name) as src, gzip.open(gzip_file_name, 'wb') as dst:
      dst.writelines(src)

    assert len(expected_data) == 1
    self._run_read_test(gzip_file_name, expected_data,
                        compression=CompressionTypes.GZIP)

  def test_read_empty_single_file_no_eol_gzip(self):
    file_name, written_data = write_data(
        1, no_data=True, eol=EOL.LF_WITH_NOTHING_AT_LAST_LINE)

    gzip_file_name = file_name + '.gz'
    with open(file_name) as src, gzip.open(gzip_file_name, 'wb') as dst:
      dst.writelines(src)

    assert len(written_data) == 1
    # written data has a single entry with an empty string. Reading the source
    # should not produce anything since we only wrote a single empty string
    # without an end of line character.
    self._run_read_test(gzip_file_name, [], compression=CompressionTypes.GZIP)

  def test_read_single_file_with_empty_lines(self):
    file_name, expected_data = write_data(
        TextSourceTest.DEFAULT_NUM_RECORDS, no_data=True, eol=EOL.LF)

    assert len(expected_data) == TextSourceTest.DEFAULT_NUM_RECORDS
    assert not expected_data[0]

    self._run_read_test(file_name, expected_data)

  def test_read_single_file_without_striping_eol_lf(self):
    file_name, written_data = write_data(TextSourceTest.DEFAULT_NUM_RECORDS,
                                         eol=EOL.LF)
    assert len(written_data) == TextSourceTest.DEFAULT_NUM_RECORDS
    source = TextSource(file_name, 0,
                        CompressionTypes.UNCOMPRESSED,
                        False, coders.StrUtf8Coder())

    range_tracker = source.get_range_tracker(None, None)
    read_data = [record for record in source.read(range_tracker)]
    self.assertItemsEqual([line + '\n' for line in written_data], read_data)

  def test_read_single_file_without_striping_eol_crlf(self):
    file_name, written_data = write_data(TextSourceTest.DEFAULT_NUM_RECORDS,
                                         eol=EOL.CRLF)
    assert len(written_data) == TextSourceTest.DEFAULT_NUM_RECORDS
    source = TextSource(file_name, 0, CompressionTypes.UNCOMPRESSED,
                        False, coders.StrUtf8Coder())

    range_tracker = source.get_range_tracker(None, None)
    read_data = [record for record in source.read(range_tracker)]
    self.assertItemsEqual([line + '\r\n' for line in written_data], read_data)

  def test_read_file_pattern_with_empty_files(self):
    pattern, expected_data = write_pattern(
        [5 * TextSourceTest.DEFAULT_NUM_RECORDS,
         3 * TextSourceTest.DEFAULT_NUM_RECORDS,
         12 * TextSourceTest.DEFAULT_NUM_RECORDS,
         8 * TextSourceTest.DEFAULT_NUM_RECORDS,
         8 * TextSourceTest.DEFAULT_NUM_RECORDS,
         4 * TextSourceTest.DEFAULT_NUM_RECORDS],
        no_data=True)
    assert len(expected_data) == 40 * TextSourceTest.DEFAULT_NUM_RECORDS
    assert not expected_data[0]
    self._run_read_test(pattern, expected_data)

  def test_read_after_splitting(self):
    file_name, expected_data = write_data(10)
    assert len(expected_data) == 10
    source = TextSource(file_name, 0, CompressionTypes.UNCOMPRESSED, True,
                        coders.StrUtf8Coder())
    splits = [split for split in source.split(desired_bundle_size=33)]

    reference_source_info = (source, None, None)
    sources_info = ([
        (split.source, split.start_position, split.stop_position) for
        split in splits])
    source_test_utils.assertSourcesEqualReferenceSource(
        reference_source_info, sources_info)

  def test_progress(self):
    file_name, expected_data = write_data(10)
    assert len(expected_data) == 10
    source = TextSource(file_name, 0, CompressionTypes.UNCOMPRESSED, True,
                        coders.StrUtf8Coder())
    splits = [split for split in source.split(desired_bundle_size=100000)]
    assert len(splits) == 1
    fraction_consumed_report = []
    range_tracker = splits[0].source.get_range_tracker(
        splits[0].start_position, splits[0].stop_position)
    for _ in splits[0].source.read(range_tracker):
      fraction_consumed_report.append(range_tracker.fraction_consumed())

    self.assertEqual(
        [float(i) / 10 for i in range(0, 10)], fraction_consumed_report)

  def test_read_reentrant_without_splitting(self):
    file_name, expected_data = write_data(10)
    assert len(expected_data) == 10
    source = TextSource(file_name, 0, CompressionTypes.UNCOMPRESSED, True,
                        coders.StrUtf8Coder())
    source_test_utils.assertReentrantReadsSucceed((source, None, None))

  def test_read_reentrant_after_splitting(self):
    file_name, expected_data = write_data(10)
    assert len(expected_data) == 10
    source = TextSource(file_name, 0, CompressionTypes.UNCOMPRESSED, True,
                        coders.StrUtf8Coder())
    splits = [split for split in source.split(desired_bundle_size=100000)]
    assert len(splits) == 1
    source_test_utils.assertReentrantReadsSucceed(
        (splits[0].source, splits[0].start_position, splits[0].stop_position))

  def test_dynamic_work_rebalancing(self):
    file_name, expected_data = write_data(15)
    assert len(expected_data) == 15
    source = TextSource(file_name, 0, CompressionTypes.UNCOMPRESSED, True,
                        coders.StrUtf8Coder())
    splits = [split for split in source.split(desired_bundle_size=100000)]
    assert len(splits) == 1
    source_test_utils.assertSplitAtFractionExhaustive(
        splits[0].source, splits[0].start_position, splits[0].stop_position)

  def test_dynamic_work_rebalancing_windows_eol(self):
    file_name, expected_data = write_data(15, eol=EOL.CRLF)
    assert len(expected_data) == 15
    source = TextSource(file_name, 0, CompressionTypes.UNCOMPRESSED, True,
                        coders.StrUtf8Coder())
    splits = [split for split in source.split(desired_bundle_size=100000)]
    assert len(splits) == 1
    source_test_utils.assertSplitAtFractionExhaustive(
        splits[0].source, splits[0].start_position, splits[0].stop_position,
        perform_multi_threaded_test=False)

  def test_dynamic_work_rebalancing_mixed_eol(self):
    file_name, expected_data = write_data(15, eol=EOL.MIXED)
    assert len(expected_data) == 15
    source = TextSource(file_name, 0, CompressionTypes.UNCOMPRESSED, True,
                        coders.StrUtf8Coder())
    splits = [split for split in source.split(desired_bundle_size=100000)]
    assert len(splits) == 1
    source_test_utils.assertSplitAtFractionExhaustive(
        splits[0].source, splits[0].start_position, splits[0].stop_position,
        perform_multi_threaded_test=False)

  def test_read_display_data(self):
    read = ReadFromText('prefix', validate=False)
    dd = DisplayData.create_from(read)
    expected_items = [
        DisplayDataItemMatcher('compression', 'auto'),
        DisplayDataItemMatcher('file_pattern', 'prefix'),
        DisplayDataItemMatcher('strip_newline', True)]
    hc.assert_that(dd.items, hc.contains_inanyorder(*expected_items))

  def test_dataflow_single_file(self):
    file_name, expected_data = write_data(5)
    assert len(expected_data) == 5
    pipeline = TestPipeline()
    pcoll = pipeline | 'Read' >> ReadFromText(file_name)
    assert_that(pcoll, equal_to(expected_data))
    pipeline.run()

  def test_dataflow_single_file_with_coder(self):
    class DummyCoder(coders.Coder):
      def encode(self, x):
        raise ValueError

      def decode(self, x):
        return x * 2

    file_name, expected_data = write_data(5)
    assert len(expected_data) == 5
    pipeline = TestPipeline()
    pcoll = pipeline | 'Read' >> ReadFromText(file_name, coder=DummyCoder())
    assert_that(pcoll, equal_to([record * 2 for record in expected_data]))
    pipeline.run()

  def test_dataflow_file_pattern(self):
    pattern, expected_data = write_pattern([5, 3, 12, 8, 8, 4])
    assert len(expected_data) == 40
    pipeline = TestPipeline()
    pcoll = pipeline | 'Read' >> ReadFromText(pattern)
    assert_that(pcoll, equal_to(expected_data))
    pipeline.run()

  def test_read_auto_bzip2(self):
    _, lines = write_data(15)
    file_name = tempfile.NamedTemporaryFile(
        delete=False, prefix=tempfile.template, suffix='.bz2').name
    with bz2.BZ2File(file_name, 'wb') as f:
      f.write('\n'.join(lines))

    pipeline = TestPipeline()
    pcoll = pipeline | 'Read' >> ReadFromText(file_name)
    assert_that(pcoll, equal_to(lines))
    pipeline.run()

  def test_read_auto_gzip(self):
    _, lines = write_data(15)
    file_name = tempfile.NamedTemporaryFile(
        delete=False, prefix=tempfile.template, suffix='.gz').name
    with gzip.GzipFile(file_name, 'wb') as f:
      f.write('\n'.join(lines))

    pipeline = TestPipeline()
    pcoll = pipeline | 'Read' >> ReadFromText(file_name)
    assert_that(pcoll, equal_to(lines))
    pipeline.run()

  def test_read_bzip2(self):
    _, lines = write_data(15)
    file_name = tempfile.NamedTemporaryFile(
        delete=False, prefix=tempfile.template).name
    with bz2.BZ2File(file_name, 'wb') as f:
      f.write('\n'.join(lines))

    pipeline = TestPipeline()
    pcoll = pipeline | 'Read' >> ReadFromText(
        file_name,
        compression_type=CompressionTypes.BZIP2)
    assert_that(pcoll, equal_to(lines))
    pipeline.run()

  def test_read_gzip(self):
    _, lines = write_data(15)
    file_name = tempfile.NamedTemporaryFile(
        delete=False, prefix=tempfile.template).name
    with gzip.GzipFile(file_name, 'wb') as f:
      f.write('\n'.join(lines))

    pipeline = TestPipeline()
    pcoll = pipeline | 'Read' >> ReadFromText(
        file_name,
        0, CompressionTypes.GZIP,
        True, coders.StrUtf8Coder())
    assert_that(pcoll, equal_to(lines))
    pipeline.run()

  def test_read_gzip_large(self):
    _, lines = write_data(10000)
    file_name = tempfile.NamedTemporaryFile(
        delete=False, prefix=tempfile.template).name
    with gzip.GzipFile(file_name, 'wb') as f:
      f.write('\n'.join(lines))

    pipeline = TestPipeline()
    pcoll = pipeline | 'Read' >> ReadFromText(
        file_name,
        0, CompressionTypes.GZIP,
        True, coders.StrUtf8Coder())
    assert_that(pcoll, equal_to(lines))
    pipeline.run()

  def test_read_gzip_large_after_splitting(self):
    _, lines = write_data(10000)
    file_name = tempfile.NamedTemporaryFile(
        delete=False, prefix=tempfile.template).name
    with gzip.GzipFile(file_name, 'wb') as f:
      f.write('\n'.join(lines))

    source = TextSource(file_name, 0, CompressionTypes.GZIP, True,
                        coders.StrUtf8Coder())
    splits = [split for split in source.split(desired_bundle_size=1000)]

    if len(splits) > 1:
      raise ValueError('FileBasedSource generated more than one initial split '
                       'for a compressed file.')

    reference_source_info = (source, None, None)
    sources_info = ([
        (split.source, split.start_position, split.stop_position) for
        split in splits])
    source_test_utils.assertSourcesEqualReferenceSource(
        reference_source_info, sources_info)

  def test_read_gzip_empty_file(self):
    filename = tempfile.NamedTemporaryFile(
        delete=False, prefix=tempfile.template).name
    pipeline = TestPipeline()
    pcoll = pipeline | 'Read' >> ReadFromText(
        filename,
        0, CompressionTypes.GZIP,
        True, coders.StrUtf8Coder())
    assert_that(pcoll, equal_to([]))
    pipeline.run()

  def _remove_lines(self, lines, sublist_lengths, num_to_remove):
    """Utility function to remove num_to_remove lines from each sublist.

    Args:
      lines: list of items.
      sublist_lengths: list of integers representing length of sublist
        corresponding to each source file.
      num_to_remove: number of lines to remove from each sublist.
    Returns:
      remaining lines.
    """
    curr = 0
    result = []
    for offset in sublist_lengths:
      end = curr + offset
      start = min(curr + num_to_remove, end)
      result += lines[start:end]
      curr += offset
    return result

  def _read_skip_header_lines(self, file_or_pattern, skip_header_lines):
    """Simple wrapper function for instantiating TextSource."""
    source = TextSource(
        file_or_pattern,
        0,
        CompressionTypes.UNCOMPRESSED,
        True,
        coders.StrUtf8Coder(),
        skip_header_lines=skip_header_lines)

    range_tracker = source.get_range_tracker(None, None)
    return [record for record in source.read(range_tracker)]

  def test_read_skip_header_single(self):
    file_name, expected_data = write_data(TextSourceTest.DEFAULT_NUM_RECORDS)
    assert len(expected_data) == TextSourceTest.DEFAULT_NUM_RECORDS
    skip_header_lines = 1
    expected_data = self._remove_lines(expected_data,
                                       [TextSourceTest.DEFAULT_NUM_RECORDS],
                                       skip_header_lines)
    read_data = self._read_skip_header_lines(file_name, skip_header_lines)
    self.assertEqual(len(expected_data), len(read_data))
    self.assertItemsEqual(expected_data, read_data)

  def test_read_skip_header_pattern(self):
    line_counts = [
        TextSourceTest.DEFAULT_NUM_RECORDS * 5,
        TextSourceTest.DEFAULT_NUM_RECORDS * 3,
        TextSourceTest.DEFAULT_NUM_RECORDS * 12,
        TextSourceTest.DEFAULT_NUM_RECORDS * 8,
        TextSourceTest.DEFAULT_NUM_RECORDS * 8,
        TextSourceTest.DEFAULT_NUM_RECORDS * 4
    ]
    skip_header_lines = 2
    pattern, data = write_pattern(line_counts)

    expected_data = self._remove_lines(data, line_counts, skip_header_lines)
    read_data = self._read_skip_header_lines(pattern, skip_header_lines)
    self.assertEqual(len(expected_data), len(read_data))
    self.assertItemsEqual(expected_data, read_data)

  def test_read_skip_header_pattern_insufficient_lines(self):
    line_counts = [
        5, 3, # Fewer lines in file than we want to skip
        12, 8, 8, 4
    ]
    skip_header_lines = 4
    pattern, data = write_pattern(line_counts)

    data = self._remove_lines(data, line_counts, skip_header_lines)
    read_data = self._read_skip_header_lines(pattern, skip_header_lines)
    self.assertEqual(len(data), len(read_data))
    self.assertItemsEqual(data, read_data)

  def test_read_gzip_with_skip_lines(self):
    _, lines = write_data(15)
    file_name = tempfile.NamedTemporaryFile(
        delete=False, prefix=tempfile.template).name
    with gzip.GzipFile(file_name, 'wb') as f:
      f.write('\n'.join(lines))

    pipeline = beam.Pipeline('DirectRunner')
    pcoll = pipeline | 'Read' >> ReadFromText(
        file_name, 0, CompressionTypes.GZIP,
        True, coders.StrUtf8Coder(), skip_header_lines=2)
    assert_that(pcoll, equal_to(lines[2:]))
    pipeline.run()

  def test_read_after_splitting_skip_header(self):
    file_name, expected_data = write_data(100)
    assert len(expected_data) == 100
    source = TextSource(file_name, 0, CompressionTypes.UNCOMPRESSED, True,
                        coders.StrUtf8Coder(), skip_header_lines=2)
    splits = [split for split in source.split(desired_bundle_size=33)]

    reference_source_info = (source, None, None)
    sources_info = ([
        (split.source, split.start_position, split.stop_position) for
        split in splits])
    self.assertGreater(len(sources_info), 1)
    reference_lines = source_test_utils.readFromSource(*reference_source_info)
    split_lines = []
    for source_info in sources_info:
      split_lines.extend(source_test_utils.readFromSource(*source_info))

    self.assertEqual(expected_data[2:], reference_lines)
    self.assertEqual(reference_lines, split_lines)


class TextSinkTest(unittest.TestCase):

  def setUp(self):
    self.lines = ['Line %d' % d for d in range(100)]
    self.path = tempfile.NamedTemporaryFile().name

  def tearDown(self):
    if os.path.exists(self.path):
      os.remove(self.path)

  def _write_lines(self, sink, lines):
    f = sink.open(self.path)
    for line in lines:
      sink.write_record(f, line)
    sink.close(f)

  def test_write_text_file(self):
    sink = TextSink(self.path)
    self._write_lines(sink, self.lines)

    with open(self.path, 'r') as f:
      self.assertEqual(f.read().splitlines(), self.lines)

  def test_write_text_file_empty(self):
    sink = TextSink(self.path)
    self._write_lines(sink, [])

    with open(self.path, 'r') as f:
      self.assertEqual(f.read().splitlines(), [])

  def test_write_bzip2_file(self):
    sink = TextSink(
        self.path, compression_type=CompressionTypes.BZIP2)
    self._write_lines(sink, self.lines)

    with bz2.BZ2File(self.path, 'r') as f:
      self.assertEqual(f.read().splitlines(), self.lines)

  def test_write_bzip2_file_auto(self):
    self.path = tempfile.NamedTemporaryFile(suffix='.bz2').name
    sink = TextSink(self.path)
    self._write_lines(sink, self.lines)

    with bz2.BZ2File(self.path, 'r') as f:
      self.assertEqual(f.read().splitlines(), self.lines)

  def test_write_gzip_file(self):
    sink = TextSink(
        self.path, compression_type=CompressionTypes.GZIP)
    self._write_lines(sink, self.lines)

    with gzip.GzipFile(self.path, 'r') as f:
      self.assertEqual(f.read().splitlines(), self.lines)

  def test_write_gzip_file_auto(self):
    self.path = tempfile.NamedTemporaryFile(suffix='.gz').name
    sink = TextSink(self.path)
    self._write_lines(sink, self.lines)

    with gzip.GzipFile(self.path, 'r') as f:
      self.assertEqual(f.read().splitlines(), self.lines)

  def test_write_gzip_file_empty(self):
    sink = TextSink(
        self.path, compression_type=CompressionTypes.GZIP)
    self._write_lines(sink, [])

    with gzip.GzipFile(self.path, 'r') as f:
      self.assertEqual(f.read().splitlines(), [])

  def test_write_text_file_with_header(self):
    header = 'header1\nheader2'
    sink = TextSink(self.path, header=header)
    self._write_lines(sink, self.lines)

    with open(self.path, 'r') as f:
      self.assertEqual(f.read().splitlines(), header.splitlines() + self.lines)

  def test_write_text_file_empty_with_header(self):
    header = 'header1\nheader2'
    sink = TextSink(self.path, header=header)
    self._write_lines(sink, [])

    with open(self.path, 'r') as f:
      self.assertEqual(f.read().splitlines(), header.splitlines())

  def test_write_display_data(self):
    write = WriteToText('prefix')
    dd = DisplayData.create_from(write)
    expected_items = [
        DisplayDataItemMatcher(
            'append_newline', True),
        DisplayDataItemMatcher(
            'compression', 'auto'),
        DisplayDataItemMatcher(
            'shards', 0),
        DisplayDataItemMatcher(
            'file_pattern',
            '{}{}'.format('prefix',
                          '-%(shard_num)05d-of-%(num_shards)05d'))]
    hc.assert_that(dd.items, hc.contains_inanyorder(*expected_items))

  def test_write_dataflow(self):
    pipeline = TestPipeline()
    pcoll = pipeline | beam.core.Create(self.lines)
    pcoll | 'Write' >> WriteToText(self.path)  # pylint: disable=expression-not-assigned
    pipeline.run()

    read_result = []
    for file_name in glob.glob(self.path + '*'):
      with open(file_name, 'r') as f:
        read_result.extend(f.read().splitlines())

    self.assertEqual(read_result, self.lines)

  def test_write_dataflow_auto_compression(self):
    pipeline = TestPipeline()
    pcoll = pipeline | beam.core.Create(self.lines)
    pcoll | 'Write' >> WriteToText(self.path, file_name_suffix='.gz')  # pylint: disable=expression-not-assigned
    pipeline.run()

    read_result = []
    for file_name in glob.glob(self.path + '*'):
      with gzip.GzipFile(file_name, 'r') as f:
        read_result.extend(f.read().splitlines())

    self.assertEqual(read_result, self.lines)

  def test_write_dataflow_auto_compression_unsharded(self):
<<<<<<< HEAD
    pipeline = beam.Pipeline('DirectRunner')
    pcoll = pipeline | beam.core.Create('Create', self.lines)
    pcoll | 'Write' >> WriteToText(
        self.path + '.gz',
        shard_name_template='')  # pylint: disable=expression-not-assigned
=======
    pipeline = TestPipeline()
    pcoll = pipeline | beam.core.Create(self.lines)
    pcoll | 'Write' >> WriteToText(self.path + '.gz', shard_name_template='')  # pylint: disable=expression-not-assigned
>>>>>>> 894461e6
    pipeline.run()

    read_result = []
    for file_name in glob.glob(self.path + '*'):
      with gzip.GzipFile(file_name, 'r') as f:
        read_result.extend(f.read().splitlines())

    self.assertEqual(read_result, self.lines)

  def test_write_dataflow_header(self):
    pipeline = beam.Pipeline('DirectRunner')
    pcoll = pipeline | beam.core.Create('Create', self.lines)
    header_text = 'foo'
    pcoll | 'Write' >> WriteToText(
        self.path + '.gz',
        shard_name_template='',
        header=header_text)  # pylint: disable=expression-not-assigned
    pipeline.run()

    read_result = []
    for file_name in glob.glob(self.path + '*'):
      with gzip.GzipFile(file_name, 'r') as f:
        read_result.extend(f.read().splitlines())

    self.assertEqual(read_result, [header_text] + self.lines)
if __name__ == '__main__':
  logging.getLogger().setLevel(logging.INFO)
  unittest.main()<|MERGE_RESOLUTION|>--- conflicted
+++ resolved
@@ -673,17 +673,12 @@
     self.assertEqual(read_result, self.lines)
 
   def test_write_dataflow_auto_compression_unsharded(self):
-<<<<<<< HEAD
-    pipeline = beam.Pipeline('DirectRunner')
+    pipeline = TestPipeline()
     pcoll = pipeline | beam.core.Create('Create', self.lines)
     pcoll | 'Write' >> WriteToText(
         self.path + '.gz',
         shard_name_template='')  # pylint: disable=expression-not-assigned
-=======
-    pipeline = TestPipeline()
-    pcoll = pipeline | beam.core.Create(self.lines)
-    pcoll | 'Write' >> WriteToText(self.path + '.gz', shard_name_template='')  # pylint: disable=expression-not-assigned
->>>>>>> 894461e6
+
     pipeline.run()
 
     read_result = []
