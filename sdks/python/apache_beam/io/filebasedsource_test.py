--- conflicted
+++ resolved
@@ -544,13 +544,8 @@
   def test_source_creation_fails_for_non_number_offsets(self):
     start_not_a_number_error = 'start_offset must be a number*'
     stop_not_a_number_error = 'stop_offset must be a number*'
-<<<<<<< HEAD
-
-    fbs = LineSource('dymmy_pattern', validate=False)
-=======
     file_name = 'dummy_pattern'
-    fbs = LineSource(file_name)
->>>>>>> ec00c530
+    fbs = LineSource(file_name, validate=False)
 
     with self.assertRaisesRegexp(TypeError, start_not_a_number_error):
       SingleFileSource(
@@ -581,12 +576,7 @@
   def test_source_creation_fails_if_start_lg_stop(self):
     start_larger_than_stop_error = (
         'start_offset must be smaller than stop_offset*')
-
-<<<<<<< HEAD
-    fbs = LineSource('dymmy_pattern', validate=False)
-=======
-    fbs = LineSource('dummy_pattern')
->>>>>>> ec00c530
+    fbs = LineSource('dummy_pattern', validate=False)
     SingleFileSource(
         fbs, file_name='dummy_file', start_offset=99, stop_offset=100)
     with self.assertRaisesRegexp(ValueError, start_larger_than_stop_error):
@@ -597,11 +587,7 @@
           fbs, file_name='dummy_file', start_offset=100, stop_offset=100)
 
   def test_estimates_size(self):
-<<<<<<< HEAD
-    fbs = LineSource('dymmy_pattern', validate=False)
-=======
-    fbs = LineSource('dummy_pattern')
->>>>>>> ec00c530
+    fbs = LineSource('dummy_pattern', validate=False)
 
     # Should simply return stop_offset - start_offset
     source = SingleFileSource(
@@ -613,11 +599,7 @@
     self.assertEquals(90, source.estimate_size())
 
   def test_read_range_at_beginning(self):
-<<<<<<< HEAD
-    fbs = LineSource('dymmy_pattern', validate=False)
-=======
-    fbs = LineSource('dummy_pattern')
->>>>>>> ec00c530
+    fbs = LineSource('dummy_pattern', validate=False)
 
     file_name, expected_data = write_data(10)
     assert len(expected_data) == 10
@@ -628,11 +610,7 @@
     self.assertItemsEqual(expected_data[:4], read_data)
 
   def test_read_range_at_end(self):
-<<<<<<< HEAD
-    fbs = LineSource('dymmy_pattern', validate=False)
-=======
-    fbs = LineSource('dummy_pattern')
->>>>>>> ec00c530
+    fbs = LineSource('dummy_pattern', validate=False)
 
     file_name, expected_data = write_data(10)
     assert len(expected_data) == 10
@@ -643,11 +621,7 @@
     self.assertItemsEqual(expected_data[-3:], read_data)
 
   def test_read_range_at_middle(self):
-<<<<<<< HEAD
-    fbs = LineSource('dymmy_pattern', validate=False)
-=======
-    fbs = LineSource('dummy_pattern')
->>>>>>> ec00c530
+    fbs = LineSource('dummy_pattern', validate=False)
 
     file_name, expected_data = write_data(10)
     assert len(expected_data) == 10
@@ -658,11 +632,7 @@
     self.assertItemsEqual(expected_data[4:7], read_data)
 
   def test_produces_splits_desiredsize_large_than_size(self):
-<<<<<<< HEAD
-    fbs = LineSource('dymmy_pattern', validate=False)
-=======
-    fbs = LineSource('dummy_pattern')
->>>>>>> ec00c530
+    fbs = LineSource('dummy_pattern', validate=False)
 
     file_name, expected_data = write_data(10)
     assert len(expected_data) == 10
@@ -678,11 +648,7 @@
     self.assertItemsEqual(expected_data, read_data)
 
   def test_produces_splits_desiredsize_smaller_than_size(self):
-<<<<<<< HEAD
-    fbs = LineSource('dymmy_pattern', validate=False)
-=======
-    fbs = LineSource('dummy_pattern')
->>>>>>> ec00c530
+    fbs = LineSource('dummy_pattern', validate=False)
 
     file_name, expected_data = write_data(10)
     assert len(expected_data) == 10
@@ -700,11 +666,7 @@
     self.assertItemsEqual(expected_data, read_data)
 
   def test_produce_split_with_start_and_end_positions(self):
-<<<<<<< HEAD
-    fbs = LineSource('dymmy_pattern', validate=False)
-=======
-    fbs = LineSource('dummy_pattern')
->>>>>>> ec00c530
+    fbs = LineSource('dummy_pattern', validate=False)
 
     file_name, expected_data = write_data(10)
     assert len(expected_data) == 10
