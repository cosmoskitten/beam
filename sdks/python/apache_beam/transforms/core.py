#
# Licensed to the Apache Software Foundation (ASF) under one or more
# contributor license agreements.  See the NOTICE file distributed with
# this work for additional information regarding copyright ownership.
# The ASF licenses this file to You under the Apache License, Version 2.0
# (the "License"); you may not use this file except in compliance with
# the License.  You may obtain a copy of the License at
#
#    http://www.apache.org/licenses/LICENSE-2.0
#
# Unless required by applicable law or agreed to in writing, software
# distributed under the License is distributed on an "AS IS" BASIS,
# WITHOUT WARRANTIES OR CONDITIONS OF ANY KIND, either express or implied.
# See the License for the specific language governing permissions and
# limitations under the License.
#

"""Core PTransform subclasses, such as FlatMap, GroupByKey, and Map."""

from __future__ import absolute_import

import copy
import logging
import random
import re
import types
from builtins import map
from builtins import object
from builtins import range
import sys
import math
import heapq
import mmh3

from past.builtins import unicode

from apache_beam import coders
from apache_beam import pvalue
from apache_beam import typehints
from apache_beam.coders import typecoders
from apache_beam.internal import pickler
from apache_beam.internal import util
from apache_beam.options.pipeline_options import DebugOptions
from apache_beam.options.pipeline_options import TypeOptions
from apache_beam.portability import common_urns
from apache_beam.portability import python_urns
from apache_beam.portability.api import beam_runner_api_pb2
from apache_beam.transforms import ptransform
from apache_beam.transforms import userstate
from apache_beam.transforms.display import DisplayDataItem
from apache_beam.transforms.display import HasDisplayData
from apache_beam.transforms.ptransform import PTransform
from apache_beam.transforms.ptransform import PTransformWithSideInputs
from apache_beam.transforms.userstate import StateSpec
from apache_beam.transforms.userstate import TimerSpec
from apache_beam.transforms.window import GlobalWindows
from apache_beam.transforms.window import TimestampCombiner
from apache_beam.transforms.window import TimestampedValue
from apache_beam.transforms.window import WindowedValue
from apache_beam.transforms.window import WindowFn
from apache_beam.typehints import KV
from apache_beam.typehints import Any
from apache_beam.typehints import Iterable
from apache_beam.typehints import Union
from apache_beam.typehints import trivial_inference
from apache_beam.typehints.decorators import TypeCheckError
from apache_beam.typehints.decorators import WithTypeHints
from apache_beam.typehints.decorators import get_type_hints
from apache_beam.typehints.decorators import getfullargspec
from apache_beam.typehints.trivial_inference import element_type
from apache_beam.typehints.typehints import is_consistent_with
from apache_beam.utils import urns

__all__ = [
    'DoFn',
    'CombineFn',
    'PartitionFn',
    'ParDo',
    'FlatMap',
    'Map',
    'Filter',
    'CombineGlobally',
    'CombinePerKey',
    'CombineValues',
    'GroupByKey',
    'Partition',
    'Windowing',
    'WindowInto',
    'Flatten',
    'Create',
    'Impulse',
<<<<<<< HEAD
    'RestrictionProvider',
    'ApproximateUniqueGlobally',
    'ApproximateUniquePerKey',
]
=======
    'RestrictionProvider'
    ]
>>>>>>> 54c75de7

# Type variables
T = typehints.TypeVariable('T')
K = typehints.TypeVariable('K')
V = typehints.TypeVariable('V')


class DoFnContext(object):
  """A context available to all methods of DoFn instance."""
  pass


class DoFnProcessContext(DoFnContext):
  """A processing context passed to DoFn process() during execution.

  Experimental; no backwards-compatibility guarantees.

  Most importantly, a DoFn.process method will access context.element
  to get the element it is supposed to process.

  Attributes:
    label: label of the ParDo whose element is being processed.
    element: element being processed
      (in process method only; always None in start_bundle and finish_bundle)
    timestamp: timestamp of the element
      (in process method only; always None in start_bundle and finish_bundle)
    windows: windows of the element
      (in process method only; always None in start_bundle and finish_bundle)
    state: a DoFnState object, which holds the runner's internal state
      for this element.
      Not used by the pipeline code.
  """

  def __init__(self, label, element=None, state=None):
    """Initialize a processing context object with an element and state.

    The element represents one value from a PCollection that will be accessed
    by a DoFn object during pipeline execution, and state is an arbitrary object
    where counters and other pipeline state information can be passed in.

    DoFnProcessContext objects are also used as inputs to PartitionFn instances.

    Args:
      label: label of the PCollection whose element is being processed.
      element: element of a PCollection being processed using this context.
      state: a DoFnState object with state to be passed in to the DoFn object.
    """
    self.label = label
    self.state = state
    if element is not None:
      self.set_element(element)

  def set_element(self, windowed_value):
    if windowed_value is None:
      # Not currently processing an element.
      if hasattr(self, 'element'):
        del self.element
        del self.timestamp
        del self.windows
    else:
      self.element = windowed_value.value
      self.timestamp = windowed_value.timestamp
      self.windows = windowed_value.windows


class ProcessContinuation(object):
  """An object that may be produced as the last element of a process method
    invocation.

  Experimental; no backwards-compatibility guarantees.

  If produced, indicates that there is more work to be done for the current
  input element.
  """

  def __init__(self, resume_delay=0):
    """Initializes a ProcessContinuation object.

    Args:
      resume_delay: indicates the minimum time, in seconds, that should elapse
        before re-invoking process() method for resuming the invocation of the
        current element.
    """
    self.resume_delay = resume_delay

  @staticmethod
  def resume(resume_delay=0):
    """A convenient method that produces a ``ProcessContinuation``.

    Args:
      resume_delay: delay after which processing current element should be
        resumed.
    Returns: a ``ProcessContinuation`` for signalling the runner that current
      input element has not been fully processed and should be resumed later.
    """
    return ProcessContinuation(resume_delay=resume_delay)


class RestrictionProvider(object):
  """Provides methods for generating and manipulating restrictions.

  This class should be implemented to support Splittable ``DoFn`` in Python
  SDK. See https://s.apache.org/splittable-do-fn for more details about
  Splittable ``DoFn``.

  To denote a ``DoFn`` class to be Splittable ``DoFn``, ``DoFn.process()``
  method of that class should have exactly one parameter whose default value is
  an instance of ``RestrictionProvider``.

  The provided ``RestrictionProvider`` instance must provide suitable overrides
  for the following methods:
  * create_tracker()
  * initial_restriction()

  Optionally, ``RestrictionProvider`` may override default implementations of
  following methods:
  * restriction_coder()
  * restriction_size()
  * split()
  * split_and_size()

  ** Pausing and resuming processing of an element **

  As the last element produced by the iterator returned by the
  ``DoFn.process()`` method, a Splittable ``DoFn`` may return an object of type
  ``ProcessContinuation``.

  If provided, ``ProcessContinuation`` object specifies that runner should
  later re-invoke ``DoFn.process()`` method to resume processing the current
  element and the manner in which the re-invocation should be performed. A
  ``ProcessContinuation`` object must only be specified as the last element of
  the iterator. If a ``ProcessContinuation`` object is not provided the runner
  will assume that the current input element has been fully processed.

  ** Updating output watermark **

  ``DoFn.process()`` method of Splittable ``DoFn``s could contain a parameter
  with default value ``DoFn.WatermarkReporterParam``. If specified this asks the
  runner to provide a function that can be used to give the runner a
  (best-effort) lower bound about the timestamps of future output associated
  with the current element processed by the ``DoFn``. If the ``DoFn`` has
  multiple outputs, the watermark applies to all of them. Provided function must
  be invoked with a single parameter of type ``Timestamp`` or as an integer that
  gives the watermark in number of seconds.
  """

  def create_tracker(self, restriction):
    """Produces a new ``RestrictionTracker`` for the given restriction.

    Args:
      restriction: an object that defines a restriction as identified by a
        Splittable ``DoFn`` that utilizes the current ``RestrictionProvider``.
        For example, a tuple that gives a range of positions for a Splittable
        ``DoFn`` that reads files based on byte positions.
    Returns: an object of type ``RestrictionTracker``.
    """
    raise NotImplementedError

  def initial_restriction(self, element):
    """Produces an initial restriction for the given element."""
    raise NotImplementedError

  def split(self, element, restriction):
    """Splits the given element and restriction.

    Returns an iterator of restrictions. The total set of elements produced by
    reading input element for each of the returned restrictions should be the
    same as the total set of elements produced by reading the input element for
    the input restriction.
    """
    yield restriction

  def restriction_coder(self):
    """Returns a ``Coder`` for restrictions.

    Returned``Coder`` will be used for the restrictions produced by the current
    ``RestrictionProvider``.

    Returns:
      an object of type ``Coder``.
    """
    return coders.registry.get_coder(object)

  def restriction_size(self, element, restriction):
    """Returns the size of an element with respect to the given element.

    By default, asks a newly-created restriction tracker for the default size
    of the restriction.
    """
    return self.create_tracker(restriction).default_size()

  def split_and_size(self, element, restriction):
    """Like split, but also does sizing, returning (restriction, size) pairs.
    """
    for part in self.split(element, restriction):
      yield part, self.restriction_size(element, part)


def get_function_arguments(obj, func):
  """Return the function arguments based on the name provided. If they have
  a _inspect_function attached to the class then use that otherwise default
  to the modified version of python inspect library.
  """
  func_name = '_inspect_%s' % func
  if hasattr(obj, func_name):
    f = getattr(obj, func_name)
    return f()
  f = getattr(obj, func)
  return getfullargspec(f)


class RunnerAPIPTransformHolder(PTransform):
  """A `PTransform` that holds a runner API `PTransform` proto.

  This is used for transforms, for which corresponding objects
  cannot be initialized in Python SDK. For example, for `ParDo` transforms for
  remote SDKs that may be available in Python SDK transform graph when expanding
  a cross-language transform since a Python `ParDo` object cannot be generated
  without a serialized Python `DoFn` object.
  """

  def __init__(self, proto):
    self._proto = proto

  def proto(self):
    """Runner API payload for a `PTransform`"""
    return self._proto

  def to_runner_api(self, context, has_parts=False):
    return self._proto

  def get_restriction_coder(self):
    # TODO(BEAM-7172): support external transforms that are SDFs.
    return None


class _DoFnParam(object):
  """DoFn parameter."""

  def __init__(self, param_id):
    self.param_id = param_id

  def __eq__(self, other):
    if type(self) == type(other):
      return self.param_id == other.param_id
    return False

  def __ne__(self, other):
    # TODO(BEAM-5949): Needed for Python 2 compatibility.
    return not self == other

  def __hash__(self):
    return hash(self.param_id)

  def __repr__(self):
    return self.param_id


class _RestrictionDoFnParam(_DoFnParam):
  """Restriction Provider DoFn parameter."""

  def __init__(self, restriction_provider):
    if not isinstance(restriction_provider, RestrictionProvider):
      raise ValueError(
          'DoFn.RestrictionParam expected RestrictionProvider object.')
    self.restriction_provider = restriction_provider
    self.param_id = ('RestrictionParam(%s)'
                     % restriction_provider.__class__.__name__)


class _StateDoFnParam(_DoFnParam):
  """State DoFn parameter."""

  def __init__(self, state_spec):
    if not isinstance(state_spec, StateSpec):
      raise ValueError("DoFn.StateParam expected StateSpec object.")
    self.state_spec = state_spec
    self.param_id = 'StateParam(%s)' % state_spec.name


class _TimerDoFnParam(_DoFnParam):
  """Timer DoFn parameter."""

  def __init__(self, timer_spec):
    if not isinstance(timer_spec, TimerSpec):
      raise ValueError("DoFn.TimerParam expected TimerSpec object.")
    self.timer_spec = timer_spec
    self.param_id = 'TimerParam(%s)' % timer_spec.name


class _BundleFinalizerParam(_DoFnParam):
  """Bundle Finalization DoFn parameter."""

  def __init__(self):
    self._callbacks = []
    self.param_id = "FinalizeBundle"

  def register(self, callback):
    self._callbacks.append(callback)

  # Log errors when calling callback to make sure all callbacks get called
  # though there are errors. And errors should not fail pipeline.
  def finalize_bundle(self):
    for callback in self._callbacks:
      try:
        callback()
      except Exception as e:
        logging.warn("Got exception from finalization call: %s", e)

  def has_callbacks(self):
    return len(self._callbacks) > 0

  def reset(self):
    del self._callbacks[:]


class DoFn(WithTypeHints, HasDisplayData, urns.RunnerApiFn):
  """A function object used by a transform with custom processing.

  The ParDo transform is such a transform. The ParDo.apply
  method will take an object of type DoFn and apply it to all elements of a
  PCollection object.

  In order to have concrete DoFn objects one has to subclass from DoFn and
  define the desired behavior (start_bundle/finish_bundle and process) or wrap a
  callable object using the CallableWrapperDoFn class.
  """

  # Parameters that can be used in the .process() method.
  ElementParam = _DoFnParam('ElementParam')
  SideInputParam = _DoFnParam('SideInputParam')
  TimestampParam = _DoFnParam('TimestampParam')
  WindowParam = _DoFnParam('WindowParam')
  WatermarkReporterParam = _DoFnParam('WatermarkReporterParam')
  BundleFinalizerParam = _BundleFinalizerParam

  DoFnProcessParams = [ElementParam, SideInputParam, TimestampParam,
                       WindowParam, WatermarkReporterParam,
                       BundleFinalizerParam]

  # Parameters to access state and timers.  Not restricted to use only in the
  # .process() method. Usage: DoFn.StateParam(state_spec),
  # DoFn.TimerParam(timer_spec).
  StateParam = _StateDoFnParam
  TimerParam = _TimerDoFnParam

  RestrictionParam = _RestrictionDoFnParam

  @staticmethod
  def from_callable(fn):
    return CallableWrapperDoFn(fn)

  def default_label(self):
    return self.__class__.__name__

  def process(self, element, *args, **kwargs):
    """Method to use for processing elements.

    This is invoked by ``DoFnRunner`` for each element of a input
    ``PCollection``.

    If specified, following default arguments are used by the ``DoFnRunner`` to
    be able to pass the parameters correctly.

    ``DoFn.ElementParam``: element to be processed, should not be mutated.
    ``DoFn.SideInputParam``: a side input that may be used when processing.
    ``DoFn.TimestampParam``: timestamp of the input element.
    ``DoFn.WindowParam``: ``Window`` the input element belongs to.
    ``DoFn.TimerParam``: a ``userstate.RuntimeTimer`` object defined by the spec
    of the parameter.
    ``DoFn.StateParam``: a ``userstate.RuntimeState`` object defined by the spec
    of the parameter.
    ``DoFn.RestrictionParam``: an ``iobase.RestrictionTracker`` will be
    provided here to allow treatment as a Splittable ``DoFn``. The restriction
    tracker will be derived from the restriction provider in the parameter.
    ``DoFn.WatermarkReporterParam``: a function that can be used to report
    output watermark of Splittable ``DoFn`` implementations.

    Args:
      element: The element to be processed
      *args: side inputs
      **kwargs: other keyword arguments.
    """
    raise NotImplementedError

  def start_bundle(self):
    """Called before a bundle of elements is processed on a worker.

    Elements to be processed are split into bundles and distributed
    to workers. Before a worker calls process() on the first element
    of its bundle, it calls this method.
    """
    pass

  def finish_bundle(self):
    """Called after a bundle of elements is processed on a worker.
    """
    pass

  def get_function_arguments(self, func):
    return get_function_arguments(self, func)

  # TODO(sourabhbajaj): Do we want to remove the responsibility of these from
  # the DoFn or maybe the runner
  def infer_output_type(self, input_type):
    # TODO(robertwb): Side inputs types.
    # TODO(robertwb): Assert compatibility with input type hint?
    return self._strip_output_annotations(
        trivial_inference.infer_return_type(self.process, [input_type]))

  def _strip_output_annotations(self, type_hint):
    annotations = (TimestampedValue, WindowedValue, pvalue.TaggedOutput)
    # TODO(robertwb): These should be parameterized types that the
    # type inferencer understands.
    if (type_hint in annotations
        or trivial_inference.element_type(type_hint) in annotations):
      return Any
    return type_hint

  def _process_argspec_fn(self):
    """Returns the Python callable that will eventually be invoked.

    This should ideally be the user-level function that is called with
    the main and (if any) side inputs, and is used to relate the type
    hint parameters with the input parameters (e.g., by argument name).
    """
    return self.process

  def is_process_bounded(self):
    """Checks if an object is a bound method on an instance."""
    if not isinstance(self.process, types.MethodType):
      return False  # Not a method
    if self.process.__self__ is None:
      return False  # Method is not bound
    if issubclass(self.process.__self__.__class__, type) or \
        self.process.__self__.__class__ is type:
      return False  # Method is a classmethod
    return True

  urns.RunnerApiFn.register_pickle_urn(python_urns.PICKLED_DOFN)


def _fn_takes_side_inputs(fn):
  try:
    argspec = getfullargspec(fn)
  except TypeError:
    # We can't tell; maybe it does.
    return True
  is_bound = isinstance(fn, types.MethodType) and fn.__self__ is not None

  try:
    varkw = argspec.varkw
    kwonlyargs = argspec.kwonlyargs
  except AttributeError:  # Python 2
    varkw = argspec.keywords
    kwonlyargs = []

  return (len(argspec.args) + len(kwonlyargs) > 1 + is_bound or
          argspec.varargs or varkw)


class CallableWrapperDoFn(DoFn):
  """For internal use only; no backwards-compatibility guarantees.

  A DoFn (function) object wrapping a callable object.

  The purpose of this class is to conveniently wrap simple functions and use
  them in transforms.
  """

  def __init__(self, fn):
    """Initializes a CallableWrapperDoFn object wrapping a callable.

    Args:
      fn: A callable object.

    Raises:
      TypeError: if fn parameter is not a callable type.
    """
    if not callable(fn):
      raise TypeError('Expected a callable object instead of: %r' % fn)

    self._fn = fn
    if isinstance(fn, (
        types.BuiltinFunctionType, types.MethodType, types.FunctionType)):
      self.process = fn
    else:
      # For cases such as set / list where fn is callable but not a function
      self.process = lambda element: fn(element)

    super(CallableWrapperDoFn, self).__init__()

  def display_data(self):
    # If the callable has a name, then it's likely a function, and
    # we show its name.
    # Otherwise, it might be an instance of a callable class. We
    # show its class.
    display_data_value = (self._fn.__name__ if hasattr(self._fn, '__name__')
                          else self._fn.__class__)
    return {'fn': DisplayDataItem(display_data_value,
                                  label='Transform Function')}

  def __repr__(self):
    return 'CallableWrapperDoFn(%s)' % self._fn

  def default_type_hints(self):
    type_hints = get_type_hints(self._fn)
    # If the fn was a DoFn annotated with a type-hint that hinted a return
    # type compatible with Iterable[Any], then we strip off the outer
    # container type due to the 'flatten' portion of FlatMap.
    # TODO(robertwb): Should we require an iterable specification for FlatMap?
    if type_hints.output_types:
      args, kwargs = type_hints.output_types
      if len(args) == 1 and is_consistent_with(args[0], Iterable[Any]):
        type_hints = type_hints.copy()
        type_hints.set_output_types(element_type(args[0]), **kwargs)
    return type_hints

  def infer_output_type(self, input_type):
    return self._strip_output_annotations(
        trivial_inference.infer_return_type(self._fn, [input_type]))

  def _process_argspec_fn(self):
    return getattr(self._fn, '_argspec_fn', self._fn)

  def _inspect_process(self):
    return getfullargspec(self._process_argspec_fn())


class CombineFn(WithTypeHints, HasDisplayData, urns.RunnerApiFn):
  """A function object used by a Combine transform with custom processing.

  A CombineFn specifies how multiple values in all or part of a PCollection can
  be merged into a single value---essentially providing the same kind of
  information as the arguments to the Python "reduce" builtin (except for the
  input argument, which is an instance of CombineFnProcessContext). The
  combining process proceeds as follows:

  1. Input values are partitioned into one or more batches.
  2. For each batch, the create_accumulator method is invoked to create a fresh
     initial "accumulator" value representing the combination of zero values.
  3. For each input value in the batch, the add_input method is invoked to
     combine more values with the accumulator for that batch.
  4. The merge_accumulators method is invoked to combine accumulators from
     separate batches into a single combined output accumulator value, once all
     of the accumulators have had all the input value in their batches added to
     them. This operation is invoked repeatedly, until there is only one
     accumulator value left.
  5. The extract_output operation is invoked on the final accumulator to get
     the output value.

  Note: If this **CombineFn** is used with a transform that has defaults,
  **apply** will be called with an empty list at expansion time to get the
  default value.
  """

  def default_label(self):
    return self.__class__.__name__

  def create_accumulator(self, *args, **kwargs):
    """Return a fresh, empty accumulator for the combine operation.

    Args:
      *args: Additional arguments and side inputs.
      **kwargs: Additional arguments and side inputs.
    """
    raise NotImplementedError(str(self))

  def add_input(self, mutable_accumulator, element, *args, **kwargs):
    """Return result of folding element into accumulator.

    CombineFn implementors must override add_input.

    Args:
      mutable_accumulator: the current accumulator,
        may be modified and returned for efficiency
      element: the element to add, should not be mutated
      *args: Additional arguments and side inputs.
      **kwargs: Additional arguments and side inputs.
    """
    raise NotImplementedError(str(self))

  def add_inputs(self, mutable_accumulator, elements, *args, **kwargs):
    """Returns the result of folding each element in elements into accumulator.

    This is provided in case the implementation affords more efficient
    bulk addition of elements. The default implementation simply loops
    over the inputs invoking add_input for each one.

    Args:
      mutable_accumulator: the current accumulator,
        may be modified and returned for efficiency
      elements: the elements to add, should not be mutated
      *args: Additional arguments and side inputs.
      **kwargs: Additional arguments and side inputs.
    """
    for element in elements:
      mutable_accumulator = \
        self.add_input(mutable_accumulator, element, *args, **kwargs)
    return mutable_accumulator

  def merge_accumulators(self, accumulators, *args, **kwargs):
    """Returns the result of merging several accumulators
    to a single accumulator value.

    Args:
      accumulators: the accumulators to merge.
        Only the first accumulator may be modified and returned for efficiency;
        the other accumulators should not be mutated, because they may be
        shared with other code and mutating them could lead to incorrect
        results or data corruption.
      *args: Additional arguments and side inputs.
      **kwargs: Additional arguments and side inputs.
    """
    raise NotImplementedError(str(self))

  def compact(self, accumulator, *args, **kwargs):
    """Optionally returns a more compact represenation of the accumulator.

    This is called before an accumulator is sent across the wire, and can
    be useful in cases where values are buffered or otherwise lazily
    kept unprocessed when added to the accumulator.  Should return an
    equivalent, though possibly modified, accumulator.

    By default returns the accumulator unmodified.

    Args:
      accumulator: the current accumulator
      *args: Additional arguments and side inputs.
      **kwargs: Additional arguments and side inputs.
    """
    return accumulator

  def extract_output(self, accumulator, *args, **kwargs):
    """Return result of converting accumulator into the output value.

    Args:
      accumulator: the final accumulator value computed by this CombineFn
        for the entire input key or PCollection. Can be modified for
        efficiency.
      *args: Additional arguments and side inputs.
      **kwargs: Additional arguments and side inputs.
    """
    raise NotImplementedError(str(self))

  def apply(self, elements, *args, **kwargs):
    """Returns result of applying this CombineFn to the input values.

    Args:
      elements: the set of values to combine.
      *args: Additional arguments and side inputs.
      **kwargs: Additional arguments and side inputs.
    """
    return self.extract_output(
        self.add_inputs(
            self.create_accumulator(*args, **kwargs), elements,
            *args, **kwargs),
        *args, **kwargs)

  def for_input_type(self, input_type):
    """Returns a specialized implementation of self, if it exists.

    Otherwise, returns self.

    Args:
      input_type: the type of input elements.
    """
    return self

  @staticmethod
  def from_callable(fn):
    return CallableWrapperCombineFn(fn)

  @staticmethod
  def maybe_from_callable(fn, has_side_inputs=True):
    if isinstance(fn, CombineFn):
      return fn
    elif callable(fn) and not has_side_inputs:
      return NoSideInputsCallableWrapperCombineFn(fn)
    elif callable(fn):
      return CallableWrapperCombineFn(fn)
    else:
      raise TypeError('Expected a CombineFn or callable, got %r' % fn)

  def get_accumulator_coder(self):
    return coders.registry.get_coder(object)

  urns.RunnerApiFn.register_pickle_urn(python_urns.PICKLED_COMBINE_FN)


class _ReiterableChain(object):
  """Like itertools.chain, but allowing re-iteration."""

  def __init__(self, iterables):
    self.iterables = iterables

  def __iter__(self):
    for iterable in self.iterables:
      for item in iterable:
        yield item

  def __bool__(self):
    for iterable in self.iterables:
      for _ in iterable:
        return True
    return False


class CallableWrapperCombineFn(CombineFn):
  """For internal use only; no backwards-compatibility guarantees.

  A CombineFn (function) object wrapping a callable object.

  The purpose of this class is to conveniently wrap simple functions and use
  them in Combine transforms.
  """
  _DEFAULT_BUFFER_SIZE = 10

  def __init__(self, fn, buffer_size=_DEFAULT_BUFFER_SIZE):
    """Initializes a CallableFn object wrapping a callable.

    Args:
      fn: A callable object that reduces elements of an iterable to a single
        value (like the builtins sum and max). This callable must be capable of
        receiving the kind of values it generates as output in its input, and
        for best results, its operation must be commutative and associative.

    Raises:
      TypeError: if fn parameter is not a callable type.
    """
    if not callable(fn):
      raise TypeError('Expected a callable object instead of: %r' % fn)

    super(CallableWrapperCombineFn, self).__init__()
    self._fn = fn
    self._buffer_size = buffer_size

  def display_data(self):
    return {'fn_dd': self._fn}

  def __repr__(self):
    return "%s(%s)" % (self.__class__.__name__, self._fn)

  def create_accumulator(self, *args, **kwargs):
    return []

  def add_input(self, accumulator, element, *args, **kwargs):
    accumulator.append(element)
    if len(accumulator) > self._buffer_size:
      accumulator = [self._fn(accumulator, *args, **kwargs)]
    return accumulator

  def add_inputs(self, accumulator, elements, *args, **kwargs):
    accumulator.extend(elements)
    if len(accumulator) > self._buffer_size:
      accumulator = [self._fn(accumulator, *args, **kwargs)]
    return accumulator

  def merge_accumulators(self, accumulators, *args, **kwargs):
    return [self._fn(_ReiterableChain(accumulators), *args, **kwargs)]

  def compact(self, accumulator, *args, **kwargs):
    if len(accumulator) <= 1:
      return accumulator
    else:
      return [self._fn(accumulator, *args, **kwargs)]

  def extract_output(self, accumulator, *args, **kwargs):
    return self._fn(accumulator, *args, **kwargs)

  def default_type_hints(self):
    fn_hints = get_type_hints(self._fn)
    if fn_hints.input_types is None:
      return fn_hints
    else:
      # fn(Iterable[V]) -> V becomes CombineFn(V) -> V
      input_args, input_kwargs = fn_hints.input_types
      if not input_args:
        if len(input_kwargs) == 1:
          input_args, input_kwargs = tuple(input_kwargs.values()), {}
        else:
          raise TypeError('Combiner input type must be specified positionally.')
      if not is_consistent_with(input_args[0], Iterable[Any]):
        raise TypeCheckError(
            'All functions for a Combine PTransform must accept a '
            'single argument compatible with: Iterable[Any]. '
            'Instead a function with input type: %s was received.'
            % input_args[0])
      input_args = (element_type(input_args[0]),) + input_args[1:]
      # TODO(robertwb): Assert output type is consistent with input type?
      hints = fn_hints.copy()
      hints.set_input_types(*input_args, **input_kwargs)
      return hints

  def for_input_type(self, input_type):
    # Avoid circular imports.
    from apache_beam.transforms import cy_combiners
    if self._fn is any:
      return cy_combiners.AnyCombineFn()
    elif self._fn is all:
      return cy_combiners.AllCombineFn()
    else:
      known_types = {
          (sum, int): cy_combiners.SumInt64Fn(),
          (min, int): cy_combiners.MinInt64Fn(),
          (max, int): cy_combiners.MaxInt64Fn(),
          (sum, float): cy_combiners.SumFloatFn(),
          (min, float): cy_combiners.MinFloatFn(),
          (max, float): cy_combiners.MaxFloatFn(),
      }
    return known_types.get((self._fn, input_type), self)


class NoSideInputsCallableWrapperCombineFn(CallableWrapperCombineFn):
  """For internal use only; no backwards-compatibility guarantees.

  A CombineFn (function) object wrapping a callable object with no side inputs.

  This is identical to its parent, but avoids accepting and passing *args
  and **kwargs for efficiency as they are known to be empty.
  """

  def create_accumulator(self):
    return []

  def add_input(self, accumulator, element):
    accumulator.append(element)
    if len(accumulator) > self._buffer_size:
      accumulator = [self._fn(accumulator)]
    return accumulator

  def add_inputs(self, accumulator, elements):
    accumulator.extend(elements)
    if len(accumulator) > self._buffer_size:
      accumulator = [self._fn(accumulator)]
    return accumulator

  def merge_accumulators(self, accumulators):
    return [self._fn(_ReiterableChain(accumulators))]

  def compact(self, accumulator):
    if len(accumulator) <= 1:
      return accumulator
    else:
      return [self._fn(accumulator)]

  def extract_output(self, accumulator):
    return self._fn(accumulator)


class PartitionFn(WithTypeHints):
  """A function object used by a Partition transform.

  A PartitionFn specifies how individual values in a PCollection will be placed
  into separate partitions, indexed by an integer.
  """

  def default_label(self):
    return self.__class__.__name__

  def partition_for(self, element, num_partitions, *args, **kwargs):
    """Specify which partition will receive this element.

    Args:
      element: An element of the input PCollection.
      num_partitions: Number of partitions, i.e., output PCollections.
      *args: optional parameters and side inputs.
      **kwargs: optional parameters and side inputs.

    Returns:
      An integer in [0, num_partitions).
    """
    pass


class CallableWrapperPartitionFn(PartitionFn):
  """For internal use only; no backwards-compatibility guarantees.

  A PartitionFn object wrapping a callable object.

  Instances of this class wrap simple functions for use in Partition operations.
  """

  def __init__(self, fn):
    """Initializes a PartitionFn object wrapping a callable.

    Args:
      fn: A callable object, which should accept the following arguments:
            element - element to assign to a partition.
            num_partitions - number of output partitions.
          and may accept additional arguments and side inputs.

    Raises:
      TypeError: if fn is not a callable type.
    """
    if not callable(fn):
      raise TypeError('Expected a callable object instead of: %r' % fn)
    self._fn = fn

  def partition_for(self, element, num_partitions, *args, **kwargs):
    return self._fn(element, num_partitions, *args, **kwargs)


class ParDo(PTransformWithSideInputs):
  """A :class:`ParDo` transform.

  Processes an input :class:`~apache_beam.pvalue.PCollection` by applying a
  :class:`DoFn` to each element and returning the accumulated results into an
  output :class:`~apache_beam.pvalue.PCollection`. The type of the elements is
  not fixed as long as the :class:`DoFn` can deal with it. In reality the type
  is restrained to some extent because the elements sometimes must be persisted
  to external storage. See the :meth:`.expand()` method comments for a
  detailed description of all possible arguments.

  Note that the :class:`DoFn` must return an iterable for each element of the
  input :class:`~apache_beam.pvalue.PCollection`. An easy way to do this is to
  use the ``yield`` keyword in the process method.

  Args:
    pcoll (~apache_beam.pvalue.PCollection):
      a :class:`~apache_beam.pvalue.PCollection` to be processed.
    fn (DoFn): a :class:`DoFn` object to be applied to each element
      of **pcoll** argument.
    *args: positional arguments passed to the :class:`DoFn` object.
    **kwargs:  keyword arguments passed to the :class:`DoFn` object.

  Note that the positional and keyword arguments will be processed in order
  to detect :class:`~apache_beam.pvalue.PCollection` s that will be computed as
  side inputs to the transform. During pipeline execution whenever the
  :class:`DoFn` object gets executed (its :meth:`DoFn.process()` method gets
  called) the :class:`~apache_beam.pvalue.PCollection` arguments will be
  replaced by values from the :class:`~apache_beam.pvalue.PCollection` in the
  exact positions where they appear in the argument lists.
  """

  def __init__(self, fn, *args, **kwargs):
    super(ParDo, self).__init__(fn, *args, **kwargs)
    # TODO(robertwb): Change all uses of the dofn attribute to use fn instead.
    self.dofn = self.fn
    self.output_tags = set()

    if not isinstance(self.fn, DoFn):
      raise TypeError('ParDo must be called with a DoFn instance.')

    # Validate the DoFn by creating a DoFnSignature
    from apache_beam.runners.common import DoFnSignature
    self._signature = DoFnSignature(self.fn)

  def default_type_hints(self):
    return self.fn.get_type_hints()

  def infer_output_type(self, input_type):
    return trivial_inference.element_type(
        self.fn.infer_output_type(input_type))

  def make_fn(self, fn, has_side_inputs):
    if isinstance(fn, DoFn):
      return fn
    return CallableWrapperDoFn(fn)

  def _process_argspec_fn(self):
    return self.fn._process_argspec_fn()

  def display_data(self):
    return {'fn': DisplayDataItem(self.fn.__class__,
                                  label='Transform Function'),
            'fn_dd': self.fn}

  def expand(self, pcoll):
    # In the case of a stateful DoFn, warn if the key coder is not
    # deterministic.
    if self._signature.is_stateful_dofn():
      kv_type_hint = pcoll.element_type
      if kv_type_hint and kv_type_hint != typehints.Any:
        coder = coders.registry.get_coder(kv_type_hint)
        if not coder.is_kv_coder():
          raise ValueError(
              'Input elements to the transform %s with stateful DoFn must be '
              'key-value pairs.' % self)
        key_coder = coder.key_coder()
      else:
        key_coder = coders.registry.get_coder(typehints.Any)

      if not key_coder.is_deterministic():
        logging.warning(
            'Key coder %s for transform %s with stateful DoFn may not '
            'be deterministic. This may cause incorrect behavior for complex '
            'key types. Consider adding an input type hint for this transform.',
            key_coder, self)

    return pvalue.PCollection(pcoll.pipeline)

  def with_outputs(self, *tags, **main_kw):
    """Returns a tagged tuple allowing access to the outputs of a
    :class:`ParDo`.

    The resulting object supports access to the
    :class:`~apache_beam.pvalue.PCollection` associated with a tag
    (e.g. ``o.tag``, ``o[tag]``) and iterating over the available tags
    (e.g. ``for tag in o: ...``).

    Args:
      *tags: if non-empty, list of valid tags. If a list of valid tags is given,
        it will be an error to use an undeclared tag later in the pipeline.
      **main_kw: dictionary empty or with one key ``'main'`` defining the tag to
        be used for the main output (which will not have a tag associated with
        it).

    Returns:
      ~apache_beam.pvalue.DoOutputsTuple: An object of type
      :class:`~apache_beam.pvalue.DoOutputsTuple` that bundles together all
      the outputs of a :class:`ParDo` transform and allows accessing the
      individual :class:`~apache_beam.pvalue.PCollection` s for each output
      using an ``object.tag`` syntax.

    Raises:
      ~exceptions.TypeError: if the **self** object is not a
        :class:`~apache_beam.pvalue.PCollection` that is the result of a
        :class:`ParDo` transform.
      ~exceptions.ValueError: if **main_kw** contains any key other than
        ``'main'``.
    """
    main_tag = main_kw.pop('main', None)
    if main_kw:
      raise ValueError('Unexpected keyword arguments: %s' %
                       list(main_kw))
    return _MultiParDo(self, tags, main_tag)

  def _pardo_fn_data(self):
    si_tags_and_types = None
    windowing = None
    return self.fn, self.args, self.kwargs, si_tags_and_types, windowing

  def to_runner_api_parameter(self, context):
    assert isinstance(self, ParDo), \
      "expected instance of ParDo, but got %s" % self.__class__
    picked_pardo_fn_data = pickler.dumps(self._pardo_fn_data())
    state_specs, timer_specs = userstate.get_dofn_specs(self.fn)
    from apache_beam.runners.common import DoFnSignature
    is_splittable = DoFnSignature(self.fn).is_splittable_dofn()
    if is_splittable:
      restriction_coder = (
          DoFnSignature(self.fn).get_restriction_provider().restriction_coder())
      restriction_coder_id = context.coders.get_id(restriction_coder)
    else:
      restriction_coder_id = None
    return (
        common_urns.primitives.PAR_DO.urn,
        beam_runner_api_pb2.ParDoPayload(
            do_fn=beam_runner_api_pb2.SdkFunctionSpec(
                environment_id=context.default_environment_id(),
                spec=beam_runner_api_pb2.FunctionSpec(
                    urn=python_urns.PICKLED_DOFN_INFO,
                    payload=picked_pardo_fn_data)),
            splittable=is_splittable,
            restriction_coder_id=restriction_coder_id,
            state_specs={spec.name: spec.to_runner_api(context)
                         for spec in state_specs},
            timer_specs={spec.name: spec.to_runner_api(context)
                         for spec in timer_specs},
            # It'd be nice to name these according to their actual
            # names/positions in the orignal argument list, but such a
            # transformation is currently irreversible given how
            # remove_objects_from_args and insert_values_in_args
            # are currently implemented.
            side_inputs={
                "side%s" % ix: si.to_runner_api(context)
                for ix, si in enumerate(self.side_inputs)}))

  @PTransform.register_urn(
      common_urns.primitives.PAR_DO.urn, beam_runner_api_pb2.ParDoPayload)
  def from_runner_api_parameter(pardo_payload, context):
    assert pardo_payload.do_fn.spec.urn == python_urns.PICKLED_DOFN_INFO
    fn, args, kwargs, si_tags_and_types, windowing = pickler.loads(
        pardo_payload.do_fn.spec.payload)
    if si_tags_and_types:
      raise NotImplementedError('explicit side input data')
    elif windowing:
      raise NotImplementedError('explicit windowing')
    result = ParDo(fn, *args, **kwargs)
    # This is an ordered list stored as a dict (see the comments in
    # to_runner_api_parameter above).
    indexed_side_inputs = [
        (int(re.match('side([0-9]+)(-.*)?$', tag).group(1)),
         pvalue.AsSideInput.from_runner_api(si, context))
        for tag, si in pardo_payload.side_inputs.items()]
    result.side_inputs = [si for _, si in sorted(indexed_side_inputs)]
    return result

  def runner_api_requires_keyed_input(self):
    return userstate.is_stateful_dofn(self.fn)

  def get_restriction_coder(self):
    """Returns `restriction coder if `DoFn` of this `ParDo` is a SDF.

    Returns `None` otherwise.
    """
    from apache_beam.runners.common import DoFnSignature
    signature = DoFnSignature(self.fn)
    return (signature.get_restriction_provider().restriction_coder()
            if signature.is_splittable_dofn() else None)


class _MultiParDo(PTransform):

  def __init__(self, do_transform, tags, main_tag):
    super(_MultiParDo, self).__init__(do_transform.label)
    self._do_transform = do_transform
    self._tags = tags
    self._main_tag = main_tag

  def expand(self, pcoll):
    _ = pcoll | self._do_transform
    return pvalue.DoOutputsTuple(
        pcoll.pipeline, self._do_transform, self._tags, self._main_tag)


def FlatMap(fn, *args, **kwargs):  # pylint: disable=invalid-name
  """:func:`FlatMap` is like :class:`ParDo` except it takes a callable to
  specify the transformation.

  The callable must return an iterable for each element of the input
  :class:`~apache_beam.pvalue.PCollection`. The elements of these iterables will
  be flattened into the output :class:`~apache_beam.pvalue.PCollection`.

  Args:
    fn (callable): a callable object.
    *args: positional arguments passed to the transform callable.
    **kwargs: keyword arguments passed to the transform callable.

  Returns:
    ~apache_beam.pvalue.PCollection:
    A :class:`~apache_beam.pvalue.PCollection` containing the
    :func:`FlatMap` outputs.

  Raises:
    ~exceptions.TypeError: If the **fn** passed as argument is not a callable.
      Typical error is to pass a :class:`DoFn` instance which is supported only
      for :class:`ParDo`.
  """
  label = 'FlatMap(%s)' % ptransform.label_from_callable(fn)
  if not callable(fn):
    raise TypeError(
        'FlatMap can be used only with callable objects. '
        'Received %r instead.' % (fn))

  pardo = ParDo(CallableWrapperDoFn(fn), *args, **kwargs)
  pardo.label = label
  return pardo


def Map(fn, *args, **kwargs):  # pylint: disable=invalid-name
  """:func:`Map` is like :func:`FlatMap` except its callable returns only a
  single element.

  Args:
    fn (callable): a callable object.
    *args: positional arguments passed to the transform callable.
    **kwargs: keyword arguments passed to the transform callable.

  Returns:
    ~apache_beam.pvalue.PCollection:
    A :class:`~apache_beam.pvalue.PCollection` containing the
    :func:`Map` outputs.

  Raises:
    ~exceptions.TypeError: If the **fn** passed as argument is not a callable.
      Typical error is to pass a :class:`DoFn` instance which is supported only
      for :class:`ParDo`.
  """
  if not callable(fn):
    raise TypeError(
        'Map can be used only with callable objects. '
        'Received %r instead.' % (fn))
  if _fn_takes_side_inputs(fn):
    wrapper = lambda x, *args, **kwargs: [fn(x, *args, **kwargs)]
  else:
    wrapper = lambda x: [fn(x)]

  label = 'Map(%s)' % ptransform.label_from_callable(fn)

  # TODO. What about callable classes?
  if hasattr(fn, '__name__'):
    wrapper.__name__ = fn.__name__

  # Proxy the type-hint information from the original function to this new
  # wrapped function.
  get_type_hints(wrapper).input_types = get_type_hints(fn).input_types
  output_hint = get_type_hints(fn).simple_output_type(label)
  if output_hint:
    get_type_hints(wrapper).set_output_types(typehints.Iterable[output_hint])
  # pylint: disable=protected-access
  wrapper._argspec_fn = fn
  # pylint: enable=protected-access

  pardo = FlatMap(wrapper, *args, **kwargs)
  pardo.label = label
  return pardo


def Filter(fn, *args, **kwargs):  # pylint: disable=invalid-name
  """:func:`Filter` is a :func:`FlatMap` with its callable filtering out
  elements.

  Args:
    fn (callable): a callable object.
    *args: positional arguments passed to the transform callable.
    **kwargs: keyword arguments passed to the transform callable.

  Returns:
    ~apache_beam.pvalue.PCollection:
    A :class:`~apache_beam.pvalue.PCollection` containing the
    :func:`Filter` outputs.

  Raises:
    ~exceptions.TypeError: If the **fn** passed as argument is not a callable.
      Typical error is to pass a :class:`DoFn` instance which is supported only
      for :class:`ParDo`.
  """
  if not callable(fn):
    raise TypeError(
        'Filter can be used only with callable objects. '
        'Received %r instead.' % (fn))
  wrapper = lambda x, *args, **kwargs: [x] if fn(x, *args, **kwargs) else []

  label = 'Filter(%s)' % ptransform.label_from_callable(fn)

  # TODO: What about callable classes?
  if hasattr(fn, '__name__'):
    wrapper.__name__ = fn.__name__
  # Proxy the type-hint information from the function being wrapped, setting the
  # output type to be the same as the input type.
  get_type_hints(wrapper).input_types = get_type_hints(fn).input_types
  output_hint = get_type_hints(fn).simple_output_type(label)
  if (output_hint is None
      and get_type_hints(wrapper).input_types
      and get_type_hints(wrapper).input_types[0]):
    output_hint = get_type_hints(wrapper).input_types[0][0]
  if output_hint:
    get_type_hints(wrapper).set_output_types(typehints.Iterable[output_hint])
  # pylint: disable=protected-access
  wrapper._argspec_fn = fn
  # pylint: enable=protected-access

  pardo = FlatMap(wrapper, *args, **kwargs)
  pardo.label = label
  return pardo


def _combine_payload(combine_fn, context):
  return beam_runner_api_pb2.CombinePayload(
      combine_fn=combine_fn.to_runner_api(context),
      accumulator_coder_id=context.coders.get_id(
          combine_fn.get_accumulator_coder()))


class CombineGlobally(PTransform):
  """A :class:`CombineGlobally` transform.

  Reduces a :class:`~apache_beam.pvalue.PCollection` to a single value by
  progressively applying a :class:`CombineFn` to portions of the
  :class:`~apache_beam.pvalue.PCollection` (and to intermediate values created
  thereby). See documentation in :class:`CombineFn` for details on the specifics
  on how :class:`CombineFn` s are applied.

  Args:
    pcoll (~apache_beam.pvalue.PCollection):
      a :class:`~apache_beam.pvalue.PCollection` to be reduced into a single
      value.
    fn (callable): a :class:`CombineFn` object that will be called to
      progressively reduce the :class:`~apache_beam.pvalue.PCollection` into
      single values, or a callable suitable for wrapping by
      :class:`~apache_beam.transforms.core.CallableWrapperCombineFn`.
    *args: positional arguments passed to the :class:`CombineFn` object.
    **kwargs: keyword arguments passed to the :class:`CombineFn` object.

  Raises:
    ~exceptions.TypeError: If the output type of the input
      :class:`~apache_beam.pvalue.PCollection` is not compatible
      with ``Iterable[A]``.

  Returns:
    ~apache_beam.pvalue.PCollection: A single-element
    :class:`~apache_beam.pvalue.PCollection` containing the main output of
    the :class:`CombineGlobally` transform.

  Note that the positional and keyword arguments will be processed in order
  to detect :class:`~apache_beam.pvalue.PValue` s that will be computed as side
  inputs to the transform.
  During pipeline execution whenever the :class:`CombineFn` object gets executed
  (i.e. any of the :class:`CombineFn` methods get called), the
  :class:`~apache_beam.pvalue.PValue` arguments will be replaced by their
  actual value in the exact position where they appear in the argument lists.
  """
  has_defaults = True
  as_view = False
  fanout = None

  def __init__(self, fn, *args, **kwargs):
    if not (isinstance(fn, CombineFn) or callable(fn)):
      raise TypeError(
          'CombineGlobally can be used only with combineFn objects. '
          'Received %r instead.' % (fn))

    super(CombineGlobally, self).__init__()
    self.fn = fn
    self.args = args
    self.kwargs = kwargs

  def display_data(self):
    return {
        'combine_fn':
          DisplayDataItem(self.fn.__class__, label='Combine Function'),
        'combine_fn_dd':
          self.fn,
    }

  def default_label(self):
    if self.fanout is None:
      return '%s(%s)' % (self.__class__.__name__,
                         ptransform.label_from_callable(self.fn))
    else:
      return '%s(%s, fanout=%s)' % (self.__class__.__name__,
                                    ptransform.label_from_callable(self.fn),
                                    self.fanout)

  def _clone(self, **extra_attributes):
    clone = copy.copy(self)
    clone.__dict__.update(extra_attributes)
    return clone

  def with_fanout(self, fanout):
    return self._clone(fanout=fanout)

  def with_defaults(self, has_defaults=True):
    return self._clone(has_defaults=has_defaults)

  def without_defaults(self):
    return self.with_defaults(False)

  def as_singleton_view(self):
    return self._clone(as_view=True)

  def expand(self, pcoll):
    def add_input_types(transform):
      type_hints = self.get_type_hints()
      if type_hints.input_types:
        return transform.with_input_types(type_hints.input_types[0][0])
      return transform

    combine_per_key = CombinePerKey(self.fn, *self.args, **self.kwargs)
    if self.fanout:
      combine_per_key = combine_per_key.with_hot_key_fanout(self.fanout)

    combined = (pcoll
                | 'KeyWithVoid' >> add_input_types(
            Map(lambda v: (None, v)).with_output_types(
                KV[None, pcoll.element_type]))
                | 'CombinePerKey' >> combine_per_key
                | 'UnKey' >> Map(lambda k_v: k_v[1]))

    if not self.has_defaults and not self.as_view:
      return combined

    if self.has_defaults:
      combine_fn = (
          self.fn if isinstance(self.fn, CombineFn)
          else CombineFn.from_callable(self.fn))
      default_value = combine_fn.apply([], *self.args, **self.kwargs)
    else:
      default_value = pvalue.AsSingleton._NO_DEFAULT  # pylint: disable=protected-access
    view = pvalue.AsSingleton(combined, default_value=default_value)
    if self.as_view:
      return view
    else:
      if pcoll.windowing.windowfn != GlobalWindows():
        raise ValueError(
            "Default values are not yet supported in CombineGlobally() if the "
            "output  PCollection is not windowed by GlobalWindows. "
            "Instead, use CombineGlobally().without_defaults() to output "
            "an empty PCollection if the input PCollection is empty, "
            "or CombineGlobally().as_singleton_view() to get the default "
            "output of the CombineFn if the input PCollection is empty.")

      def typed(transform):
        # TODO(robertwb): We should infer this.
        if combined.element_type:
          return transform.with_output_types(combined.element_type)
        return transform

      return (pcoll.pipeline
              | 'DoOnce' >> Create([None])
              | 'InjectDefault' >> typed(Map(lambda _, s: s, view)))


class CombinePerKey(PTransformWithSideInputs):
  """A per-key Combine transform.

  Identifies sets of values associated with the same key in the input
  PCollection, then applies a CombineFn to condense those sets to single
  values. See documentation in CombineFn for details on the specifics on how
  CombineFns are applied.

  Args:
    pcoll: input pcollection.
    fn: instance of CombineFn to apply to all values under the same key in
      pcoll, or a callable whose signature is ``f(iterable, *args, **kwargs)``
      (e.g., sum, max).
    *args: arguments and side inputs, passed directly to the CombineFn.
    **kwargs: arguments and side inputs, passed directly to the CombineFn.

  Returns:
    A PObject holding the result of the combine operation.
  """

  def with_hot_key_fanout(self, fanout):
    """A per-key combine operation like self but with two levels of aggregation.

    If a given key is produced by too many upstream bundles, the final
    reduction can become a bottleneck despite partial combining being lifted
    pre-GroupByKey.  In these cases it can be helpful to perform intermediate
    partial aggregations in parallel and then re-group to peform a final
    (per-key) combine.  This is also useful for high-volume keys in streaming
    where combiners are not generally lifted for latency reasons.

    Note that a fanout greater than 1 requires the data to be sent through
    two GroupByKeys, and a high fanout can also result in more shuffle data
    due to less per-bundle combining. Setting the fanout for a key at 1 or less
    places values on the "cold key" path that skip the intermediate level of
    aggregation.

    Args:
      fanout: either None, for no fanout, an int, for a constant-degree fanout,
          or a callable mapping keys to a key-specific degree of fanout.

    Returns:
      A per-key combining PTransform with the specified fanout.
    """
    from apache_beam.transforms.combiners import curry_combine_fn
    if fanout is None:
      return self
    else:
      return _CombinePerKeyWithHotKeyFanout(
          curry_combine_fn(self.fn, self.args, self.kwargs), fanout)

  def display_data(self):
    return {'combine_fn':
              DisplayDataItem(self.fn.__class__, label='Combine Function'),
            'combine_fn_dd':
              self.fn}

  def make_fn(self, fn, has_side_inputs):
    self._fn_label = ptransform.label_from_callable(fn)
    return CombineFn.maybe_from_callable(fn, has_side_inputs)

  def default_label(self):
    return '%s(%s)' % (self.__class__.__name__, self._fn_label)

  def _process_argspec_fn(self):
    return lambda element, *args, **kwargs: None

  def expand(self, pcoll):
    args, kwargs = util.insert_values_in_args(
        self.args, self.kwargs, self.side_inputs)
    return pcoll | GroupByKey() | 'Combine' >> CombineValues(
        self.fn, *args, **kwargs)

  def default_type_hints(self):
    hints = self.fn.get_type_hints().copy()
    if hints.input_types:
      K = typehints.TypeVariable('K')
      args, kwargs = hints.input_types
      args = (typehints.Tuple[K, args[0]],) + args[1:]
      hints.set_input_types(*args, **kwargs)
    else:
      K = typehints.Any
    if hints.output_types:
      main_output_type = hints.simple_output_type('')
      hints.set_output_types(typehints.Tuple[K, main_output_type])
    return hints

  def to_runner_api_parameter(self, context):
    if self.args or self.kwargs:
      from apache_beam.transforms.combiners import curry_combine_fn
      combine_fn = curry_combine_fn(self.fn, self.args, self.kwargs)
    else:
      combine_fn = self.fn
    return (
        common_urns.composites.COMBINE_PER_KEY.urn,
        _combine_payload(combine_fn, context))

  @PTransform.register_urn(
      common_urns.composites.COMBINE_PER_KEY.urn,
      beam_runner_api_pb2.CombinePayload)
  def from_runner_api_parameter(combine_payload, context):
    return CombinePerKey(
        CombineFn.from_runner_api(combine_payload.combine_fn, context))

  def runner_api_requires_keyed_input(self):
    return True


# TODO(robertwb): Rename to CombineGroupedValues?
class CombineValues(PTransformWithSideInputs):

  def make_fn(self, fn, has_side_inputs):
    return CombineFn.maybe_from_callable(fn, has_side_inputs)

  def expand(self, pcoll):
    args, kwargs = util.insert_values_in_args(
        self.args, self.kwargs, self.side_inputs)

    input_type = pcoll.element_type
    key_type = None
    if input_type is not None:
      key_type, _ = input_type.tuple_types

    runtime_type_check = (
        pcoll.pipeline._options.view_as(TypeOptions).runtime_type_check)
    return pcoll | ParDo(
        CombineValuesDoFn(key_type, self.fn, runtime_type_check),
        *args, **kwargs)

  def to_runner_api_parameter(self, context):
    if self.args or self.kwargs:
      from apache_beam.transforms.combiners import curry_combine_fn
      combine_fn = curry_combine_fn(self.fn, self.args, self.kwargs)
    else:
      combine_fn = self.fn
    return (
        common_urns.combine_components.COMBINE_GROUPED_VALUES.urn,
        _combine_payload(combine_fn, context))

  @PTransform.register_urn(
      common_urns.combine_components.COMBINE_GROUPED_VALUES.urn,
      beam_runner_api_pb2.CombinePayload)
  def from_runner_api_parameter(combine_payload, context):
    return CombineValues(
        CombineFn.from_runner_api(combine_payload.combine_fn, context))


class CombineValuesDoFn(DoFn):
  """DoFn for performing per-key Combine transforms."""

  def __init__(self, input_pcoll_type, combinefn, runtime_type_check):
    super(CombineValuesDoFn, self).__init__()
    self.combinefn = combinefn
    self.runtime_type_check = runtime_type_check

  def process(self, element, *args, **kwargs):
    # Expected elements input to this DoFn are 2-tuples of the form
    # (key, iter), with iter an iterable of all the values associated with key
    # in the input PCollection.
    if self.runtime_type_check:
      # Apply the combiner in a single operation rather than artificially
      # breaking it up so that output type violations manifest as TypeCheck
      # errors rather than type errors.
      return [
          (element[0],
           self.combinefn.apply(element[1], *args, **kwargs))]

    # Add the elements into three accumulators (for testing of merge).
    elements = list(element[1])
    accumulators = []
    for k in range(3):
      if len(elements) <= k:
        break
      accumulators.append(
          self.combinefn.add_inputs(
              self.combinefn.create_accumulator(*args, **kwargs),
              elements[k::3],
              *args, **kwargs))
    # Merge the accumulators.
    accumulator = self.combinefn.merge_accumulators(
        accumulators, *args, **kwargs)
    # Convert accumulator to the final result.
    return [(element[0],
             self.combinefn.extract_output(accumulator, *args, **kwargs))]

  def default_type_hints(self):
    hints = self.combinefn.get_type_hints().copy()
    if hints.input_types:
      K = typehints.TypeVariable('K')
      args, kwargs = hints.input_types
      args = (typehints.Tuple[K, typehints.Iterable[args[0]]],) + args[1:]
      hints.set_input_types(*args, **kwargs)
    else:
      K = typehints.Any
    if hints.output_types:
      main_output_type = hints.simple_output_type('')
      hints.set_output_types(typehints.Tuple[K, main_output_type])
    return hints


class _CombinePerKeyWithHotKeyFanout(PTransform):

  def __init__(self, combine_fn, fanout):
    self._combine_fn = combine_fn
    self._fanout_fn = (
        (lambda key: fanout) if isinstance(fanout, int) else fanout)

  def default_label(self):
    return '%s(%s, fanout=%s)' % (
        self.__class__.__name__,
        ptransform.label_from_callable(self._combine_fn),
        ptransform.label_from_callable(self._fanout_fn))

  def expand(self, pcoll):

    from apache_beam.transforms.trigger import AccumulationMode
    combine_fn = self._combine_fn
    fanout_fn = self._fanout_fn

    class SplitHotCold(DoFn):

      def start_bundle(self):
        # Spreading a hot key across all possible sub-keys for all bundles
        # would defeat the goal of not overwhelming downstream reducers
        # (as well as making less efficient use of PGBK combining tables).
        # Instead, each bundle independently makes a consistent choice about
        # which "shard" of a key to send its intermediate results.
        self._nonce = int(random.getrandbits(31))

      def process(self, element):
        key, value = element
        fanout = fanout_fn(key)
        if fanout <= 1:
          # Boolean indicates this is not an accumulator.
          yield (key, (False, value))  # cold
        else:
          yield pvalue.TaggedOutput('hot', ((self._nonce % fanout, key), value))

    class PreCombineFn(CombineFn):
      @staticmethod
      def extract_output(accumulator):
        # Boolean indicates this is an accumulator.
        return (True, accumulator)

      create_accumulator = combine_fn.create_accumulator
      add_input = combine_fn.add_input
      merge_accumulators = combine_fn.merge_accumulators
      compact = combine_fn.compact

    class PostCombineFn(CombineFn):
      @staticmethod
      def add_input(accumulator, element):
        is_accumulator, value = element
        if is_accumulator:
          return combine_fn.merge_accumulators([accumulator, value])
        else:
          return combine_fn.add_input(accumulator, value)

      create_accumulator = combine_fn.create_accumulator
      merge_accumulators = combine_fn.merge_accumulators
      compact = combine_fn.compact
      extract_output = combine_fn.extract_output

    def StripNonce(nonce_key_value):
      (_, key), value = nonce_key_value
      return key, value

    cold, hot = pcoll | ParDo(SplitHotCold()).with_outputs('hot', main='cold')
    cold.element_type = typehints.Any  # No multi-output type hints.
    precombined_hot = (
        hot
        # Avoid double counting that may happen with stacked accumulating mode.
        | 'WindowIntoDiscarding' >> WindowInto(
        pcoll.windowing, accumulation_mode=AccumulationMode.DISCARDING)
        | CombinePerKey(PreCombineFn())
        | Map(StripNonce)
        | 'WindowIntoOriginal' >> WindowInto(pcoll.windowing))
    return (
        (cold, precombined_hot)
        | Flatten()
        | CombinePerKey(PostCombineFn()))


@typehints.with_input_types(typehints.KV[K, V])
@typehints.with_output_types(typehints.KV[K, typehints.Iterable[V]])
class GroupByKey(PTransform):
  """A group by key transform.

  Processes an input PCollection consisting of key/value pairs represented as a
  tuple pair. The result is a PCollection where values having a common key are
  grouped together.  For example (a, 1), (b, 2), (a, 3) will result into
  (a, [1, 3]), (b, [2]).

  The implementation here is used only when run on the local direct runner.
  """

  class ReifyWindows(DoFn):

    def process(self, element, window=DoFn.WindowParam,
        timestamp=DoFn.TimestampParam):
      try:
        k, v = element
      except TypeError:
        raise TypeCheckError('Input to GroupByKey must be a PCollection with '
                             'elements compatible with KV[A, B]')

      return [(k, WindowedValue(v, timestamp, [window]))]

    def infer_output_type(self, input_type):
      key_type, value_type = trivial_inference.key_value_types(input_type)
      return Iterable[KV[key_type, typehints.WindowedValue[value_type]]]

  def expand(self, pcoll):
    # This code path is only used in the local direct runner.  For Dataflow
    # runner execution, the GroupByKey transform is expanded on the service.
    input_type = pcoll.element_type
    if input_type is not None:
      # Initialize type-hints used below to enforce type-checking and to pass
      # downstream to further PTransforms.
      key_type, value_type = trivial_inference.key_value_types(input_type)
      # Enforce the input to a GBK has a KV element type.
      pcoll.element_type = KV[key_type, value_type]
      typecoders.registry.verify_deterministic(
          typecoders.registry.get_coder(key_type),
          'GroupByKey operation "%s"' % self.label)

      reify_output_type = KV[key_type, typehints.WindowedValue[value_type]]
      gbk_input_type = (
          KV[key_type, Iterable[typehints.WindowedValue[value_type]]])
      gbk_output_type = KV[key_type, Iterable[value_type]]

      # pylint: disable=bad-continuation
      return (pcoll
              | 'ReifyWindows' >> (ParDo(self.ReifyWindows())
                                   .with_output_types(reify_output_type))
              | 'GroupByKey' >> (_GroupByKeyOnly()
                                 .with_input_types(reify_output_type)
                                 .with_output_types(gbk_input_type))
              | ('GroupByWindow' >> _GroupAlsoByWindow(pcoll.windowing)
                 .with_input_types(gbk_input_type)
                 .with_output_types(gbk_output_type)))
    else:
      # The input_type is None, run the default
      return (pcoll
              | 'ReifyWindows' >> ParDo(self.ReifyWindows())
              | 'GroupByKey' >> _GroupByKeyOnly()
              | 'GroupByWindow' >> _GroupAlsoByWindow(pcoll.windowing))

  def infer_output_type(self, input_type):
    key_type, value_type = trivial_inference.key_value_types(input_type)
    return KV[key_type, Iterable[value_type]]

  def to_runner_api_parameter(self, unused_context):
    return common_urns.primitives.GROUP_BY_KEY.urn, None

  @PTransform.register_urn(common_urns.primitives.GROUP_BY_KEY.urn, None)
  def from_runner_api_parameter(unused_payload, unused_context):
    return GroupByKey()

  def runner_api_requires_keyed_input(self):
    return True


@typehints.with_input_types(typehints.KV[K, V])
@typehints.with_output_types(typehints.KV[K, typehints.Iterable[V]])
class _GroupByKeyOnly(PTransform):
  """A group by key transform, ignoring windows."""

  def infer_output_type(self, input_type):
    key_type, value_type = trivial_inference.key_value_types(input_type)
    return KV[key_type, Iterable[value_type]]

  def expand(self, pcoll):
    self._check_pcollection(pcoll)
    return pvalue.PCollection(pcoll.pipeline)


@typehints.with_input_types(typehints.KV[K, typehints.Iterable[V]])
@typehints.with_output_types(typehints.KV[K, typehints.Iterable[V]])
class _GroupAlsoByWindow(ParDo):
  """The GroupAlsoByWindow transform."""

  def __init__(self, windowing):
    super(_GroupAlsoByWindow, self).__init__(
        _GroupAlsoByWindowDoFn(windowing))
    self.windowing = windowing

  def expand(self, pcoll):
    self._check_pcollection(pcoll)
    return pvalue.PCollection(pcoll.pipeline)


class _GroupAlsoByWindowDoFn(DoFn):
  # TODO(robertwb): Support combiner lifting.

  def __init__(self, windowing):
    super(_GroupAlsoByWindowDoFn, self).__init__()
    self.windowing = windowing

  def infer_output_type(self, input_type):
    key_type, windowed_value_iter_type = trivial_inference.key_value_types(
        input_type)
    value_type = windowed_value_iter_type.inner_type.inner_type
    return Iterable[KV[key_type, Iterable[value_type]]]

  def start_bundle(self):
    # pylint: disable=wrong-import-order, wrong-import-position
    from apache_beam.transforms.trigger import create_trigger_driver
    # pylint: enable=wrong-import-order, wrong-import-position
    self.driver = create_trigger_driver(self.windowing, True)

  def process(self, element):
    k, vs = element
    return self.driver.process_entire_key(k, vs)


class Partition(PTransformWithSideInputs):
  """Split a PCollection into several partitions.

  Uses the specified PartitionFn to separate an input PCollection into the
  specified number of sub-PCollections.

  When apply()d, a Partition() PTransform requires the following:

  Args:
    partitionfn: a PartitionFn, or a callable with the signature described in
      CallableWrapperPartitionFn.
    n: number of output partitions.

  The result of this PTransform is a simple list of the output PCollections
  representing each of n partitions, in order.
  """

  class ApplyPartitionFnFn(DoFn):
    """A DoFn that applies a PartitionFn."""

    def process(self, element, partitionfn, n, *args, **kwargs):
      partition = partitionfn.partition_for(element, n, *args, **kwargs)
      if not 0 <= partition < n:
        raise ValueError(
            'PartitionFn specified out-of-bounds partition index: '
            '%d not in [0, %d)' % (partition, n))
      # Each input is directed into the output that corresponds to the
      # selected partition.
      yield pvalue.TaggedOutput(str(partition), element)

  def make_fn(self, fn, has_side_inputs):
    return fn if isinstance(fn, PartitionFn) else CallableWrapperPartitionFn(fn)

  def expand(self, pcoll):
    n = int(self.args[0])
    return pcoll | ParDo(
        self.ApplyPartitionFnFn(), self.fn, *self.args,
        **self.kwargs).with_outputs(*[str(t) for t in range(n)])


class Windowing(object):
  def __init__(self, windowfn, triggerfn=None, accumulation_mode=None,
      timestamp_combiner=None):
    global AccumulationMode, DefaultTrigger  # pylint: disable=global-variable-not-assigned
    # pylint: disable=wrong-import-order, wrong-import-position
    from apache_beam.transforms.trigger import AccumulationMode, DefaultTrigger
    # pylint: enable=wrong-import-order, wrong-import-position
    if triggerfn is None:
      triggerfn = DefaultTrigger()
    if accumulation_mode is None:
      if triggerfn == DefaultTrigger():
        accumulation_mode = AccumulationMode.DISCARDING
      else:
        raise ValueError(
            'accumulation_mode must be provided for non-trivial triggers')
    if not windowfn.get_window_coder().is_deterministic():
      raise ValueError(
          'window fn (%s) does not have a determanistic coder (%s)' % (
              windowfn, windowfn.get_window_coder()))
    self.windowfn = windowfn
    self.triggerfn = triggerfn
    self.accumulation_mode = accumulation_mode
    self.timestamp_combiner = (
        timestamp_combiner or TimestampCombiner.OUTPUT_AT_EOW)
    self._is_default = (
        self.windowfn == GlobalWindows() and
        self.triggerfn == DefaultTrigger() and
        self.accumulation_mode == AccumulationMode.DISCARDING and
        self.timestamp_combiner == TimestampCombiner.OUTPUT_AT_EOW)

  def __repr__(self):
    return "Windowing(%s, %s, %s, %s)" % (self.windowfn, self.triggerfn,
                                          self.accumulation_mode,
                                          self.timestamp_combiner)

  def __eq__(self, other):
    if type(self) == type(other):
      if self._is_default and other._is_default:
        return True
      return (
          self.windowfn == other.windowfn
          and self.triggerfn == other.triggerfn
          and self.accumulation_mode == other.accumulation_mode
          and self.timestamp_combiner == other.timestamp_combiner)
    return False

  def __ne__(self, other):
    # TODO(BEAM-5949): Needed for Python 2 compatibility.
    return not self == other

  def __hash__(self):
    return hash((self.windowfn, self.accumulation_mode,
                 self.timestamp_combiner))

  def is_default(self):
    return self._is_default

  def to_runner_api(self, context):
    return beam_runner_api_pb2.WindowingStrategy(
        window_fn=self.windowfn.to_runner_api(context),
        # TODO(robertwb): Prohibit implicit multi-level merging.
        merge_status=(beam_runner_api_pb2.MergeStatus.NEEDS_MERGE
                      if self.windowfn.is_merging()
                      else beam_runner_api_pb2.MergeStatus.NON_MERGING),
        window_coder_id=context.coders.get_id(
            self.windowfn.get_window_coder()),
        trigger=self.triggerfn.to_runner_api(context),
        accumulation_mode=self.accumulation_mode,
        output_time=self.timestamp_combiner,
        # TODO(robertwb): Support EMIT_IF_NONEMPTY
        closing_behavior=beam_runner_api_pb2.ClosingBehavior.EMIT_ALWAYS,
        OnTimeBehavior=beam_runner_api_pb2.OnTimeBehavior.FIRE_ALWAYS,
        allowed_lateness=0)

  @staticmethod
  def from_runner_api(proto, context):
    # pylint: disable=wrong-import-order, wrong-import-position
    from apache_beam.transforms.trigger import TriggerFn
    return Windowing(
        windowfn=WindowFn.from_runner_api(proto.window_fn, context),
        triggerfn=TriggerFn.from_runner_api(proto.trigger, context),
        accumulation_mode=proto.accumulation_mode,
        timestamp_combiner=proto.output_time)


@typehints.with_input_types(T)
@typehints.with_output_types(T)
class WindowInto(ParDo):
  """A window transform assigning windows to each element of a PCollection.

  Transforms an input PCollection by applying a windowing function to each
  element.  Each transformed element in the result will be a WindowedValue
  element with the same input value and timestamp, with its new set of windows
  determined by the windowing function.
  """

  class WindowIntoFn(DoFn):
    """A DoFn that applies a WindowInto operation."""

    def __init__(self, windowing):
      self.windowing = windowing

    def process(self, element, timestamp=DoFn.TimestampParam,
        window=DoFn.WindowParam):
      context = WindowFn.AssignContext(timestamp, element=element,
                                       window=window)
      new_windows = self.windowing.windowfn.assign(context)
      yield WindowedValue(element, context.timestamp, new_windows)

  def __init__(self, windowfn, **kwargs):
    """Initializes a WindowInto transform.

    Args:
      windowfn: Function to be used for windowing
      trigger: (optional) Trigger used for windowing, or None for default.
      accumulation_mode: (optional) Accumulation mode used for windowing,
          required for non-trivial triggers.
      timestamp_combiner: (optional) Timestamp combniner used for windowing,
          or None for default.
    """
    if isinstance(windowfn, Windowing):
      # Overlay windowing with kwargs.
      windowing = windowfn
      windowfn = windowing.windowfn
      # Use windowing to fill in defaults for kwargs.
      kwargs = dict(dict(
          trigger=windowing.triggerfn,
          accumulation_mode=windowing.accumulation_mode,
          timestamp_combiner=windowing.timestamp_combiner), **kwargs)
    # Use kwargs to simulate keyword-only arguments.
    triggerfn = kwargs.pop('trigger', None)
    accumulation_mode = kwargs.pop('accumulation_mode', None)
    timestamp_combiner = kwargs.pop('timestamp_combiner', None)
    if kwargs:
      raise ValueError('Unexpected keyword arguments: %s' % list(kwargs))
    self.windowing = Windowing(
        windowfn, triggerfn, accumulation_mode, timestamp_combiner)
    super(WindowInto, self).__init__(self.WindowIntoFn(self.windowing))

  def get_windowing(self, unused_inputs):
    return self.windowing

  def infer_output_type(self, input_type):
    return input_type

  def expand(self, pcoll):
    input_type = pcoll.element_type

    if input_type is not None:
      output_type = input_type
      self.with_input_types(input_type)
      self.with_output_types(output_type)
    return super(WindowInto, self).expand(pcoll)

  def to_runner_api_parameter(self, context):
    return (
        common_urns.primitives.ASSIGN_WINDOWS.urn,
        self.windowing.to_runner_api(context))

  @staticmethod
  def from_runner_api_parameter(proto, context):
    windowing = Windowing.from_runner_api(proto, context)
    return WindowInto(
        windowing.windowfn,
        trigger=windowing.triggerfn,
        accumulation_mode=windowing.accumulation_mode,
        timestamp_combiner=windowing.timestamp_combiner)


PTransform.register_urn(
    common_urns.primitives.ASSIGN_WINDOWS.urn,
    # TODO(robertwb): Update WindowIntoPayload to include the full strategy.
    # (Right now only WindowFn is used, but we need this to reconstitute the
    # WindowInto transform, and in the future will need it at runtime to
    # support meta-data driven triggers.)
    # TODO(robertwb): Use a reference rather than embedding?
    beam_runner_api_pb2.WindowingStrategy,
    WindowInto.from_runner_api_parameter)

# Python's pickling is broken for nested classes.
WindowIntoFn = WindowInto.WindowIntoFn


class Flatten(PTransform):
  """Merges several PCollections into a single PCollection.

  Copies all elements in 0 or more PCollections into a single output
  PCollection. If there are no input PCollections, the resulting PCollection
  will be empty (but see also kwargs below).

  Args:
    **kwargs: Accepts a single named argument "pipeline", which specifies the
      pipeline that "owns" this PTransform. Ordinarily Flatten can obtain this
      information from one of the input PCollections, but if there are none (or
      if there's a chance there may be none), this argument is the only way to
      provide pipeline information and should be considered mandatory.
  """

  def __init__(self, **kwargs):
    super(Flatten, self).__init__()
    self.pipeline = kwargs.pop('pipeline', None)
    if kwargs:
      raise ValueError('Unexpected keyword arguments: %s' % list(kwargs))

  def _extract_input_pvalues(self, pvalueish):
    try:
      pvalueish = tuple(pvalueish)
    except TypeError:
      raise ValueError('Input to Flatten must be an iterable. '
                       'Got a value of type %s instead.' % type(pvalueish))
    return pvalueish, pvalueish

  def expand(self, pcolls):
    for pcoll in pcolls:
      self._check_pcollection(pcoll)
    result = pvalue.PCollection(self.pipeline)
    result.element_type = typehints.Union[
      tuple(pcoll.element_type for pcoll in pcolls)]
    return result

  def get_windowing(self, inputs):
    if not inputs:
      # TODO(robertwb): Return something compatible with every windowing?
      return Windowing(GlobalWindows())
    return super(Flatten, self).get_windowing(inputs)

  def to_runner_api_parameter(self, context):
    return common_urns.primitives.FLATTEN.urn, None

  @staticmethod
  def from_runner_api_parameter(unused_parameter, unused_context):
    return Flatten()


PTransform.register_urn(
    common_urns.primitives.FLATTEN.urn, None, Flatten.from_runner_api_parameter)


class Create(PTransform):
  """A transform that creates a PCollection from an iterable."""

  def __init__(self, values, reshuffle=True):
    """Initializes a Create transform.

    Args:
      values: An object of values for the PCollection
    """
    super(Create, self).__init__()
    if isinstance(values, (unicode, str, bytes)):
      raise TypeError('PTransform Create: Refusing to treat string as '
                      'an iterable. (string=%r)' % values)
    elif isinstance(values, dict):
      values = values.items()
    self.values = tuple(values)
    self.reshuffle = reshuffle

  def to_runner_api_parameter(self, context):
    # Required as this is identified by type in PTransformOverrides.
    # TODO(BEAM-3812): Use an actual URN here.
    return self.to_runner_api_pickled(context)

  def infer_output_type(self, unused_input_type):
    if not self.values:
      return Any
    return Union[[trivial_inference.instance_to_type(v) for v in self.values]]

  def get_output_type(self):
    return (self.get_type_hints().simple_output_type(self.label) or
            self.infer_output_type(None))

  def expand(self, pbegin):
    assert isinstance(pbegin, pvalue.PBegin)
    # Must guard against this as some legacy runners don't implement impulse.
    debug_options = pbegin.pipeline._options.view_as(DebugOptions)
    fn_api = (debug_options.experiments
              and 'beam_fn_api' in debug_options.experiments)
    if fn_api:
      coder = typecoders.registry.get_coder(self.get_output_type())
      serialized_values = [coder.encode(v) for v in self.values]
      reshuffle = self.reshuffle

      # Avoid the "redistributing" reshuffle for 0 and 1 element Creates.
      # These special cases are often used in building up more complex
      # transforms (e.g. Write).

      class MaybeReshuffle(PTransform):
        def expand(self, pcoll):
          if len(serialized_values) > 1 and reshuffle:
            from apache_beam.transforms.util import Reshuffle
            return pcoll | Reshuffle()
          else:
            return pcoll

      return (
          pbegin
          | Impulse()
          | FlatMap(lambda _: serialized_values)
          | MaybeReshuffle()
          | Map(coder.decode).with_output_types(self.get_output_type()))
    else:
      self.pipeline = pbegin.pipeline
      from apache_beam.io import iobase
      coder = typecoders.registry.get_coder(self.get_output_type())
      source = self._create_source_from_iterable(self.values, coder)
      return (pbegin.pipeline
              | iobase.Read(source).with_output_types(self.get_output_type()))

  def get_windowing(self, unused_inputs):
    return Windowing(GlobalWindows())

  @staticmethod
  def _create_source_from_iterable(values, coder):
    return Create._create_source(list(map(coder.encode, values)), coder)

  @staticmethod
  def _create_source(serialized_values, coder):
    from apache_beam.transforms.create_source import _CreateSource

    return _CreateSource(serialized_values, coder)


class Impulse(PTransform):
  """Impulse primitive."""

  def expand(self, pbegin):
    if not isinstance(pbegin, pvalue.PBegin):
      raise TypeError(
          'Input to Impulse transform must be a PBegin but found %s' % pbegin)
    return pvalue.PCollection(pbegin.pipeline)

  def get_windowing(self, inputs):
    return Windowing(GlobalWindows())

  def infer_output_type(self, unused_input_type):
    return bytes

  def to_runner_api_parameter(self, unused_context):
    return common_urns.primitives.IMPULSE.urn, None

  @PTransform.register_urn(common_urns.primitives.IMPULSE.urn, None)
  def from_runner_api_parameter(unused_parameter, unused_context):
    return Impulse()


class ApproximateUniqueGlobally(PTransform):
  """
  Hashes input elements and uses those to extrapolate the size of the entire
  set of hash values by assuming the rest of the hash values are as densely
  distributed as the sample space.

  Args:
    **kwargs: Accepts a single named argument "size" or "error".
    size: an int not smaller than 16, which we would use to estimate
    number of unique values.
    error: max estimation error, which is a float between 0.01
    and 0.50. If error is given, size will be calculated from error with
    _sample_size_from_estimation_error function.
  """

  _NO_VALUE_ERR_MSG = 'Either size or error should be set. Received {}.'
  _MULTI_VALUE_ERR_MSG = 'Either size or error should be set. ' \
                         'Received {size = %s, error = %s}.'
  _INPUT_SIZE_ERR_MSG = 'ApproximateUnique needs a size >= 16 for an error ' \
                        '<= 0.50. In general, the estimation error is about ' \
                        '2 / sqrt(sample_size). Received {size = %s}.'
  _INPUT_ERROR_ERR_MSG = 'ApproximateUnique needs an estimation error ' \
                         'between 0.01 and 0.50. Received {error = %s}.'

  def __init__(self, **kwargs):
    input_size = kwargs.pop('size', None)
    input_err = kwargs.pop('error', None)

    if None not in (input_size, input_err):
      raise ValueError(self._MULTI_VALUE_ERR_MSG % (input_size, input_err))
    elif input_size is None and input_err is None:
      raise ValueError(self._NO_VALUE_ERR_MSG)
    elif input_size is not None:
      if not isinstance(input_size, int) or input_size < 16:
        raise ValueError(self._INPUT_SIZE_ERR_MSG % (input_size))
      else:
        self._sample_size = input_size
        self._max_est_err = None
    else:
      if input_err < 0.01 or input_err > 0.5:
        raise ValueError(self._INPUT_ERROR_ERR_MSG % (input_err))
      else:
        self._sample_size = self._sample_size_from_estimation_error(input_err)
        self._max_est_err = input_err

  def expand(self, pcoll):
    return pcoll \
           | 'CountGlobalUniqueValues' \
           >> (CombineGlobally(ApproximateUniqueCombineDoFn(self._sample_size)))

  @staticmethod
  def _sample_size_from_estimation_error(est_err):
    return int(math.ceil(4.0 / math.pow(est_err, 2.0)));


class ApproximateUniquePerKey(ApproximateUniqueGlobally):
  def __init__(self, **kwargs):
    super(ApproximateUniquePerKey, self).__init__(**kwargs)

  def expand(self, pcoll):
    return pcoll \
           | 'CountPerKeyUniqueValues' \
           >> (CombinePerKey(ApproximateUniqueCombineDoFn(self._sample_size)))


class _LargestUnique(object):
  """
  An object to keep samples and calculate sample hash space. It is an
  accumulator of a combine function.
  """
  _HASH_SPACE_SIZE = 2.0 * sys.maxsize

  def __init__(self, sample_size):
    self._sample_size = sample_size
    self._min_hash = sys.maxsize
    self._sample_heap = []
    self._sample_set = set()

  def add(self, element):
    """
    :param an element from pcoll.
    :return: boolean type whether the value is in the heap

    Adds a value to the heap, returning whether the value is (large enough to
    be) in the heap.
    """
    if len(self._sample_heap) >= self._sample_size and element < self._min_hash:
      return False

    if element not in self._sample_set:
      self._sample_set.add(element)
      heapq.heappush(self._sample_heap, element)

      if len(self._sample_heap) > self._sample_size:
        temp = heapq.heappop(self._sample_heap)
        self._sample_set.remove(temp)
        self._min_hash = self._sample_heap[0]
      elif element < self._min_hash:
        self._min_hash = element

    return True

  def get_estimate(self):
    """
    :return: estimation of unique values

    If heap size is smaller than sample size, just return heap size.
    Otherwise, takes into account the possibility of hash collisions,
    which become more likely than not for 2^32 distinct elements.
    Note that log(1+x) ~ x for small x, so for sampleSize << maxHash
    log(1 - sampleSize/sampleSpace) / log(1 - 1/sampleSpace) ~ sampleSize
    and hence estimate ~ sampleSize * HASH_SPACE_SIZE / sampleSpace
    as one would expect.
    """

    if len(self._sample_heap) < self._sample_size:
      return len(self._sample_heap)
    else:
      sample_space_size = sys.maxsize - 1.0 * self._min_hash
      est = math.log1p(-self._sample_size/ sample_space_size) \
            / math.log1p(-1 / sample_space_size) \
            * self._HASH_SPACE_SIZE \
            / sample_space_size

      return int(round(est))


class ApproximateUniqueCombineDoFn(CombineFn):
  """
  ApproximateUniqueCombineDoFn computes an estimate of the number of
  unique values that were combined.
  """

  def __init__(self, sample_size):
    self._sample_size = sample_size

  def create_accumulator(self, *args, **kwargs):
    return _LargestUnique(self._sample_size)

  @staticmethod
  def add_input(accumulator, element, *args, **kwargs):
    try:
      accumulator.add(mmh3.hash64(str(element))[1])
      return accumulator
    except Exception as e:
      raise RuntimeError("Runtime exception: %s", e)

  def merge_accumulators(self, accumulators, *args, **kwargs):
    merged_accumulator = self.create_accumulator()
    for accumulator in accumulators:
      for i in accumulator._sample_heap:
        merged_accumulator.add(i)

    return merged_accumulator

  @staticmethod
  def extract_output(accumulator):
    return accumulator.get_estimate()<|MERGE_RESOLUTION|>--- conflicted
+++ resolved
@@ -89,15 +89,11 @@
     'Flatten',
     'Create',
     'Impulse',
-<<<<<<< HEAD
     'RestrictionProvider',
     'ApproximateUniqueGlobally',
     'ApproximateUniquePerKey',
 ]
-=======
-    'RestrictionProvider'
-    ]
->>>>>>> 54c75de7
+
 
 # Type variables
 T = typehints.TypeVariable('T')
