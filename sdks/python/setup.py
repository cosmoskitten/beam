--- conflicted
+++ resolved
@@ -132,12 +132,7 @@
 REQUIRED_TEST_PACKAGES = [
     'nose>=1.3.7',
     'nose_xunitmp>=0.4.1',
-<<<<<<< HEAD
-    'pandas>=0.23.4,<0.24',
-=======
-    'numpy>=1.14.3,<2',
     'pandas>=0.23.4,<0.25',
->>>>>>> 664e2501
     'parameterized>=0.6.0,<0.7.0',
     'pyhamcrest>=1.9,<2.0',
     'tenacity>=5.0.2,<6.0',
