--- conflicted
+++ resolved
@@ -21,7 +21,6 @@
 
 description = "Apache Beam :: SDKs :: Java :: Maven Archetypes :: Examples"
 
-<<<<<<< HEAD
 // Extract the version from a library:version dependency.
 def ver = { return it.substring(1+it.lastIndexOf(':')) }
 
@@ -55,34 +54,7 @@
   println "Generating sources for archetype"
   inputs.file './generate-sources.sh'
   inputs.dir project(':examples:java').sourceSets.main.allSource
-  //inputs.dir projects.sourceSets.examples.test.allSource
-=======
-processResources {
-   filter org.apache.tools.ant.filters.ReplaceTokens, tokens: [
-      'project.version':  version,
-      'bigquery.version': 'v2-rev374-1.22.0',
-      'google-clients.version': '1.22.0',
-      'guava.version': '20.0',
-      'hamcrest.version': '1.3',
-      'jackson.version': '2.8.9',
-      'joda.version': '2.4',
-      'junit.version': '4.12',
-      'maven-compiler-plugin.version': '3.7.0',
-      'maven-exec-plugin.version': '1.6.0',
-      'maven-jar-plugin.version': '3.0.2',
-      'maven-shade-plugin.version': '3.1.0',
-      'pubsub.version': 'v1-rev10-1.22.0',
-      'slf4j.version': '1.7.25',
-      'spark.version': '2.2.1',
-      'hadoop.version': '2.7.3',
-      'maven-surefire-plugin.version': '2.20.1',
-      'mockito.version': '1.9.5'
-   ]
-}
-
-task generateSources(type: Exec) {
-  println "Generating sources for archetype"
->>>>>>> 1b80d69e
+  inputs.dir project(':examples:java').sourceSets.test.allSource
   commandLine './generate-sources.sh'
 }
 
