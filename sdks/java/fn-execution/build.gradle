--- conflicted
+++ resolved
@@ -34,14 +34,7 @@
   shadow project(path: ":beam-sdks-java-core", configuration: "shadow")
   shadow library.java.slf4j_api
   shadow library.java.joda_time
-<<<<<<< HEAD
-=======
-  shadow library.java.grpc_core
-  shadow library.java.grpc_stub
-  shadow library.java.grpc_netty
-  shadow library.java.netty_transport_native_epoll
   provided library.java.junit
->>>>>>> 3471ecc7
   testCompile library.java.junit
   testCompile library.java.hamcrest_core
   testCompile library.java.hamcrest_library
