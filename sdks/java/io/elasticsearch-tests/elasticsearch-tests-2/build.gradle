/*
 * Licensed to the Apache Software Foundation (ASF) under one
 * or more contributor license agreements.  See the NOTICE file
 * distributed with this work for additional information
 * regarding copyright ownership.  The ASF licenses this file
 * to you under the Apache License, Version 2.0 (the
 * License); you may not use this file except in compliance
 * with the License.  You may obtain a copy of the License at
 *
 *     http://www.apache.org/licenses/LICENSE-2.0
 *
 * Unless required by applicable law or agreed to in writing, software
 * distributed under the License is distributed on an AS IS BASIS,
 * WITHOUT WARRANTIES OR CONDITIONS OF ANY KIND, either express or implied.
 * See the License for the specific language governing permissions and
 * limitations under the License.
 */

apply from: project(":").file("build_rules.gradle")
<<<<<<< HEAD
applyJavaNature(artifactId: "beam-sdks-java-io-elasticsearch-tests-2")
enableJavaPerformanceTesting()
=======
applyJavaNature()
>>>>>>> b8cf07dc

description = "Apache Beam :: SDKs :: Java :: IO :: Elasticsearch-Tests :: 2.x"
ext.summary = "Tests of ElasticsearchIO on Elasticsearch 2.x"

/*
 * We need to rely on manually specifying these evaluationDependsOn to ensure that
 * the following projects are evaluated before we evaluate this project. This is because
 * we are attempting to reference the "sourceSets.test.output" directly.
 * TODO: Swap to generating test artifacts which we can then rely on instead of
 * the test outputs directly.
 */
evaluationDependsOn(":beam-sdks-java-io-elasticsearch-tests-common")
evaluationDependsOn(":beam-sdks-java-io-common")

def jna_version = "4.1.0"
def log4j_version = "2.6.2"
def elastic_search_version = "2.4.1"

dependencies {
  testCompile project(":beam-sdks-java-io-elasticsearch-tests-common").sourceSets.test.output
  testCompile project(path: ":beam-sdks-java-core", configuration: "shadow")
  testCompile project(path: ":beam-sdks-java-io-elasticsearch", configuration: "shadow")
  testCompile project(":beam-sdks-java-io-common").sourceSets.test.output
  testCompile project(path: ":beam-runners-direct-java", configuration: "shadow")
  testCompile library.java.slf4j_api
  testCompile "net.java.dev.jna:jna:$jna_version"
  testCompile "org.apache.logging.log4j:log4j-api:$log4j_version"
  testCompile "org.apache.logging.log4j:log4j-core:$log4j_version"
  testCompile library.java.hamcrest_core
  testCompile library.java.slf4j_jdk14
  testCompile library.java.commons_io_1x
  testCompile library.java.junit
  testCompile "org.elasticsearch.client:elasticsearch-rest-client:5.6.3"
  testCompile library.java.guava
  testCompile "org.elasticsearch:elasticsearch:$elastic_search_version"
}<|MERGE_RESOLUTION|>--- conflicted
+++ resolved
@@ -17,12 +17,8 @@
  */
 
 apply from: project(":").file("build_rules.gradle")
-<<<<<<< HEAD
-applyJavaNature(artifactId: "beam-sdks-java-io-elasticsearch-tests-2")
+applyJavaNature()
 enableJavaPerformanceTesting()
-=======
-applyJavaNature()
->>>>>>> b8cf07dc
 
 description = "Apache Beam :: SDKs :: Java :: IO :: Elasticsearch-Tests :: 2.x"
 ext.summary = "Tests of ElasticsearchIO on Elasticsearch 2.x"
