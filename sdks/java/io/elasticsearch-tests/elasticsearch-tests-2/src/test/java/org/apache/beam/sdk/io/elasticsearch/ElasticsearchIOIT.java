--- conflicted
+++ resolved
@@ -45,18 +45,12 @@
  * correct server IP:
  *
  * <pre>
-<<<<<<< HEAD
- *  ./gradlew integrationTest -p sdks/java/io/elasticsearch -DintegrationTestPipelineOptions='[
- *  "--elasticsearchServer=1.2.3.4",
+ *  ./gradlew integrationTest -p sdks/java/io/elasticsearch-tests/elasticsearch-tests-2
+ *  -DintegrationTestPipelineOptions='[
+ *  "--elasticsearchServer=127.0.0.1",
  *  "--elasticsearchHttpPort=9200"]'
  *  --tests org.apache.beam.sdk.io.elasticsearch.ElasticsearchIOIT
  *  -DintegrationTestRunner=direct
-=======
- *  mvn -e -Pio-it verify -pl sdks/java/io/elasticsearch-tests/elasticsearch-tests-2 \
- *    -DintegrationTestPipelineOptions='[
- *      "--elasticsearchServer=127.0.0.1",
- *      "--elasticsearchHttpPort=9200"]'
->>>>>>> b8cf07dc
  * </pre>
  *
  * <p>It is likely that you will need to configure <code>thread_pool.bulk.queue_size: 250</code> (or
