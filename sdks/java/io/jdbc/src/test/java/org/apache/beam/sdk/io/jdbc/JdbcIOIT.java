--- conflicted
+++ resolved
@@ -17,10 +17,7 @@
  */
 package org.apache.beam.sdk.io.jdbc;
 
-import static org.apache.beam.sdk.io.common.DatabaseTestHelper.getPostgresDataSource;
-
 import java.sql.SQLException;
-import java.text.ParseException;
 import java.util.List;
 import org.apache.beam.sdk.coders.SerializableCoder;
 import org.apache.beam.sdk.io.GenerateSequence;
@@ -43,7 +40,6 @@
 import org.junit.runner.RunWith;
 import org.junit.runners.JUnit4;
 import org.postgresql.ds.PGSimpleDataSource;
-
 
 /**
  * A test of {@link org.apache.beam.sdk.io.jdbc.JdbcIO} on an independent Postgres instance.
@@ -77,32 +73,13 @@
   public TestPipeline pipelineRead = TestPipeline.create();
 
   @BeforeClass
-  public static void setup() throws SQLException, ParseException {
+  public static void setup() throws SQLException {
     PipelineOptionsFactory.register(IOTestPipelineOptions.class);
     IOTestPipelineOptions options = TestPipeline.testingPipelineOptions()
         .as(IOTestPipelineOptions.class);
 
-<<<<<<< HEAD
-    dataSource = getPostgresDataSource(options);
-=======
     numberOfRows = options.getNumberOfRecords();
-    dataSource = getDataSource(options);
-
-    tableName = JdbcTestHelper.getTableName("IT");
-    JdbcTestHelper.createDataTable(dataSource, tableName);
-  }
-
-  private static PGSimpleDataSource getDataSource(IOTestPipelineOptions options) {
-    PGSimpleDataSource dataSource = new PGSimpleDataSource();
-
-    dataSource.setDatabaseName(options.getPostgresDatabaseName());
-    dataSource.setServerName(options.getPostgresServerName());
-    dataSource.setPortNumber(options.getPostgresPort());
-    dataSource.setUser(options.getPostgresUsername());
-    dataSource.setPassword(options.getPostgresPassword());
-    dataSource.setSsl(options.getPostgresSsl());
->>>>>>> 2f235dd5
-
+    dataSource = DatabaseTestHelper.getPostgresDataSource(options);
     tableName = DatabaseTestHelper.getTestTableName("IT");
     DatabaseTestHelper.createTable(dataSource, tableName);
   }
