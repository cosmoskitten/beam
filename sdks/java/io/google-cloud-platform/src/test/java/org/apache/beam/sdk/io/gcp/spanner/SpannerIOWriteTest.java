--- conflicted
+++ resolved
@@ -51,10 +51,7 @@
 import java.util.Arrays;
 import java.util.List;
 import java.util.stream.Collectors;
-<<<<<<< HEAD
-=======
 import org.apache.beam.sdk.coders.SerializableCoder;
->>>>>>> 7207a55d
 import org.apache.beam.sdk.io.gcp.spanner.SpannerIO.BatchFn;
 import org.apache.beam.sdk.io.gcp.spanner.SpannerIO.BatchableMutationFilterFn;
 import org.apache.beam.sdk.io.gcp.spanner.SpannerIO.GatherBundleAndSortFn;
@@ -261,7 +258,6 @@
   private void verifyBatches(Iterable<Mutation>... batches) {
     for (Iterable<Mutation> b : batches) {
       verify(serviceFactory.mockDatabaseClient(), times(1)).writeAtLeastOnce(mutationsInNoOrder(b));
-<<<<<<< HEAD
     }
   }
 
@@ -280,6 +276,30 @@
     pipeline.run();
 
     verifyBatches(batch(m(1L)), batch(m(2L)));
+  }
+
+  @Test
+  @Category({NeedsRunner.class, UsesTestStream.class})
+  public void streamingWrites() throws Exception {
+    TestStream<Mutation> testStream =
+        TestStream.create(SerializableCoder.of(Mutation.class))
+            .addElements(m(1L), m(2L))
+            .advanceProcessingTime(Duration.standardMinutes(1))
+            .addElements(m(3L), m(4L))
+            .advanceProcessingTime(Duration.standardMinutes(1))
+            .addElements(m(5L), m(6L))
+            .advanceWatermarkToInfinity();
+    pipeline
+        .apply(testStream)
+        .apply(
+            SpannerIO.write()
+                .withProjectId("test-project")
+                .withInstanceId("test-instance")
+                .withDatabaseId("test-database")
+                .withServiceFactory(serviceFactory));
+    pipeline.run();
+
+    verifyBatches(batch(m(1L), m(2L)), batch(m(3L), m(4L)), batch(m(5L), m(6L)));
   }
 
   @Test
@@ -430,8 +450,6 @@
     for (MutationGroup m : mutationGroups) {
       when(mockProcessContext.element()).thenReturn(m);
       testFn.processElement(mockProcessContext);
-=======
->>>>>>> 7207a55d
     }
 
     // Verify captured batchable elements.
@@ -453,7 +471,6 @@
   }
 
   @Test
-<<<<<<< HEAD
   public void testBatchableMutationFilterFn_batchingDisabled() {
     MutationGroup[] mutationGroups =
         new MutationGroup[] {g(m(1L)), g(m(2L)), g(del(1L)), g(del(5L, 6L))};
@@ -658,420 +675,6 @@
             .stream()
             .map(mg -> KV.of((byte[]) null, WriteGrouped.encode(mg)))
             .collect(Collectors.toList());
-=======
-  @Category(NeedsRunner.class)
-  public void noBatching() throws Exception {
-    PCollection<MutationGroup> mutations = pipeline.apply(Create.of(g(m(1L)), g(m(2L))));
-    mutations.apply(
-        SpannerIO.write()
-            .withProjectId("test-project")
-            .withInstanceId("test-instance")
-            .withDatabaseId("test-database")
-            .withServiceFactory(serviceFactory)
-            .withBatchSizeBytes(1)
-            .grouped());
-    pipeline.run();
-
-    verifyBatches(batch(m(1L)), batch(m(2L)));
-  }
-
-  @Test
-  @Category({NeedsRunner.class, UsesTestStream.class})
-  public void streamingWrites() throws Exception {
-    TestStream<Mutation> testStream =
-        TestStream.create(SerializableCoder.of(Mutation.class))
-            .addElements(m(1L), m(2L))
-            .advanceProcessingTime(Duration.standardMinutes(1))
-            .addElements(m(3L), m(4L))
-            .advanceProcessingTime(Duration.standardMinutes(1))
-            .addElements(m(5L), m(6L))
-            .advanceWatermarkToInfinity();
-    pipeline
-        .apply(testStream)
-        .apply(
-            SpannerIO.write()
-                .withProjectId("test-project")
-                .withInstanceId("test-instance")
-                .withDatabaseId("test-database")
-                .withServiceFactory(serviceFactory));
-    pipeline.run();
-
-    verifyBatches(batch(m(1L), m(2L)), batch(m(3L), m(4L)), batch(m(5L), m(6L)));
-  }
-
-  @Test
-  @Category(NeedsRunner.class)
-  public void reportFailures() throws Exception {
-
-    MutationGroup[] mutationGroups = new MutationGroup[10];
-    for (int i = 0; i < mutationGroups.length; i++) {
-      mutationGroups[i] = g(m((long) i));
-    }
-
-    List<MutationGroup> mutationGroupList = Arrays.asList(mutationGroups);
-
-    when(serviceFactory.mockDatabaseClient().writeAtLeastOnce(any()))
-        .thenAnswer(
-            invocationOnMock -> {
-              Preconditions.checkNotNull(invocationOnMock.getArguments()[0]);
-              throw SpannerExceptionFactory.newSpannerException(ErrorCode.ALREADY_EXISTS, "oops");
-            });
-
-    SpannerWriteResult result =
-        pipeline
-            .apply(Create.of(mutationGroupList))
-            .apply(
-                SpannerIO.write()
-                    .withProjectId("test-project")
-                    .withInstanceId("test-instance")
-                    .withDatabaseId("test-database")
-                    .withServiceFactory(serviceFactory)
-                    .withBatchSizeBytes(0)
-                    .withFailureMode(SpannerIO.FailureMode.REPORT_FAILURES)
-                    .grouped());
-    PAssert.that(result.getFailedMutations())
-        .satisfies(
-            m -> {
-              assertEquals(mutationGroups.length, Iterables.size(m));
-              return null;
-            });
-    PAssert.that(result.getFailedMutations()).containsInAnyOrder(mutationGroupList);
-    pipeline.run().waitUntilFinish();
-
-    // writeAtLeastOnce called once for the batch of mutations
-    // (which as they are unbatched = each mutation group) then again for the individual retry.
-    verify(serviceFactory.mockDatabaseClient(), times(20)).writeAtLeastOnce(any());
-  }
->>>>>>> 7207a55d
-
-    // Process elements.
-    when(mockProcessContext.element()).thenReturn(encodedInput);
-    testFn.processElement(mockProcessContext);
-
-    verify(mockProcessContext, times(4)).output(any());
-
-    List<Iterable<MutationGroup>> batches = mutationGroupListCaptor.getAllValues();
-    assertEquals(4, batches.size());
-
-    // verify contents of 4 batches.
-    assertThat(batches.get(0), contains(g(m(1L)), g(m(4L))));
-    assertThat(batches.get(1), contains(g(m(5L), m(6L), m(7L), m(8L), m(9L))));
-    assertThat(batches.get(2), contains(g(m(3L)), g(m(10L)), g(m(11L))));
-    assertThat(batches.get(3), contains(g(m(2L))));
-  }
-
-  @Test
-  public void testBatchableMutationFilterFn_cells() {
-    Mutation all = Mutation.delete("test", KeySet.all());
-    Mutation prefix = Mutation.delete("test", KeySet.prefixRange(Key.of(1L)));
-    Mutation range =
-        Mutation.delete(
-            "test", KeySet.range(KeyRange.openOpen(Key.of(1L), Key.newBuilder().build())));
-    MutationGroup[] mutationGroups =
-        new MutationGroup[] {
-          g(m(1L)),
-          g(m(2L), m(3L)),
-          g(m(2L), m(3L), m(4L), m(5L)), // not batchable - too big.
-          g(del(1L)),
-          g(del(5L, 6L)), // not point delete.
-          g(all),
-          g(prefix),
-          g(range)
-        };
-
-    BatchableMutationFilterFn testFn =
-        new BatchableMutationFilterFn(null, null, 10000000, 3 * CELLS_PER_KEY);
-
-    ProcessContext mockProcessContext = Mockito.mock(ProcessContext.class);
-    when(mockProcessContext.sideInput(any())).thenReturn(getSchema());
-
-    // Capture the outputs.
-    doNothing().when(mockProcessContext).output(mutationGroupCaptor.capture());
-    doNothing().when(mockProcessContext).output(any(), mutationGroupListCaptor.capture());
-
-    // Process all elements.
-    for (MutationGroup m : mutationGroups) {
-      when(mockProcessContext.element()).thenReturn(m);
-      testFn.processElement(mockProcessContext);
-    }
-
-    // Verify captured batchable elements.
-    assertThat(
-        mutationGroupCaptor.getAllValues(),
-        containsInAnyOrder(g(m(1L)), g(m(2L), m(3L)), g(del(1L))));
-
-    // Verify captured unbatchable mutations
-    Iterable<MutationGroup> unbatchableMutations =
-        Iterables.concat(mutationGroupListCaptor.getAllValues());
-    assertThat(
-        unbatchableMutations,
-        containsInAnyOrder(
-            g(m(2L), m(3L), m(4L), m(5L)), // not batchable - too big.
-            g(del(5L, 6L)), // not point delete.
-            g(all),
-            g(prefix),
-            g(range)));
-  }
-
-  @Test
-  public void testBatchableMutationFilterFn_size() {
-    Mutation all = Mutation.delete("test", KeySet.all());
-    Mutation prefix = Mutation.delete("test", KeySet.prefixRange(Key.of(1L)));
-    Mutation range =
-        Mutation.delete(
-            "test", KeySet.range(KeyRange.openOpen(Key.of(1L), Key.newBuilder().build())));
-    MutationGroup[] mutationGroups =
-        new MutationGroup[] {
-          g(m(1L)),
-          g(m(2L), m(3L)),
-          g(m(1L), m(3L), m(4L), m(5L)), // not batchable - too big.
-          g(del(1L)),
-          g(del(5L, 6L)), // not point delete.
-          g(all),
-          g(prefix),
-          g(range)
-        };
-
-    long mutationSize = MutationSizeEstimator.sizeOf(m(1L));
-    BatchableMutationFilterFn testFn =
-        new BatchableMutationFilterFn(null, null, mutationSize * 3, 1000);
-
-    ProcessContext mockProcessContext = Mockito.mock(ProcessContext.class);
-    when(mockProcessContext.sideInput(any())).thenReturn(getSchema());
-
-    // Capture the outputs.
-    doNothing().when(mockProcessContext).output(mutationGroupCaptor.capture());
-    doNothing().when(mockProcessContext).output(any(), mutationGroupListCaptor.capture());
-
-    // Process all elements.
-    for (MutationGroup m : mutationGroups) {
-      when(mockProcessContext.element()).thenReturn(m);
-      testFn.processElement(mockProcessContext);
-    }
-
-    // Verify captured batchable elements.
-    assertThat(
-        mutationGroupCaptor.getAllValues(),
-        containsInAnyOrder(g(m(1L)), g(m(2L), m(3L)), g(del(1L))));
-
-    // Verify captured unbatchable mutations
-    Iterable<MutationGroup> unbatchableMutations =
-        Iterables.concat(mutationGroupListCaptor.getAllValues());
-    assertThat(
-        unbatchableMutations,
-        containsInAnyOrder(
-            g(m(1L), m(3L), m(4L), m(5L)), // not batchable - too big.
-            g(del(5L, 6L)), // not point delete.
-            g(all),
-            g(prefix),
-            g(range)));
-  }
-
-  @Test
-  public void testBatchableMutationFilterFn_batchingDisabled() {
-    MutationGroup[] mutationGroups =
-        new MutationGroup[] {g(m(1L)), g(m(2L)), g(del(1L)), g(del(5L, 6L))};
-
-    BatchableMutationFilterFn testFn = new BatchableMutationFilterFn(null, null, 0, 0);
-
-    ProcessContext mockProcessContext = Mockito.mock(ProcessContext.class);
-    when(mockProcessContext.sideInput(any())).thenReturn(getSchema());
-
-    // Capture the outputs.
-    doNothing().when(mockProcessContext).output(mutationGroupCaptor.capture());
-    doNothing().when(mockProcessContext).output(any(), mutationGroupListCaptor.capture());
-
-    // Process all elements.
-    for (MutationGroup m : mutationGroups) {
-      when(mockProcessContext.element()).thenReturn(m);
-      testFn.processElement(mockProcessContext);
-    }
-
-    // Verify captured batchable elements.
-    assertTrue(mutationGroupCaptor.getAllValues().isEmpty());
-
-    // Verify captured unbatchable mutations
-    Iterable<MutationGroup> unbatchableMutations =
-        Iterables.concat(mutationGroupListCaptor.getAllValues());
-    assertThat(unbatchableMutations, containsInAnyOrder(mutationGroups));
-  }
-
-  @Test
-  public void testGatherBundleAndSortFn() throws Exception {
-    GatherBundleAndSortFn testFn = new GatherBundleAndSortFn(10000000, 10, 100, null);
-
-    ProcessContext mockProcessContext = Mockito.mock(ProcessContext.class);
-    FinishBundleContext mockFinishBundleContext = Mockito.mock(FinishBundleContext.class);
-    when(mockProcessContext.sideInput(any())).thenReturn(getSchema());
-
-    // Capture the outputs.
-    doNothing().when(mockProcessContext).output(byteArrayKvListCaptor.capture());
-    // Capture the outputs.
-    doNothing().when(mockFinishBundleContext).output(byteArrayKvListCaptor.capture(), any(), any());
-
-    MutationGroup[] mutationGroups =
-        new MutationGroup[] {
-          g(m(4L)), g(m(1L)), g(m(5L), m(6L), m(7L), m(8L), m(9L)), g(del(2L)), g(m(3L))
-        };
-
-    // Process all elements as one bundle.
-    testFn.startBundle();
-    for (MutationGroup m : mutationGroups) {
-      when(mockProcessContext.element()).thenReturn(m);
-      testFn.processElement(mockProcessContext);
-    }
-    testFn.finishBundle(mockFinishBundleContext);
-
-    verify(mockProcessContext, never()).output(any());
-    verify(mockFinishBundleContext, times(1)).output(any(), any(), any());
-
-    // Verify sorted output... first decode it...
-    List<MutationGroup> sorted =
-        byteArrayKvListCaptor
-            .getValue()
-            .stream()
-            .map(kv -> WriteGrouped.decode(kv.getValue()))
-            .collect(Collectors.toList());
-    assertThat(
-        sorted,
-        contains(g(m(1L)), g(del(2L)), g(m(3L)), g(m(4L)), g(m(5L), m(6L), m(7L), m(8L), m(9L))));
-  }
-
-  @Test
-  public void testGatherBundleAndSortFn_flushOversizedBundle() throws Exception {
-
-    // Setup class to bundle every 3 mutations
-    GatherBundleAndSortFn testFn = new GatherBundleAndSortFn(10000000, CELLS_PER_KEY, 3, null);
-
-    ProcessContext mockProcessContext = Mockito.mock(ProcessContext.class);
-    FinishBundleContext mockFinishBundleContext = Mockito.mock(FinishBundleContext.class);
-    when(mockProcessContext.sideInput(any())).thenReturn(getSchema());
-
-    // Capture the outputs.
-    doNothing().when(mockProcessContext).output(byteArrayKvListCaptor.capture());
-    // Capture the outputs.
-    doNothing().when(mockFinishBundleContext).output(byteArrayKvListCaptor.capture(), any(), any());
-
-    MutationGroup[] mutationGroups =
-        new MutationGroup[] {
-          g(m(4L)),
-          g(m(1L)),
-          // end group
-          g(m(5L), m(6L), m(7L), m(8L), m(9L)),
-          // end group
-          g(m(10L)),
-          g(m(3L)),
-          g(m(11L)),
-          // end group.
-          g(m(2L))
-        };
-
-    // Process all elements as one bundle.
-    testFn.startBundle();
-    for (MutationGroup m : mutationGroups) {
-      when(mockProcessContext.element()).thenReturn(m);
-      testFn.processElement(mockProcessContext);
-    }
-    testFn.finishBundle(mockFinishBundleContext);
-
-    verify(mockProcessContext, times(3)).output(any());
-    verify(mockFinishBundleContext, times(1)).output(any(), any(), any());
-
-    // verify sorted output... needs decoding...
-    List<List<KV<byte[], byte[]>>> kvGroups = byteArrayKvListCaptor.getAllValues();
-    assertEquals(4, kvGroups.size());
-
-    // decode list of lists of KV to a list of lists of MutationGroup.
-    List<List<MutationGroup>> mgListGroups =
-        kvGroups
-            .stream()
-            .map(
-                l ->
-                    l.stream()
-                        .map(kv -> WriteGrouped.decode(kv.getValue()))
-                        .collect(Collectors.toList()))
-            .collect(Collectors.toList());
-
-    // verify contents of 4 sorted groups.
-    assertThat(mgListGroups.get(0), contains(g(m(1L)), g(m(4L))));
-    assertThat(mgListGroups.get(1), contains(g(m(5L), m(6L), m(7L), m(8L), m(9L))));
-    assertThat(mgListGroups.get(2), contains(g(m(3L)), g(m(10L)), g(m(11L))));
-    assertThat(mgListGroups.get(3), contains(g(m(2L))));
-  }
-
-  @Test
-  public void testBatchFn_cells() throws Exception {
-
-    // Setup class to bundle every 3 mutations (3xCELLS_PER_KEY cell mutations)
-    BatchFn testFn = new BatchFn(10000000, 3 * CELLS_PER_KEY, null);
-
-    ProcessContext mockProcessContext = Mockito.mock(ProcessContext.class);
-    when(mockProcessContext.sideInput(any())).thenReturn(getSchema());
-
-    // Capture the outputs.
-    doNothing().when(mockProcessContext).output(mutationGroupListCaptor.capture());
-
-    List<MutationGroup> mutationGroups =
-        Arrays.asList(
-            g(m(1L)),
-            g(m(4L)),
-            g(m(5L), m(6L), m(7L), m(8L), m(9L)),
-            g(m(3L)),
-            g(m(10L)),
-            g(m(11L)),
-            g(m(2L)));
-
-    List<KV<byte[], byte[]>> encodedInput =
-        mutationGroups
-            .stream()
-            .map(mg -> KV.of((byte[]) null, WriteGrouped.encode(mg)))
-            .collect(Collectors.toList());
-
-    // Process elements.
-    when(mockProcessContext.element()).thenReturn(encodedInput);
-    testFn.processElement(mockProcessContext);
-
-    verify(mockProcessContext, times(4)).output(any());
-
-    List<Iterable<MutationGroup>> batches = mutationGroupListCaptor.getAllValues();
-    assertEquals(4, batches.size());
-
-    // verify contents of 4 batches.
-    assertThat(batches.get(0), contains(g(m(1L)), g(m(4L))));
-    assertThat(batches.get(1), contains(g(m(5L), m(6L), m(7L), m(8L), m(9L))));
-    assertThat(batches.get(2), contains(g(m(3L)), g(m(10L)), g(m(11L))));
-    assertThat(batches.get(3), contains(g(m(2L))));
-  }
-
-  @Test
-  public void testBatchFn_size() throws Exception {
-
-    long mutationSize = MutationSizeEstimator.sizeOf(m(1L));
-
-    // Setup class to bundle every 3 mutations by size)
-    BatchFn testFn = new BatchFn(mutationSize * 3, 1000, null);
-
-    ProcessContext mockProcessContext = Mockito.mock(ProcessContext.class);
-    when(mockProcessContext.sideInput(any())).thenReturn(getSchema());
-
-    // Capture the outputs.
-    doNothing().when(mockProcessContext).output(mutationGroupListCaptor.capture());
-
-    List<MutationGroup> mutationGroups =
-        Arrays.asList(
-            g(m(1L)),
-            g(m(4L)),
-            g(m(5L), m(6L), m(7L), m(8L), m(9L)),
-            g(m(3L)),
-            g(m(10L)),
-            g(m(11L)),
-            g(m(2L)));
-
-    List<KV<byte[], byte[]>> encodedInput =
-        mutationGroups
-            .stream()
-            .map(mg -> KV.of((byte[]) null, WriteGrouped.encode(mg)))
-            .collect(Collectors.toList());
 
     // Process elements.
     when(mockProcessContext.element()).thenReturn(encodedInput);
