/*
 * Licensed to the Apache Software Foundation (ASF) under one
 * or more contributor license agreements.  See the NOTICE file
 * distributed with this work for additional information
 * regarding copyright ownership.  The ASF licenses this file
 * to you under the Apache License, Version 2.0 (the
 * "License"); you may not use this file except in compliance
 * with the License.  You may obtain a copy of the License at
 *
 *     http://www.apache.org/licenses/LICENSE-2.0
 *
 * Unless required by applicable law or agreed to in writing, software
 * distributed under the License is distributed on an "AS IS" BASIS,
 * WITHOUT WARRANTIES OR CONDITIONS OF ANY KIND, either express or implied.
 * See the License for the specific language governing permissions and
 * limitations under the License.
 */
package org.apache.beam.sdk.io.gcp.bigquery;

import static com.google.common.base.Preconditions.checkArgument;
import static com.google.common.base.Preconditions.checkNotNull;
import static com.google.common.base.Preconditions.checkState;
import static org.apache.beam.sdk.io.gcp.bigquery.BigQueryHelpers.toJsonString;
import static org.apache.beam.sdk.transforms.display.DisplayDataMatchers.hasDisplayItem;
import static org.hamcrest.Matchers.allOf;
import static org.hamcrest.Matchers.containsInAnyOrder;
import static org.hamcrest.Matchers.equalTo;
import static org.hamcrest.Matchers.hasEntry;
import static org.hamcrest.Matchers.is;
import static org.junit.Assert.assertEquals;
import static org.junit.Assert.assertFalse;
import static org.junit.Assert.assertNull;
import static org.junit.Assert.assertThat;
import static org.junit.Assert.assertTrue;
import static org.junit.Assert.fail;

import com.google.api.services.bigquery.model.ErrorProto;
import com.google.api.services.bigquery.model.Table;
import com.google.api.services.bigquery.model.TableDataInsertAllResponse;
import com.google.api.services.bigquery.model.TableFieldSchema;
import com.google.api.services.bigquery.model.TableReference;
import com.google.api.services.bigquery.model.TableRow;
import com.google.api.services.bigquery.model.TableSchema;
import com.google.api.services.bigquery.model.TimePartitioning;
import com.google.common.collect.ArrayListMultimap;
import com.google.common.collect.ImmutableList;
import com.google.common.collect.ImmutableMap;
import com.google.common.collect.Iterables;
import com.google.common.collect.Lists;
import com.google.common.collect.Maps;
import com.google.common.collect.Multimap;
import java.io.File;
import java.io.IOException;
import java.io.InputStream;
import java.io.OutputStream;
import java.io.Serializable;
import java.nio.file.Files;
import java.nio.file.Paths;
import java.util.ArrayList;
import java.util.Collection;
import java.util.Collections;
import java.util.List;
import java.util.Map;
import java.util.concurrent.ThreadLocalRandom;
import java.util.regex.Matcher;
import java.util.regex.Pattern;
import org.apache.beam.sdk.coders.AtomicCoder;
import org.apache.beam.sdk.coders.Coder;
import org.apache.beam.sdk.coders.StringUtf8Coder;
import org.apache.beam.sdk.io.GenerateSequence;
import org.apache.beam.sdk.options.PipelineOptions;
import org.apache.beam.sdk.options.ValueProvider;
import org.apache.beam.sdk.testing.ExpectedLogs;
import org.apache.beam.sdk.testing.NeedsRunner;
import org.apache.beam.sdk.testing.PAssert;
import org.apache.beam.sdk.testing.TestPipeline;
import org.apache.beam.sdk.testing.TestStream;
import org.apache.beam.sdk.testing.UsesTestStream;
import org.apache.beam.sdk.transforms.Create;
import org.apache.beam.sdk.transforms.DoFnTester;
import org.apache.beam.sdk.transforms.MapElements;
import org.apache.beam.sdk.transforms.SerializableFunction;
import org.apache.beam.sdk.transforms.SimpleFunction;
import org.apache.beam.sdk.transforms.View;
import org.apache.beam.sdk.transforms.display.DisplayData;
import org.apache.beam.sdk.transforms.windowing.BoundedWindow;
import org.apache.beam.sdk.transforms.windowing.GlobalWindow;
import org.apache.beam.sdk.transforms.windowing.IncompatibleWindowException;
import org.apache.beam.sdk.transforms.windowing.NonMergingWindowFn;
import org.apache.beam.sdk.transforms.windowing.Window;
import org.apache.beam.sdk.transforms.windowing.WindowFn;
import org.apache.beam.sdk.transforms.windowing.WindowMappingFn;
import org.apache.beam.sdk.values.KV;
import org.apache.beam.sdk.values.PCollection;
import org.apache.beam.sdk.values.PCollectionView;
import org.apache.beam.sdk.values.ShardedKey;
import org.apache.beam.sdk.values.TupleTag;
import org.apache.beam.sdk.values.ValueInSingleWindow;
import org.hamcrest.Matchers;
import org.joda.time.Duration;
import org.joda.time.Instant;
import org.junit.After;
import org.junit.Before;
import org.junit.Rule;
import org.junit.Test;
import org.junit.experimental.categories.Category;
import org.junit.rules.ExpectedException;
import org.junit.rules.TemporaryFolder;
import org.junit.rules.TestRule;
import org.junit.runner.Description;
import org.junit.runner.RunWith;
import org.junit.runners.JUnit4;
import org.junit.runners.model.Statement;

/** Tests for {@link BigQueryIO#write}. */
@RunWith(JUnit4.class)
public class BigQueryIOWriteTest implements Serializable {
  private transient PipelineOptions options;
  private transient TemporaryFolder testFolder = new TemporaryFolder();
  private transient TestPipeline p;

  @Rule
  public final transient TestRule folderThenPipeline =
      new TestRule() {
        @Override
        public Statement apply(final Statement base, final Description description) {
          // We need to set up the temporary folder, and then set up the TestPipeline based on the
          // chosen folder. Unfortunately, since rule evaluation order is unspecified and unrelated
          // to field order, and is separate from construction, that requires manually creating this
          // TestRule.
          Statement withPipeline =
              new Statement() {
                @Override
                public void evaluate() throws Throwable {
                  options = TestPipeline.testingPipelineOptions();
                  options.as(BigQueryOptions.class).setProject("project-id");
                  options
                      .as(BigQueryOptions.class)
                      .setTempLocation(testFolder.getRoot().getAbsolutePath());
                  p = TestPipeline.fromOptions(options);
                  p.apply(base, description).evaluate();
                }
              };
          return testFolder.apply(withPipeline, description);
        }
      };

  @Rule public transient ExpectedException thrown = ExpectedException.none();
  @Rule public transient ExpectedLogs loggedWriteRename = ExpectedLogs.none(WriteRename.class);

  private FakeDatasetService fakeDatasetService = new FakeDatasetService();
  private FakeJobService fakeJobService = new FakeJobService();
  private FakeBigQueryServices fakeBqServices =
      new FakeBigQueryServices()
          .withDatasetService(fakeDatasetService)
          .withJobService(fakeJobService);

  @Before
  public void setUp() throws IOException, InterruptedException {
    FakeDatasetService.setUp();
    BigQueryIO.clearCreatedTables();

    fakeDatasetService.createDataset("project-id", "dataset-id", "", "", null);
  }

  @After
  public void tearDown() throws IOException {
    testNumFiles(new File(options.getTempLocation()), 0);
  }

  // Create an intermediate type to ensure that coder inference up the inheritance tree is tested.
  abstract static class StringIntegerDestinations extends DynamicDestinations<String, Integer> {}

  @Test
  public void testWriteEmptyPCollection() throws Exception {
    TableSchema schema =
        new TableSchema()
            .setFields(
                ImmutableList.of(new TableFieldSchema().setName("number").setType("INTEGER")));

    p.apply(Create.empty(TableRowJsonCoder.of()))
        .apply(
            BigQueryIO.writeTableRows()
                .to("project-id:dataset-id.table-id")
                .withTestServices(fakeBqServices)
                .withWriteDisposition(BigQueryIO.Write.WriteDisposition.WRITE_APPEND)
                .withCreateDisposition(BigQueryIO.Write.CreateDisposition.CREATE_IF_NEEDED)
                .withSchema(schema)
                .withoutValidation());
    p.run();

    checkNotNull(
        fakeDatasetService.getTable(
            BigQueryHelpers.parseTableSpec("project-id:dataset-id.table-id")));
  }

  @Test
  public void testWriteDynamicDestinationsBatch() throws Exception {
    writeDynamicDestinations(false);
  }

  @Test
  public void testWriteDynamicDestinationsStreaming() throws Exception {
    writeDynamicDestinations(true);
  }

  public void writeDynamicDestinations(boolean streaming) throws Exception {
    final Pattern userPattern = Pattern.compile("([a-z]+)([0-9]+)");

    final PCollectionView<List<String>> sideInput1 =
        p.apply("Create SideInput 1", Create.of("a", "b", "c").withCoder(StringUtf8Coder.of()))
            .apply("asList", View.asList());
    final PCollectionView<Map<String, String>> sideInput2 =
        p.apply("Create SideInput2", Create.of(KV.of("a", "a"), KV.of("b", "b"), KV.of("c", "c")))
            .apply("AsMap", View.asMap());

    final List<String> allUsernames = ImmutableList.of("bill", "bob", "randolph");
    List<String> userList = Lists.newArrayList();
    // Make sure that we generate enough users so that WriteBundlesToFiles is forced to spill to
    // WriteGroupedRecordsToFiles.
    for (int i = 0; i < BatchLoads.DEFAULT_MAX_NUM_WRITERS_PER_BUNDLE * 10; ++i) {
      // Every user has 10 nicknames.
      for (int j = 0; j < 10; ++j) {
        String nickname =
            allUsernames.get(ThreadLocalRandom.current().nextInt(allUsernames.size()));
        userList.add(nickname + i);
      }
    }
    PCollection<String> users =
        p.apply("CreateUsers", Create.of(userList))
            .apply(Window.into(new PartitionedGlobalWindows<>(arg -> arg)));

    if (streaming) {
      users = users.setIsBoundedInternal(PCollection.IsBounded.UNBOUNDED);
    }

    // Use a partition decorator to verify that partition decorators are supported.
    final String partitionDecorator = "20171127";

    users.apply(
        "WriteBigQuery",
        BigQueryIO.<String>write()
            .withTestServices(fakeBqServices)
            .withMaxFilesPerBundle(5)
            .withMaxFileSize(10)
            .withCreateDisposition(BigQueryIO.Write.CreateDisposition.CREATE_IF_NEEDED)
            .withFormatFunction(
                user -> {
                  Matcher matcher = userPattern.matcher(user);
                  if (matcher.matches()) {
                    return new TableRow()
                        .set("name", matcher.group(1))
                        .set("id", Integer.valueOf(matcher.group(2)));
                  }
                  throw new RuntimeException("Unmatching element " + user);
                })
            .to(
                new StringIntegerDestinations() {
                  @Override
                  public Integer getDestination(ValueInSingleWindow<String> element) {
                    assertThat(
                        element.getWindow(), Matchers.instanceOf(PartitionedGlobalWindow.class));
                    Matcher matcher = userPattern.matcher(element.getValue());
                    if (matcher.matches()) {
                      // Since we name tables by userid, we can simply store an Integer to represent
                      // a table.
                      return Integer.valueOf(matcher.group(2));
                    }
                    throw new RuntimeException("Unmatching destination " + element.getValue());
                  }

                  @Override
                  public TableDestination getTable(Integer userId) {
                    verifySideInputs();
                    // Each user in it's own table.
                    return new TableDestination(
                        "dataset-id.userid-" + userId + "$" + partitionDecorator,
                        "table for userid " + userId);
                  }

                  @Override
                  public TableSchema getSchema(Integer userId) {
                    verifySideInputs();
                    return new TableSchema()
                        .setFields(
                            ImmutableList.of(
                                new TableFieldSchema().setName("name").setType("STRING"),
                                new TableFieldSchema().setName("id").setType("INTEGER")));
                  }

                  @Override
                  public List<PCollectionView<?>> getSideInputs() {
                    return ImmutableList.of(sideInput1, sideInput2);
                  }

                  private void verifySideInputs() {
                    assertThat(sideInput(sideInput1), containsInAnyOrder("a", "b", "c"));
                    Map<String, String> mapSideInput = sideInput(sideInput2);
                    assertEquals(3, mapSideInput.size());
                    assertThat(
                        mapSideInput,
                        allOf(hasEntry("a", "a"), hasEntry("b", "b"), hasEntry("c", "c")));
                  }
                })
            .withoutValidation());
    p.run();

    Map<Integer, List<TableRow>> expectedTableRows = Maps.newHashMap();
    for (String anUserList : userList) {
      Matcher matcher = userPattern.matcher(anUserList);
      checkState(matcher.matches());
      String nickname = matcher.group(1);
      int userid = Integer.valueOf(matcher.group(2));
      List<TableRow> expected =
          expectedTableRows.computeIfAbsent(userid, k -> Lists.newArrayList());
      expected.add(new TableRow().set("name", nickname).set("id", userid));
    }

    for (Map.Entry<Integer, List<TableRow>> entry : expectedTableRows.entrySet()) {
      assertThat(
          fakeDatasetService.getAllRows("project-id", "dataset-id", "userid-" + entry.getKey()),
          containsInAnyOrder(Iterables.toArray(entry.getValue(), TableRow.class)));
    }
  }

  @Test
  public void testTimePartitioningStreamingInserts() throws Exception {
    testTimePartitioning(BigQueryIO.Write.Method.STREAMING_INSERTS);
  }

  @Test
  public void testTimePartitioningBatchLoads() throws Exception {
    testTimePartitioning(BigQueryIO.Write.Method.FILE_LOADS);
  }

  public void testTimePartitioning(BigQueryIO.Write.Method insertMethod) throws Exception {
    TableRow row1 = new TableRow().set("name", "a").set("number", "1");
    TableRow row2 = new TableRow().set("name", "b").set("number", "2");

    TimePartitioning timePartitioning =
        new TimePartitioning().setType("DAY").setExpirationMs(1000L);
    TableSchema schema =
        new TableSchema()
            .setFields(
                ImmutableList.of(new TableFieldSchema().setName("number").setType("INTEGER")));
    p.apply(Create.of(row1, row2))
        .apply(
            BigQueryIO.writeTableRows()
                .to("project-id:dataset-id.table-id")
                .withTestServices(fakeBqServices)
                .withMethod(insertMethod)
                .withSchema(schema)
                .withTimePartitioning(timePartitioning)
                .withoutValidation());
    p.run();
    Table table =
        fakeDatasetService.getTable(
            BigQueryHelpers.parseTableSpec("project-id:dataset-id.table-id"));
    assertEquals(schema, table.getSchema());
    assertEquals(timePartitioning, table.getTimePartitioning());
  }

  @Test
  @Category({NeedsRunner.class, UsesTestStream.class})
  public void testTriggeredFileLoads() throws Exception {
    List<TableRow> elements = Lists.newArrayList();
    for (int i = 0; i < 30; ++i) {
      elements.add(new TableRow().set("number", i));
    }

    TestStream<TableRow> testStream =
        TestStream.create(TableRowJsonCoder.of())
            .addElements(
                elements.get(0), Iterables.toArray(elements.subList(1, 10), TableRow.class))
            .advanceProcessingTime(Duration.standardMinutes(1))
            .addElements(
                elements.get(10), Iterables.toArray(elements.subList(11, 20), TableRow.class))
            .advanceProcessingTime(Duration.standardMinutes(1))
            .addElements(
                elements.get(20), Iterables.toArray(elements.subList(21, 30), TableRow.class))
            .advanceWatermarkToInfinity();

    p.apply(testStream)
        .apply(
            BigQueryIO.writeTableRows()
                .to("project-id:dataset-id.table-id")
                .withSchema(
                    new TableSchema()
                        .setFields(
                            ImmutableList.of(
                                new TableFieldSchema().setName("number").setType("INTEGER"))))
                .withTestServices(fakeBqServices)
                .withTriggeringFrequency(Duration.standardSeconds(30))
                .withNumFileShards(2)
                .withMethod(BigQueryIO.Write.Method.FILE_LOADS)
                .withoutValidation());
    p.run();

    assertThat(
        fakeDatasetService.getAllRows("project-id", "dataset-id", "table-id"),
        containsInAnyOrder(Iterables.toArray(elements, TableRow.class)));
  }

  @Test
  public void testFailuresNoRetryPolicy() throws Exception {
    TableRow row1 = new TableRow().set("name", "a").set("number", "1");
    TableRow row2 = new TableRow().set("name", "b").set("number", "2");
    TableRow row3 = new TableRow().set("name", "c").set("number", "3");

    TableDataInsertAllResponse.InsertErrors ephemeralError =
        new TableDataInsertAllResponse.InsertErrors()
            .setErrors(ImmutableList.of(new ErrorProto().setReason("timeout")));

    fakeDatasetService.failOnInsert(
        ImmutableMap.of(
            row1, ImmutableList.of(ephemeralError, ephemeralError),
            row2, ImmutableList.of(ephemeralError, ephemeralError)));

    p.apply(Create.of(row1, row2, row3))
        .apply(
            BigQueryIO.writeTableRows()
                .to("project-id:dataset-id.table-id")
                .withCreateDisposition(BigQueryIO.Write.CreateDisposition.CREATE_IF_NEEDED)
                .withMethod(BigQueryIO.Write.Method.STREAMING_INSERTS)
                .withSchema(
                    new TableSchema()
                        .setFields(
                            ImmutableList.of(
                                new TableFieldSchema().setName("name").setType("STRING"),
                                new TableFieldSchema().setName("number").setType("INTEGER"))))
                .withTestServices(fakeBqServices)
                .withoutValidation());
    p.run();

    assertThat(
        fakeDatasetService.getAllRows("project-id", "dataset-id", "table-id"),
        containsInAnyOrder(row1, row2, row3));
  }

  @Test
  public void testRetryPolicy() throws Exception {
    TableRow row1 = new TableRow().set("name", "a").set("number", "1");
    TableRow row2 = new TableRow().set("name", "b").set("number", "2");
    TableRow row3 = new TableRow().set("name", "c").set("number", "3");

    TableDataInsertAllResponse.InsertErrors ephemeralError =
        new TableDataInsertAllResponse.InsertErrors()
            .setErrors(ImmutableList.of(new ErrorProto().setReason("timeout")));
    TableDataInsertAllResponse.InsertErrors persistentError =
        new TableDataInsertAllResponse.InsertErrors()
            .setErrors(ImmutableList.of(new ErrorProto().setReason("invalidQuery")));

    fakeDatasetService.failOnInsert(
        ImmutableMap.of(
            row1, ImmutableList.of(ephemeralError, ephemeralError),
            row2, ImmutableList.of(ephemeralError, ephemeralError, persistentError)));

    PCollection<TableRow> failedRows =
        p.apply(Create.of(row1, row2, row3))
            .apply(
                BigQueryIO.writeTableRows()
                    .to("project-id:dataset-id.table-id")
                    .withCreateDisposition(BigQueryIO.Write.CreateDisposition.CREATE_IF_NEEDED)
                    .withMethod(BigQueryIO.Write.Method.STREAMING_INSERTS)
                    .withSchema(
                        new TableSchema()
                            .setFields(
                                ImmutableList.of(
                                    new TableFieldSchema().setName("name").setType("STRING"),
                                    new TableFieldSchema().setName("number").setType("INTEGER"))))
                    .withFailedInsertRetryPolicy(InsertRetryPolicy.retryTransientErrors())
                    .withTestServices(fakeBqServices)
                    .withoutValidation())
            .getFailedInserts();
    // row2 finally fails with a non-retryable error, so we expect to see it in the collection of
    // failed rows.
    PAssert.that(failedRows).containsInAnyOrder(row2);
    p.run();

    // Only row1 and row3 were successfully inserted.
    assertThat(
        fakeDatasetService.getAllRows("project-id", "dataset-id", "table-id"),
        containsInAnyOrder(row1, row3));
  }

  @Test
  public void testWrite() throws Exception {
    p.apply(
            Create.of(
                    new TableRow().set("name", "a").set("number", 1),
                    new TableRow().set("name", "b").set("number", 2),
                    new TableRow().set("name", "c").set("number", 3))
                .withCoder(TableRowJsonCoder.of()))
        .apply(
            BigQueryIO.writeTableRows()
                .to("dataset-id.table-id")
                .withCreateDisposition(BigQueryIO.Write.CreateDisposition.CREATE_IF_NEEDED)
                .withSchema(
                    new TableSchema()
                        .setFields(
                            ImmutableList.of(
                                new TableFieldSchema().setName("name").setType("STRING"),
                                new TableFieldSchema().setName("number").setType("INTEGER"))))
                .withTestServices(fakeBqServices)
                .withoutValidation());
    p.run();
  }

  @Test
  public void testStreamingWrite() throws Exception {
    p.apply(
            Create.of(
                    new TableRow().set("name", "a").set("number", 1),
                    new TableRow().set("name", "b").set("number", 2),
                    new TableRow().set("name", "c").set("number", 3),
                    new TableRow().set("name", "d").set("number", 4))
                .withCoder(TableRowJsonCoder.of()))
        .setIsBoundedInternal(PCollection.IsBounded.UNBOUNDED)
        .apply(
            BigQueryIO.writeTableRows()
                .to("project-id:dataset-id.table-id")
                .withCreateDisposition(BigQueryIO.Write.CreateDisposition.CREATE_IF_NEEDED)
                .withSchema(
                    new TableSchema()
                        .setFields(
                            ImmutableList.of(
                                new TableFieldSchema().setName("name").setType("STRING"),
                                new TableFieldSchema().setName("number").setType("INTEGER"))))
                .withTestServices(fakeBqServices)
                .withoutValidation());
    p.run();

    assertThat(
        fakeDatasetService.getAllRows("project-id", "dataset-id", "table-id"),
        containsInAnyOrder(
            new TableRow().set("name", "a").set("number", 1),
            new TableRow().set("name", "b").set("number", 2),
            new TableRow().set("name", "c").set("number", 3),
            new TableRow().set("name", "d").set("number", 4)));
  }

  /**
   * A generic window function that allows partitioning data into windows by a string value.
   *
   * <p>Logically, creates multiple global windows, and the user provides a function that decides
   * which global window a value should go into.
   */
  private static class PartitionedGlobalWindows<T>
      extends NonMergingWindowFn<T, PartitionedGlobalWindow> {
    private SerializableFunction<T, String> extractPartition;

    public PartitionedGlobalWindows(SerializableFunction<T, String> extractPartition) {
      this.extractPartition = extractPartition;
    }

    @Override
    public Collection<PartitionedGlobalWindow> assignWindows(AssignContext c) {
      return Collections.singletonList(
          new PartitionedGlobalWindow(extractPartition.apply(c.element())));
    }

    @Override
    public boolean isCompatible(WindowFn<?, ?> o) {
      return o instanceof PartitionedGlobalWindows;
    }

    @Override
    public void verifyCompatibility(WindowFn<?, ?> other) throws IncompatibleWindowException {
      if (!this.isCompatible(other)) {
        throw new IncompatibleWindowException(
            other,
            String.format(
                "%s is only compatible with %s.",
                PartitionedGlobalWindows.class.getSimpleName(),
                PartitionedGlobalWindows.class.getSimpleName()));
      }
    }

    @Override
    public Coder<PartitionedGlobalWindow> windowCoder() {
      return new PartitionedGlobalWindowCoder();
    }

    @Override
    public WindowMappingFn<PartitionedGlobalWindow> getDefaultWindowMappingFn() {
      throw new UnsupportedOperationException(
          "PartitionedGlobalWindows is not allowed in side inputs");
    }

    @Override
    public Instant getOutputTime(Instant inputTimestamp, PartitionedGlobalWindow window) {
      return inputTimestamp;
    }
  }

  /** Custom Window object that encodes a String value. */
  private static class PartitionedGlobalWindow extends BoundedWindow {
    String value;

    public PartitionedGlobalWindow(String value) {
      this.value = value;
    }

    @Override
    public Instant maxTimestamp() {
      return GlobalWindow.INSTANCE.maxTimestamp();
    }

    @Override
    public boolean equals(Object other) {
      if (other instanceof PartitionedGlobalWindow) {
        return value.equals(((PartitionedGlobalWindow) other).value);
      }
      return false;
    }

    @Override
    public int hashCode() {
      return value.hashCode();
    }
  }

  /** Coder for @link{PartitionedGlobalWindow}. */
  private static class PartitionedGlobalWindowCoder extends AtomicCoder<PartitionedGlobalWindow> {
    @Override
    public void encode(PartitionedGlobalWindow window, OutputStream outStream) throws IOException {
      encode(window, outStream, Context.NESTED);
    }

    @Override
    public void encode(PartitionedGlobalWindow window, OutputStream outStream, Context context)
        throws IOException {
      StringUtf8Coder.of().encode(window.value, outStream, context);
    }

    @Override
    public PartitionedGlobalWindow decode(InputStream inStream) throws IOException {
      return decode(inStream, Context.NESTED);
    }

    @Override
    public PartitionedGlobalWindow decode(InputStream inStream, Context context)
        throws IOException {
      return new PartitionedGlobalWindow(StringUtf8Coder.of().decode(inStream, context));
    }

    @Override
    public void verifyDeterministic() {}
  }

  @Test
  public void testStreamingWriteWithDynamicTables() throws Exception {
    testWriteWithDynamicTables(true);
  }

  @Test
  public void testBatchWriteWithDynamicTables() throws Exception {
    testWriteWithDynamicTables(false);
  }

  public void testWriteWithDynamicTables(boolean streaming) throws Exception {
    List<Integer> inserts = new ArrayList<>();
    for (int i = 0; i < 10; i++) {
      inserts.add(i);
    }

    // Create a windowing strategy that puts the input into five different windows depending on
    // record value.
    WindowFn<Integer, PartitionedGlobalWindow> windowFn =
        new PartitionedGlobalWindows<>(i -> Integer.toString(i % 5));

    final Map<Integer, TableDestination> targetTables = Maps.newHashMap();
    Map<String, String> schemas = Maps.newHashMap();
    for (int i = 0; i < 5; i++) {
      TableDestination destination =
          new TableDestination("project-id:dataset-id" + ".table-id-" + i, "");
      targetTables.put(i, destination);
      // Make sure each target table has its own custom table.
      schemas.put(
          destination.getTableSpec(),
          toJsonString(
              new TableSchema()
                  .setFields(
                      ImmutableList.of(
                          new TableFieldSchema().setName("name").setType("STRING"),
                          new TableFieldSchema().setName("number").setType("INTEGER"),
                          new TableFieldSchema().setName("custom_" + i).setType("STRING")))));
    }

    SerializableFunction<ValueInSingleWindow<Integer>, TableDestination> tableFunction =
        input -> {
          PartitionedGlobalWindow window = (PartitionedGlobalWindow) input.getWindow();
          // Check that we can access the element as well here and that it matches the window.
          checkArgument(
              window.value.equals(Integer.toString(input.getValue() % 5)), "Incorrect element");
          return targetTables.get(input.getValue() % 5);
        };

    PCollection<Integer> input = p.apply("CreateSource", Create.of(inserts));
    if (streaming) {
      input = input.setIsBoundedInternal(PCollection.IsBounded.UNBOUNDED);
    }

    PCollectionView<Map<String, String>> schemasView =
        p.apply("CreateSchemaMap", Create.of(schemas)).apply("ViewSchemaAsMap", View.asMap());

    input
        .apply(Window.into(windowFn))
        .apply(
            BigQueryIO.<Integer>write()
                .to(tableFunction)
                .withFormatFunction(i -> new TableRow().set("name", "number" + i).set("number", i))
                .withCreateDisposition(BigQueryIO.Write.CreateDisposition.CREATE_IF_NEEDED)
                .withSchemaFromView(schemasView)
                .withTestServices(fakeBqServices)
                .withoutValidation());
    p.run();

    for (int i = 0; i < 5; ++i) {
      String tableId = String.format("table-id-%d", i);
      String tableSpec = String.format("project-id:dataset-id.%s", tableId);

      // Verify that table was created with the correct schema.
      assertThat(
          toJsonString(
              fakeDatasetService
                  .getTable(
                      new TableReference()
                          .setProjectId("project-id")
                          .setDatasetId("dataset-id")
                          .setTableId(tableId))
                  .getSchema()),
          equalTo(schemas.get(tableSpec)));

      // Verify that the table has the expected contents.
      assertThat(
          fakeDatasetService.getAllRows("project-id", "dataset-id", tableId),
          containsInAnyOrder(
              new TableRow().set("name", String.format("number%d", i)).set("number", i),
              new TableRow().set("name", String.format("number%d", i + 5)).set("number", i + 5)));
    }
  }

  @Test
  public void testWriteUnknown() throws Exception {
    p.apply(
            Create.of(
                    new TableRow().set("name", "a").set("number", 1),
                    new TableRow().set("name", "b").set("number", 2),
                    new TableRow().set("name", "c").set("number", 3))
                .withCoder(TableRowJsonCoder.of()))
        .apply(
            BigQueryIO.writeTableRows()
                .to("project-id:dataset-id.table-id")
                .withCreateDisposition(BigQueryIO.Write.CreateDisposition.CREATE_NEVER)
                .withTestServices(fakeBqServices)
                .withoutValidation());

    thrown.expect(RuntimeException.class);
    thrown.expectMessage("Failed to create load job");
    p.run();
  }

  @Test
  public void testWriteFailedJobs() throws Exception {
    p.apply(
            Create.of(
                    new TableRow().set("name", "a").set("number", 1),
                    new TableRow().set("name", "b").set("number", 2),
                    new TableRow().set("name", "c").set("number", 3))
                .withCoder(TableRowJsonCoder.of()))
        .apply(
            BigQueryIO.writeTableRows()
                .to("dataset-id.table-id")
                .withCreateDisposition(BigQueryIO.Write.CreateDisposition.CREATE_NEVER)
                .withTestServices(fakeBqServices)
                .withoutValidation());

    thrown.expect(RuntimeException.class);
    thrown.expectMessage("Failed to create load job with id prefix");
    thrown.expectMessage("reached max retries");
    thrown.expectMessage("last failed load job");

    p.run();
  }

  @Test
  public void testWriteWithMissingSchemaFromView() throws Exception {
    PCollectionView<Map<String, String>> view =
        p.apply("Create schema view", Create.of(KV.of("foo", "bar"), KV.of("bar", "boo")))
            .apply(View.asMap());
    p.apply(Create.empty(TableRowJsonCoder.of()))
        .apply(
            BigQueryIO.writeTableRows()
                .to("dataset-id.table-id")
                .withCreateDisposition(BigQueryIO.Write.CreateDisposition.CREATE_IF_NEEDED)
                .withSchemaFromView(view)
                .withTestServices(fakeBqServices)
                .withoutValidation());

    thrown.expectMessage("does not contain data for table destination dataset-id.table-id");
    p.run();
  }

  @Test
  public void testWriteWithBrokenGetTable() throws Exception {
    p.apply(Create.<TableRow>of(new TableRow().set("foo", "bar")))
        .apply(
            BigQueryIO.writeTableRows()
                .to(input -> null)
                .withCreateDisposition(BigQueryIO.Write.CreateDisposition.CREATE_NEVER)
                .withTestServices(fakeBqServices)
                .withoutValidation());

    thrown.expectMessage("result of tableFunction can not be null");
    thrown.expectMessage("foo");
    p.run();
  }

  @Test
  public void testWriteBuilderMethods() {
    BigQueryIO.Write<TableRow> write =
        BigQueryIO.writeTableRows().to("foo.com:project:somedataset.sometable");
    assertEquals("foo.com:project", write.getTable().get().getProjectId());
    assertEquals("somedataset", write.getTable().get().getDatasetId());
    assertEquals("sometable", write.getTable().get().getTableId());
    assertNull(write.getJsonSchema());
    assertNull(write.getSchemaFromView());
    assertEquals(BigQueryIO.Write.CreateDisposition.CREATE_IF_NEEDED, write.getCreateDisposition());
    assertEquals(BigQueryIO.Write.WriteDisposition.WRITE_EMPTY, write.getWriteDisposition());
    assertEquals(null, write.getTableDescription());
    assertEquals(true, write.getValidate());

    assertFalse(write.withoutValidation().getValidate());
    TableSchema schema = new TableSchema();
    assertEquals(
        schema,
        BigQueryHelpers.fromJsonString(
            write.withSchema(schema).getJsonSchema().get(), TableSchema.class));
  }

  @Test
  public void testBuildWriteDefaultProject() {
    BigQueryIO.Write<TableRow> write = BigQueryIO.writeTableRows().to("somedataset.sometable");
    assertEquals(null, write.getTable().get().getProjectId());
    assertEquals("somedataset", write.getTable().get().getDatasetId());
    assertEquals("sometable", write.getTable().get().getTableId());
  }

  @Test
  public void testBuildWriteWithTableReference() {
    TableReference table =
        new TableReference()
            .setProjectId("foo.com:project")
            .setDatasetId("somedataset")
            .setTableId("sometable");
    BigQueryIO.Write<TableRow> write = BigQueryIO.writeTableRows().to(table);
    assertEquals("foo.com:project", write.getTable().get().getProjectId());
    assertEquals("somedataset", write.getTable().get().getDatasetId());
    assertEquals("sometable", write.getTable().get().getTableId());
  }

  @Test
  public void testBuildWriteDisplayData() {
    String tableSpec = "project:dataset.table";
    TableSchema schema = new TableSchema().set("col1", "type1").set("col2", "type2");
    final String tblDescription = "foo bar table";

    BigQueryIO.Write<TableRow> write =
        BigQueryIO.writeTableRows()
            .to(tableSpec)
            .withSchema(schema)
            .withCreateDisposition(BigQueryIO.Write.CreateDisposition.CREATE_IF_NEEDED)
            .withWriteDisposition(BigQueryIO.Write.WriteDisposition.WRITE_APPEND)
            .withTableDescription(tblDescription)
            .withoutValidation();

    DisplayData displayData = DisplayData.from(write);

    assertThat(displayData, hasDisplayItem("table"));
    assertThat(displayData, hasDisplayItem("schema"));
    assertThat(
        displayData,
        hasDisplayItem(
            "createDisposition", BigQueryIO.Write.CreateDisposition.CREATE_IF_NEEDED.toString()));
    assertThat(
        displayData,
        hasDisplayItem(
            "writeDisposition", BigQueryIO.Write.WriteDisposition.WRITE_APPEND.toString()));
    assertThat(displayData, hasDisplayItem("tableDescription", tblDescription));
    assertThat(displayData, hasDisplayItem("validation", false));
  }

  private void testWriteValidatesDataset(boolean unbounded) throws Exception {
    TableReference tableRef = new TableReference();
    tableRef.setDatasetId("somedataset");
    tableRef.setTableId("sometable");

    PCollection<TableRow> tableRows;
    if (unbounded) {
      tableRows =
          p.apply(GenerateSequence.from(0))
              .apply(
                  MapElements.via(
                      new SimpleFunction<Long, TableRow>() {
                        @Override
                        public TableRow apply(Long input) {
                          return null;
                        }
                      }))
              .setCoder(TableRowJsonCoder.of());
    } else {
      tableRows = p.apply(Create.empty(TableRowJsonCoder.of()));
    }

    thrown.expect(RuntimeException.class);
    // Message will be one of following depending on the execution environment.
    thrown.expectMessage(
        Matchers.either(Matchers.containsString("Unable to confirm BigQuery dataset presence"))
            .or(Matchers.containsString("BigQuery dataset not found for table")));
    tableRows.apply(
        BigQueryIO.writeTableRows()
            .to(tableRef)
            .withCreateDisposition(BigQueryIO.Write.CreateDisposition.CREATE_IF_NEEDED)
            .withSchema(new TableSchema())
            .withTestServices(fakeBqServices));
    p.run();
  }

  @Test
  public void testWriteValidatesDatasetBatch() throws Exception {
    testWriteValidatesDataset(false);
  }

  @Test
  public void testWriteValidatesDatasetStreaming() throws Exception {
    testWriteValidatesDataset(true);
  }

  @Test
  public void testCreateNeverWithStreaming() throws Exception {
    p.enableAbandonedNodeEnforcement(false);

    TableReference tableRef = new TableReference();
    tableRef.setDatasetId("dataset");
    tableRef.setTableId("sometable");

    PCollection<TableRow> tableRows =
        p.apply(GenerateSequence.from(0))
            .apply(
                MapElements.via(
                    new SimpleFunction<Long, TableRow>() {
                      @Override
                      public TableRow apply(Long input) {
                        return null;
                      }
                    }))
            .setCoder(TableRowJsonCoder.of());
    tableRows.apply(
        BigQueryIO.writeTableRows()
            .to(tableRef)
            .withCreateDisposition(BigQueryIO.Write.CreateDisposition.CREATE_NEVER)
            .withoutValidation());
  }

  @Test
  public void testBigQueryIOGetName() {
    assertEquals(
        "BigQueryIO.Write", BigQueryIO.<TableRow>write().to("somedataset.sometable").getName());
  }

  @Test
  public void testWriteValidateFailsCreateNoSchema() {
    p.enableAbandonedNodeEnforcement(false);

    thrown.expect(IllegalArgumentException.class);
    thrown.expectMessage("no schema was provided");
    p.apply(Create.empty(TableRowJsonCoder.of()))
        .apply(
            BigQueryIO.writeTableRows()
                .to("dataset.table")
                .withCreateDisposition(BigQueryIO.Write.CreateDisposition.CREATE_IF_NEEDED));
  }

  @Test
  public void testWritePartitionEmptyData() throws Exception {
    long numFiles = 0;
    long fileSize = 0;

    // An empty file is created for no input data. One partition is needed.
    long expectedNumPartitions = 1;
    testWritePartition(1, numFiles, fileSize, expectedNumPartitions);
  }

  @Test
  public void testWritePartitionSinglePartition() throws Exception {
    long numFiles = BatchLoads.MAX_NUM_FILES;
    long fileSize = 1;

    // One partition is needed.
    long expectedNumPartitions = 1;
    testWritePartition(2, numFiles, fileSize, expectedNumPartitions);
  }

  @Test
  public void testWritePartitionManyFiles() throws Exception {
    long numFiles = BatchLoads.MAX_NUM_FILES * 3;
    long fileSize = 1;

    // One partition is needed for each group of BigQueryWrite.MAX_NUM_FILES files.
    long expectedNumPartitions = 3;
    testWritePartition(2, numFiles, fileSize, expectedNumPartitions);
  }

  @Test
  public void testWritePartitionLargeFileSize() throws Exception {
    long numFiles = 10;
    long fileSize = BatchLoads.MAX_SIZE_BYTES / 3;

    // One partition is needed for each group of three files.
    long expectedNumPartitions = 4;
    testWritePartition(2, numFiles, fileSize, expectedNumPartitions);
  }

  private void testWritePartition(
      long numTables, long numFilesPerTable, long fileSize, long expectedNumPartitionsPerTable)
      throws Exception {
    p.enableAbandonedNodeEnforcement(false);

    // In the case where a static destination is specified (i.e. not through a dynamic table
    // function) and there is no input data, WritePartition will generate an empty table. This
    // code is to test that path.
    boolean isSingleton = numTables == 1 && numFilesPerTable == 0;
    DynamicDestinations<String, TableDestination> dynamicDestinations =
        new DynamicDestinationsHelpers.ConstantTableDestinations<>(
            ValueProvider.StaticValueProvider.of("SINGLETON"), "");
    List<ShardedKey<TableDestination>> expectedPartitions = Lists.newArrayList();
    if (isSingleton) {
      expectedPartitions.add(ShardedKey.of(new TableDestination("SINGLETON", ""), 1));
    } else {
      for (int i = 0; i < numTables; ++i) {
        for (int j = 1; j <= expectedNumPartitionsPerTable; ++j) {
          String tableName = String.format("project-id:dataset-id.tables%05d", i);
          expectedPartitions.add(ShardedKey.of(new TableDestination(tableName, ""), j));
        }
      }
    }

    List<WriteBundlesToFiles.Result<TableDestination>> files = Lists.newArrayList();
    Map<String, List<String>> filenamesPerTable = Maps.newHashMap();
    for (int i = 0; i < numTables; ++i) {
      String tableName = String.format("project-id:dataset-id.tables%05d", i);
      List<String> filenames =
          filenamesPerTable.computeIfAbsent(tableName, k -> Lists.newArrayList());
      for (int j = 0; j < numFilesPerTable; ++j) {
        String fileName = String.format("%s_files%05d", tableName, j);
        filenames.add(fileName);
        files.add(
            new WriteBundlesToFiles.Result<>(
                fileName, fileSize, new TableDestination(tableName, "")));
      }
    }

    TupleTag<KV<ShardedKey<TableDestination>, List<String>>> multiPartitionsTag =
        new TupleTag<KV<ShardedKey<TableDestination>, List<String>>>("multiPartitionsTag") {};
    TupleTag<KV<ShardedKey<TableDestination>, List<String>>> singlePartitionTag =
        new TupleTag<KV<ShardedKey<TableDestination>, List<String>>>("singlePartitionTag") {};

    String tempFilePrefix = testFolder.newFolder("BigQueryIOTest").getAbsolutePath();
    PCollectionView<String> tempFilePrefixView =
        p.apply(Create.of(tempFilePrefix)).apply(View.asSingleton());

    WritePartition<TableDestination> writePartition =
        new WritePartition<>(
            isSingleton,
            dynamicDestinations,
            tempFilePrefixView,
            multiPartitionsTag,
            singlePartitionTag);

    DoFnTester<
            Iterable<WriteBundlesToFiles.Result<TableDestination>>,
            KV<ShardedKey<TableDestination>, List<String>>>
        tester = DoFnTester.of(writePartition);
    tester.setSideInput(tempFilePrefixView, GlobalWindow.INSTANCE, tempFilePrefix);
    tester.processElement(files);

    List<KV<ShardedKey<TableDestination>, List<String>>> partitions;
    if (expectedNumPartitionsPerTable > 1) {
      partitions = tester.takeOutputElements(multiPartitionsTag);
    } else {
      partitions = tester.takeOutputElements(singlePartitionTag);
    }

    List<ShardedKey<TableDestination>> partitionsResult = Lists.newArrayList();
    Map<String, List<String>> filesPerTableResult = Maps.newHashMap();
    for (KV<ShardedKey<TableDestination>, List<String>> partition : partitions) {
      String table = partition.getKey().getKey().getTableSpec();
      partitionsResult.add(partition.getKey());
      List<String> tableFilesResult =
          filesPerTableResult.computeIfAbsent(table, k -> Lists.newArrayList());
      tableFilesResult.addAll(partition.getValue());
    }

    assertThat(
        partitionsResult,
        containsInAnyOrder(Iterables.toArray(expectedPartitions, ShardedKey.class)));

    if (isSingleton) {
      assertEquals(1, filesPerTableResult.size());
      List<String> singletonFiles = filesPerTableResult.values().iterator().next();
      assertTrue(Files.exists(Paths.get(singletonFiles.get(0))));
      assertThat(Files.readAllBytes(Paths.get(singletonFiles.get(0))).length, equalTo(0));
    } else {
      assertEquals(filenamesPerTable, filesPerTableResult);
    }
    for (List<String> filenames : filesPerTableResult.values()) {
      for (String filename : filenames) {
        Files.deleteIfExists(Paths.get(filename));
      }
    }
  }

  static class IdentityDynamicTables extends DynamicDestinations<String, String> {
    @Override
    public String getDestination(ValueInSingleWindow<String> element) {
      throw new UnsupportedOperationException("getDestination not expected in this test.");
    }

    @Override
    public TableDestination getTable(String destination) {
      return new TableDestination(destination, destination);
    }

    @Override
    public TableSchema getSchema(String destination) {
      return new TableSchema();
    }
  }

  @Test
  public void testWriteTables() throws Exception {
    long numTables = 3;
    long numPartitions = 3;
    long numFilesPerPartition = 10;
    String jobIdToken = "jobId";
    final Multimap<TableDestination, String> expectedTempTables = ArrayListMultimap.create();

    List<KV<ShardedKey<String>, List<String>>> partitions = Lists.newArrayList();
    for (int i = 0; i < numTables; ++i) {
      String tableName = String.format("project-id:dataset-id.table%05d", i);
      TableDestination tableDestination = new TableDestination(tableName, tableName);
      for (int j = 0; j < numPartitions; ++j) {
        String tempTableId = BigQueryHelpers.createJobId(jobIdToken, tableDestination, j, 0);
        List<String> filesPerPartition = Lists.newArrayList();
        for (int k = 0; k < numFilesPerPartition; ++k) {
          String filename =
              Paths.get(
                      testFolder.getRoot().getAbsolutePath(),
                      String.format("files0x%08x_%05d", tempTableId.hashCode(), k))
                  .toString();
          TableRowWriter writer = new TableRowWriter(filename);
          try (TableRowWriter ignored = writer) {
            TableRow tableRow = new TableRow().set("name", tableName);
            writer.write(tableRow);
          }
          filesPerPartition.add(writer.getResult().resourceId.toString());
        }
        partitions.add(KV.of(ShardedKey.of(tableDestination.getTableSpec(), j), filesPerPartition));

        String json =
            String.format(
                "{\"datasetId\":\"dataset-id\",\"projectId\":\"project-id\",\"tableId\":\"%s\"}",
                tempTableId);
        expectedTempTables.put(tableDestination, json);
      }
    }

    PCollection<KV<ShardedKey<String>, List<String>>> writeTablesInput =
        p.apply(Create.of(partitions));
    PCollectionView<String> jobIdTokenView =
        p.apply("CreateJobId", Create.of("jobId")).apply(View.asSingleton());
    List<PCollectionView<?>> sideInputs = ImmutableList.of(jobIdTokenView);

    fakeJobService.setNumFailuresExpected(3);
    WriteTables<String> writeTables =
        new WriteTables<>(
            false,
            fakeBqServices,
            jobIdTokenView,
            BigQueryIO.Write.WriteDisposition.WRITE_EMPTY,
            BigQueryIO.Write.CreateDisposition.CREATE_IF_NEEDED,
            sideInputs,
            new IdentityDynamicTables(),
            null,
<<<<<<< HEAD
            false);
=======
            4);
>>>>>>> fa41bac7

    PCollection<KV<TableDestination, String>> writeTablesOutput =
        writeTablesInput.apply(writeTables);

    PAssert.thatMultimap(writeTablesOutput)
        .satisfies(
            input -> {
              assertEquals(input.keySet(), expectedTempTables.keySet());
              for (Map.Entry<TableDestination, Iterable<String>> entry : input.entrySet()) {
                @SuppressWarnings("unchecked")
                String[] expectedValues =
                    Iterables.toArray(expectedTempTables.get(entry.getKey()), String.class);
                assertThat(entry.getValue(), containsInAnyOrder(expectedValues));
              }
              return null;
            });
    p.run();
  }

  @Test
  public void testRemoveTemporaryFiles() throws Exception {
    int numFiles = 10;
    List<String> fileNames = Lists.newArrayList();
    String tempFilePrefix = options.getTempLocation() + "/";
    for (int i = 0; i < numFiles; ++i) {
      TableRowWriter writer = new TableRowWriter(tempFilePrefix);
      writer.close();
      fileNames.add(writer.getResult().resourceId.toString());
    }
    fileNames.add(tempFilePrefix + String.format("files%05d", numFiles));

    File tempDir = new File(options.getTempLocation());
    testNumFiles(tempDir, 10);

    WriteTables.removeTemporaryFiles(fileNames);
  }

  @Test
  public void testWriteRename() throws Exception {
    p.enableAbandonedNodeEnforcement(false);

    final int numFinalTables = 3;
    final int numTempTablesPerFinalTable = 3;
    final int numRecordsPerTempTable = 10;

    Multimap<TableDestination, TableRow> expectedRowsPerTable = ArrayListMultimap.create();
    String jobIdToken = "jobIdToken";
    Multimap<TableDestination, String> tempTables = ArrayListMultimap.create();
    List<KV<TableDestination, String>> tempTablesElement = Lists.newArrayList();
    for (int i = 0; i < numFinalTables; ++i) {
      String tableName = "project-id:dataset-id.table_" + i;
      TableDestination tableDestination = new TableDestination(tableName, "table_" + i + "_desc");
      for (int j = 0; i < numTempTablesPerFinalTable; ++i) {
        TableReference tempTable =
            new TableReference()
                .setProjectId("project-id")
                .setDatasetId("dataset-id")
                .setTableId(String.format("%s_%05d_%05d", jobIdToken, i, j));
        fakeDatasetService.createTable(new Table().setTableReference(tempTable));

        List<TableRow> rows = Lists.newArrayList();
        for (int k = 0; k < numRecordsPerTempTable; ++k) {
          rows.add(new TableRow().set("number", j * numTempTablesPerFinalTable + k));
        }
        fakeDatasetService.insertAll(tempTable, rows, null);
        expectedRowsPerTable.putAll(tableDestination, rows);
        String tableJson = toJsonString(tempTable);
        tempTables.put(tableDestination, tableJson);
        tempTablesElement.add(KV.of(tableDestination, tableJson));
      }
    }

    PCollectionView<String> jobIdTokenView =
        p.apply("CreateJobId", Create.of("jobId")).apply(View.asSingleton());

    WriteRename writeRename =
        new WriteRename(
            fakeBqServices,
            jobIdTokenView,
            BigQueryIO.Write.WriteDisposition.WRITE_EMPTY,
            BigQueryIO.Write.CreateDisposition.CREATE_IF_NEEDED,
            3);

    DoFnTester<Iterable<KV<TableDestination, String>>, Void> tester = DoFnTester.of(writeRename);
    tester.setSideInput(jobIdTokenView, GlobalWindow.INSTANCE, jobIdToken);
    tester.processElement(tempTablesElement);

    for (Map.Entry<TableDestination, Collection<String>> entry : tempTables.asMap().entrySet()) {
      TableDestination tableDestination = entry.getKey();
      TableReference tableReference = tableDestination.getTableReference();
      Table table = checkNotNull(fakeDatasetService.getTable(tableReference));
      assertEquals(tableReference.getTableId() + "_desc", tableDestination.getTableDescription());

      Collection<TableRow> expectedRows = expectedRowsPerTable.get(tableDestination);
      assertThat(
          fakeDatasetService.getAllRows(
              tableReference.getProjectId(),
              tableReference.getDatasetId(),
              tableReference.getTableId()),
          containsInAnyOrder(Iterables.toArray(expectedRows, TableRow.class)));

      // Temp tables should be deleted.
      for (String tempTableJson : entry.getValue()) {
        TableReference tempTable =
            BigQueryHelpers.fromJsonString(tempTableJson, TableReference.class);
        assertEquals(null, fakeDatasetService.getTable(tempTable));
      }
    }
  }

  @Test
  public void testRemoveTemporaryTables() throws Exception {
    FakeDatasetService datasetService = new FakeDatasetService();
    String projectId = "project";
    String datasetId = "dataset";
    datasetService.createDataset(projectId, datasetId, "", "", null);
    List<TableReference> tableRefs =
        Lists.newArrayList(
            BigQueryHelpers.parseTableSpec(
                String.format("%s:%s.%s", projectId, datasetId, "table1")),
            BigQueryHelpers.parseTableSpec(
                String.format("%s:%s.%s", projectId, datasetId, "table2")),
            BigQueryHelpers.parseTableSpec(
                String.format("%s:%s.%s", projectId, datasetId, "table3")));
    for (TableReference tableRef : tableRefs) {
      datasetService.createTable(new Table().setTableReference(tableRef));
    }

    // Add one more table to delete that does not actually exist.
    tableRefs.add(
        BigQueryHelpers.parseTableSpec(String.format("%s:%s.%s", projectId, datasetId, "table4")));

    WriteRename.removeTemporaryTables(datasetService, tableRefs);

    for (TableReference ref : tableRefs) {
      loggedWriteRename.verifyDebug("Deleting table " + toJsonString(ref));
      checkState(datasetService.getTable(ref) == null, "Table " + ref + " was not deleted!");
    }
  }

  @Test
  public void testRuntimeOptionsNotCalledInApplyOutput() {
    p.enableAbandonedNodeEnforcement(false);

    BigQueryIO.Write<TableRow> write =
        BigQueryIO.writeTableRows()
            .to(p.newProvider("some-table"))
            .withSchema(
                ValueProvider.NestedValueProvider.of(
                    p.newProvider("some-schema"), new BigQueryHelpers.JsonSchemaToTableSchema()))
            .withoutValidation();
    p.apply(Create.empty(TableRowJsonCoder.of())).apply(write);
    // Test that this doesn't throw.
    DisplayData.from(write);
  }

  private static void testNumFiles(File tempDir, int expectedNumFiles) {
    assertEquals(expectedNumFiles, tempDir.listFiles(File::isFile).length);
  }

  @Test
  public void testWriteToTableDecorator() throws Exception {
    TableRow row1 = new TableRow().set("name", "a").set("number", "1");
    TableRow row2 = new TableRow().set("name", "b").set("number", "2");

    TableSchema schema =
        new TableSchema()
            .setFields(
                ImmutableList.of(new TableFieldSchema().setName("number").setType("INTEGER")));
    p.apply(Create.of(row1, row2))
        .apply(
            BigQueryIO.writeTableRows()
                .to("project-id:dataset-id.table-id$20171127")
                .withTestServices(fakeBqServices)
                .withMethod(BigQueryIO.Write.Method.STREAMING_INSERTS)
                .withSchema(schema)
                .withoutValidation());
    p.run();
  }

  @Test
  public void testExtendedErrorRetrieval() throws Exception {
    TableRow row1 = new TableRow().set("name", "a").set("number", "1");
    TableRow row2 = new TableRow().set("name", "b").set("number", "2");
    TableRow row3 = new TableRow().set("name", "c").set("number", "3");
    String tableSpec = "project-id:dataset-id.table-id";

    TableDataInsertAllResponse.InsertErrors ephemeralError =
        new TableDataInsertAllResponse.InsertErrors()
            .setErrors(ImmutableList.of(new ErrorProto().setReason("timeout")));
    TableDataInsertAllResponse.InsertErrors persistentError =
        new TableDataInsertAllResponse.InsertErrors()
            .setErrors(Lists.newArrayList(new ErrorProto().setReason("invalidQuery")));

    fakeDatasetService.failOnInsert(
        ImmutableMap.of(
            row1, ImmutableList.of(ephemeralError, ephemeralError),
            row2, ImmutableList.of(ephemeralError, ephemeralError, persistentError)));

    PCollection<BigQueryInsertError> failedRows =
        p.apply(Create.of(row1, row2, row3))
            .apply(
                BigQueryIO.writeTableRows()
                    .to(tableSpec)
                    .withCreateDisposition(BigQueryIO.Write.CreateDisposition.CREATE_IF_NEEDED)
                    .withMethod(BigQueryIO.Write.Method.STREAMING_INSERTS)
                    .withSchema(
                        new TableSchema()
                            .setFields(
                                ImmutableList.of(
                                    new TableFieldSchema().setName("name").setType("STRING"),
                                    new TableFieldSchema().setName("number").setType("INTEGER"))))
                    .withFailedInsertRetryPolicy(InsertRetryPolicy.retryTransientErrors())
                    .withTestServices(fakeBqServices)
                    .withoutValidation()
                    .withExtendedErrorInfo())
            .getFailedInsertsWithErr();

    // row2 finally fails with a non-retryable error, so we expect to see it in the collection of
    // failed rows.
    PAssert.that(failedRows)
        .containsInAnyOrder(
            new BigQueryInsertError(
                row2, persistentError, BigQueryHelpers.parseTableSpec(tableSpec)));
    p.run();

    // Only row1 and row3 were successfully inserted.
    assertThat(
        fakeDatasetService.getAllRows("project-id", "dataset-id", "table-id"),
        containsInAnyOrder(row1, row3));
  }

  @Test
  public void testWrongErrorConfigs() {
    p.enableAutoRunIfMissing(true);
    TableRow row1 = new TableRow().set("name", "a").set("number", "1");

    BigQueryIO.Write<TableRow> bqIoWrite =
        BigQueryIO.writeTableRows()
            .to("project-id:dataset-id.table-id")
            .withCreateDisposition(BigQueryIO.Write.CreateDisposition.CREATE_IF_NEEDED)
            .withMethod(BigQueryIO.Write.Method.STREAMING_INSERTS)
            .withSchema(
                new TableSchema()
                    .setFields(
                        ImmutableList.of(
                            new TableFieldSchema().setName("name").setType("STRING"),
                            new TableFieldSchema().setName("number").setType("INTEGER"))))
            .withFailedInsertRetryPolicy(InsertRetryPolicy.retryTransientErrors())
            .withTestServices(fakeBqServices)
            .withoutValidation();

    try {
      p.apply("Create1", Create.<TableRow>of(row1))
          .apply("Write 1", bqIoWrite)
          .getFailedInsertsWithErr();
      fail();
    } catch (IllegalArgumentException e) {
      assertThat(
          e.getMessage(),
          is(
              "Cannot use getFailedInsertsWithErr as this WriteResult "
                  + "does not use extended errors. Use getFailedInserts instead"));
    }

    try {
      p.apply("Create2", Create.<TableRow>of(row1))
          .apply("Write2", bqIoWrite.withExtendedErrorInfo())
          .getFailedInserts();
      fail();
    } catch (IllegalArgumentException e) {
      assertThat(
          e.getMessage(),
          is(
              "Cannot use getFailedInserts as this WriteResult "
                  + "uses extended errors information. Use getFailedInsertsWithErr instead"));
    }
  }
}<|MERGE_RESOLUTION|>--- conflicted
+++ resolved
@@ -1193,11 +1193,8 @@
             sideInputs,
             new IdentityDynamicTables(),
             null,
-<<<<<<< HEAD
+            4,
             false);
-=======
-            4);
->>>>>>> fa41bac7
 
     PCollection<KV<TableDestination, String>> writeTablesOutput =
         writeTablesInput.apply(writeTables);
