/*
 * Licensed to the Apache Software Foundation (ASF) under one
 * or more contributor license agreements.  See the NOTICE file
 * distributed with this work for additional information
 * regarding copyright ownership.  The ASF licenses this file
 * to you under the Apache License, Version 2.0 (the
 * "License"); you may not use this file except in compliance
 * with the License.  You may obtain a copy of the License at
 *
 *     http://www.apache.org/licenses/LICENSE-2.0
 *
 * Unless required by applicable law or agreed to in writing, software
 * distributed under the License is distributed on an "AS IS" BASIS,
 * WITHOUT WARRANTIES OR CONDITIONS OF ANY KIND, either express or implied.
 * See the License for the specific language governing permissions and
 * limitations under the License.
 */
package org.apache.beam.sdk.io.gcp.bigtable;

import static com.google.common.base.Preconditions.checkArgument;
import static com.google.common.base.Preconditions.checkNotNull;
import static com.google.common.base.Verify.verifyNotNull;
import static org.apache.beam.sdk.testing.SourceTestUtils.assertSourcesEqualReferenceSource;
import static org.apache.beam.sdk.testing.SourceTestUtils.assertSplitAtFractionExhaustive;
import static org.apache.beam.sdk.testing.SourceTestUtils.assertSplitAtFractionFails;
import static org.apache.beam.sdk.testing.SourceTestUtils.assertSplitAtFractionSucceedsAndConsistent;
import static org.apache.beam.sdk.transforms.display.DisplayDataMatchers.hasDisplayItem;
import static org.apache.beam.sdk.transforms.display.DisplayDataMatchers.hasKey;
import static org.apache.beam.sdk.transforms.display.DisplayDataMatchers.hasLabel;
import static org.apache.beam.sdk.transforms.display.DisplayDataMatchers.hasValue;
import static org.hamcrest.Matchers.allOf;
import static org.hamcrest.Matchers.containsInAnyOrder;
import static org.hamcrest.Matchers.greaterThan;
import static org.hamcrest.Matchers.hasItems;
import static org.hamcrest.Matchers.hasSize;
import static org.hamcrest.Matchers.lessThan;
import static org.junit.Assert.assertEquals;
import static org.junit.Assert.assertNotNull;
import static org.junit.Assert.assertThat;

import com.google.bigtable.v2.Cell;
import com.google.bigtable.v2.Column;
import com.google.bigtable.v2.Family;
import com.google.bigtable.v2.MutateRowResponse;
import com.google.bigtable.v2.Mutation;
import com.google.bigtable.v2.Mutation.SetCell;
import com.google.bigtable.v2.Row;
import com.google.bigtable.v2.RowFilter;
import com.google.bigtable.v2.SampleRowKeysResponse;
import com.google.cloud.bigtable.config.BigtableOptions;
import com.google.cloud.bigtable.config.BulkOptions;
import com.google.cloud.bigtable.config.CredentialOptions;
import com.google.cloud.bigtable.config.CredentialOptions.CredentialType;
import com.google.cloud.bigtable.config.RetryOptions;
import com.google.common.base.Predicate;
import com.google.common.base.Predicates;
import com.google.common.collect.ImmutableList;
import com.google.common.collect.Lists;
import com.google.protobuf.ByteString;
import java.io.IOException;
import java.io.Serializable;
import java.nio.charset.StandardCharsets;
import java.util.ArrayList;
import java.util.Arrays;
import java.util.Comparator;
import java.util.HashMap;
import java.util.Iterator;
import java.util.List;
import java.util.Map;
import java.util.NoSuchElementException;
import java.util.Set;
import java.util.SortedMap;
import java.util.TreeMap;
import java.util.concurrent.CompletableFuture;
import java.util.concurrent.CompletionStage;
import java.util.stream.Collectors;
import javax.annotation.Nullable;
import org.apache.beam.sdk.Pipeline.PipelineExecutionException;
import org.apache.beam.sdk.coders.Coder;
import org.apache.beam.sdk.coders.IterableCoder;
import org.apache.beam.sdk.coders.KvCoder;
import org.apache.beam.sdk.extensions.gcp.auth.TestCredential;
import org.apache.beam.sdk.extensions.gcp.options.GcpOptions;
import org.apache.beam.sdk.extensions.protobuf.ByteStringCoder;
import org.apache.beam.sdk.extensions.protobuf.ProtoCoder;
import org.apache.beam.sdk.io.BoundedSource.BoundedReader;
import org.apache.beam.sdk.io.gcp.bigtable.BigtableIO.BigtableSource;
import org.apache.beam.sdk.io.range.ByteKey;
import org.apache.beam.sdk.io.range.ByteKeyRange;
import org.apache.beam.sdk.options.Description;
import org.apache.beam.sdk.options.PipelineOptionsFactory;
import org.apache.beam.sdk.options.ValueProvider;
import org.apache.beam.sdk.testing.ExpectedLogs;
import org.apache.beam.sdk.testing.PAssert;
import org.apache.beam.sdk.testing.TestPipeline;
import org.apache.beam.sdk.testing.TestPipeline.PipelineRunMissingException;
import org.apache.beam.sdk.transforms.Create;
import org.apache.beam.sdk.transforms.SerializableFunction;
import org.apache.beam.sdk.transforms.display.DisplayData;
import org.apache.beam.sdk.transforms.display.DisplayDataEvaluator;
import org.apache.beam.sdk.values.KV;
import org.apache.beam.sdk.values.PCollection;
import org.apache.beam.sdk.values.TypeDescriptor;
import org.hamcrest.Matchers;
import org.hamcrest.collection.IsIterableContainingInOrder;
import org.junit.Before;
import org.junit.Rule;
import org.junit.Test;
import org.junit.rules.ExpectedException;
import org.junit.runner.RunWith;
import org.junit.runners.JUnit4;

/** Unit tests for {@link BigtableIO}. */
@RunWith(JUnit4.class)
public class BigtableIOTest {
  @Rule public final transient TestPipeline p = TestPipeline.create();
  @Rule public ExpectedException thrown = ExpectedException.none();
  @Rule public ExpectedLogs logged = ExpectedLogs.none(BigtableIO.class);

<<<<<<< HEAD
  /** Read Options for testing */
=======
  /** Read Options for testing. */
>>>>>>> c49a97ec
  public interface ReadOptions extends GcpOptions {
    @Description("The project that contains the table to export.")
    ValueProvider<String> getBigtableProject();

    @SuppressWarnings("unused")
    void setBigtableProject(ValueProvider<String> projectId);

    @Description("The Bigtable instance id that contains the table to export.")
    ValueProvider<String> getBigtableInstanceId();

    @SuppressWarnings("unused")
    void setBigtableInstanceId(ValueProvider<String> instanceId);

    @Description("The Bigtable table id to export.")
    ValueProvider<String> getBigtableTableId();

    @SuppressWarnings("unused")
    void setBigtableTableId(ValueProvider<String> tableId);
  }

  static final ValueProvider<String> NOT_ACCESSIBLE_VALUE =
      new ValueProvider<String>() {
        @Override
        public String get() {
          throw new IllegalStateException("Value is not accessible");
        }

        @Override
        public boolean isAccessible() {
          return false;
        }
      };

  private static BigtableConfig config;
  private static FakeBigtableService service;
  private static final BigtableOptions BIGTABLE_OPTIONS =
      new BigtableOptions.Builder()
          .setProjectId("options_project")
          .setInstanceId("options_instance")
          .build();
  private static BigtableIO.Read defaultRead =
      BigtableIO.read().withInstanceId("instance").withProjectId("project");
  private static BigtableIO.Write defaultWrite =
      BigtableIO.write().withInstanceId("instance").withProjectId("project");
  private Coder<KV<ByteString, Iterable<Mutation>>> bigtableCoder;
  private static final TypeDescriptor<KV<ByteString, Iterable<Mutation>>> BIGTABLE_WRITE_TYPE =
      new TypeDescriptor<KV<ByteString, Iterable<Mutation>>>() {};

  private static final SerializableFunction<BigtableOptions.Builder, BigtableOptions.Builder>
      PORT_CONFIGURATOR = input -> input.setPort(1234);

  @Before
  public void setup() throws Exception {
    service = new FakeBigtableService();
    defaultRead = defaultRead.withBigtableService(service);
    defaultWrite = defaultWrite.withBigtableService(service);
    bigtableCoder = p.getCoderRegistry().getCoder(BIGTABLE_WRITE_TYPE);

    config = BigtableConfig.builder().setValidate(true).setBigtableService(service).build();
  }

  private static ByteKey makeByteKey(ByteString key) {
    return ByteKey.copyFrom(key.asReadOnlyByteBuffer());
  }

  @Test
  public void testReadBuildsCorrectly() {
    BigtableIO.Read read =
        BigtableIO.read()
            .withBigtableOptions(BIGTABLE_OPTIONS)
            .withTableId("table")
            .withInstanceId("instance")
            .withProjectId("project")
            .withBigtableOptionsConfigurator(PORT_CONFIGURATOR);
    assertEquals("options_project", read.getBigtableOptions().getProjectId());
    assertEquals("options_instance", read.getBigtableOptions().getInstanceId());
    assertEquals("instance", read.getBigtableConfig().getInstanceId().get());
    assertEquals("project", read.getBigtableConfig().getProjectId().get());
    assertEquals("table", read.getTableId());
    assertEquals(PORT_CONFIGURATOR, read.getBigtableConfig().getBigtableOptionsConfigurator());
  }

  @Test
  public void testReadValidationFailsMissingTable() {
    BigtableIO.Read read = BigtableIO.read().withBigtableOptions(BIGTABLE_OPTIONS);

    thrown.expect(IllegalArgumentException.class);
    read.expand(null);
  }

  @Test
  public void testReadValidationFailsMissingInstanceId() {
    BigtableIO.Read read =
        BigtableIO.read()
            .withTableId("table")
            .withProjectId("project")
            .withBigtableOptions(new BigtableOptions.Builder().build());

    thrown.expect(IllegalArgumentException.class);

    read.expand(null);
  }

  @Test
  public void testReadValidationFailsMissingProjectId() {
    BigtableIO.Read read =
        BigtableIO.read()
            .withTableId("table")
            .withInstanceId("instance")
            .withBigtableOptions(new BigtableOptions.Builder().build());

    thrown.expect(IllegalArgumentException.class);

    read.expand(null);
  }

  @Test
  public void testReadValidationFailsMissingInstanceIdAndProjectId() {
    BigtableIO.Read read =
        BigtableIO.read()
            .withTableId("table")
            .withBigtableOptions(new BigtableOptions.Builder().build());

    thrown.expect(IllegalArgumentException.class);

    read.expand(null);
  }

  @Test
  public void testReadWithRuntimeParametersValidationFailed() {
    ReadOptions options = PipelineOptionsFactory.fromArgs().withValidation().as(ReadOptions.class);

    BigtableIO.Read read =
        BigtableIO.read()
            .withProjectId(options.getBigtableProject())
            .withInstanceId(options.getBigtableInstanceId())
            .withTableId(options.getBigtableTableId());

    thrown.expect(IllegalArgumentException.class);
    thrown.expectMessage("tableId was not supplied");

    p.apply(read);
  }

  @Test
  public void testReadWithRuntimeParametersValidationDisabled() {
    ReadOptions options = PipelineOptionsFactory.fromArgs().withValidation().as(ReadOptions.class);

    BigtableIO.Read read =
        BigtableIO.read()
            .withoutValidation()
            .withProjectId(options.getBigtableProject())
            .withInstanceId(options.getBigtableInstanceId())
            .withTableId(options.getBigtableTableId());

    // Not running a pipeline therefore this is expected.
    thrown.expect(PipelineRunMissingException.class);

    p.apply(read);
  }

  @Test
  public void testWriteBuildsCorrectly() {
    BigtableIO.Write write =
        BigtableIO.write()
            .withBigtableOptions(BIGTABLE_OPTIONS)
            .withTableId("table")
            .withInstanceId("instance")
            .withProjectId("project");
    assertEquals("table", write.getBigtableConfig().getTableId().get());
    assertEquals("options_project", write.getBigtableOptions().getProjectId());
    assertEquals("options_instance", write.getBigtableOptions().getInstanceId());
    assertEquals("instance", write.getBigtableConfig().getInstanceId().get());
    assertEquals("project", write.getBigtableConfig().getProjectId().get());
  }

  @Test
  public void testWriteValidationFailsMissingInstanceId() {
    BigtableIO.Write write =
        BigtableIO.write()
            .withTableId("table")
            .withProjectId("project")
            .withBigtableOptions(new BigtableOptions.Builder().build());

    thrown.expect(IllegalArgumentException.class);

    write.expand(null);
  }

  @Test
  public void testWriteValidationFailsMissingProjectId() {
    BigtableIO.Write write =
        BigtableIO.write()
            .withTableId("table")
            .withInstanceId("instance")
            .withBigtableOptions(new BigtableOptions.Builder().build());

    thrown.expect(IllegalArgumentException.class);

    write.expand(null);
  }

  @Test
  public void testWriteValidationFailsMissingInstanceIdAndProjectId() {
    BigtableIO.Write write =
        BigtableIO.write()
            .withTableId("table")
            .withBigtableOptions(new BigtableOptions.Builder().build());

    thrown.expect(IllegalArgumentException.class);

    write.expand(null);
  }

  @Test
  public void testWriteValidationFailsMissingOptionsAndInstanceAndProject() {
    BigtableIO.Write write = BigtableIO.write().withTableId("table");

    thrown.expect(IllegalArgumentException.class);

    write.expand(null);
  }

  /** Helper function to make a single row mutation to be written. */
  private static KV<ByteString, Iterable<Mutation>> makeWrite(String key, String value) {
    ByteString rowKey = ByteString.copyFromUtf8(key);
    Iterable<Mutation> mutations =
        ImmutableList.of(
            Mutation.newBuilder()
                .setSetCell(SetCell.newBuilder().setValue(ByteString.copyFromUtf8(value)))
                .build());
    return KV.of(rowKey, mutations);
  }

  /** Helper function to make a single bad row mutation (no set cell). */
  private static KV<ByteString, Iterable<Mutation>> makeBadWrite(String key) {
    Iterable<Mutation> mutations = ImmutableList.of(Mutation.newBuilder().build());
    return KV.of(ByteString.copyFromUtf8(key), mutations);
  }

  /** Tests that credentials are used from PipelineOptions if not supplied by BigtableOptions. */
  @Test
  public void testUsePipelineOptionsCredentialsIfNotSpecifiedInBigtableOptions() throws Exception {
    BigtableOptions options =
        BIGTABLE_OPTIONS
            .toBuilder()
            .setCredentialOptions(CredentialOptions.defaultCredentials())
            .build();
    GcpOptions pipelineOptions = PipelineOptionsFactory.as(GcpOptions.class);
    pipelineOptions.setGcpCredential(new TestCredential());
    BigtableService readService =
        BigtableIO.read()
            .withBigtableOptions(options)
            .withTableId("TEST-TABLE")
            .getBigtableConfig()
            .getBigtableService(pipelineOptions);
    BigtableService writeService =
        BigtableIO.write()
            .withBigtableOptions(options)
            .withTableId("TEST-TABLE")
            .getBigtableConfig()
            .getBigtableService(pipelineOptions);
    assertEquals(
        CredentialType.SuppliedCredentials,
        readService.getBigtableOptions().getCredentialOptions().getCredentialType());
    assertEquals(
        CredentialType.SuppliedCredentials,
        writeService.getBigtableOptions().getCredentialOptions().getCredentialType());
  }

  /** Tests that credentials are not used from PipelineOptions if supplied by BigtableOptions. */
  @Test
  public void testDontUsePipelineOptionsCredentialsIfSpecifiedInBigtableOptions() throws Exception {
    BigtableOptions options =
        BIGTABLE_OPTIONS
            .toBuilder()
            .setCredentialOptions(CredentialOptions.nullCredential())
            .build();
    GcpOptions pipelineOptions = PipelineOptionsFactory.as(GcpOptions.class);
    pipelineOptions.setGcpCredential(new TestCredential());
    BigtableService readService =
        BigtableIO.read()
            .withBigtableOptions(options)
            .withTableId("TEST-TABLE")
            .getBigtableConfig()
            .getBigtableService(pipelineOptions);
    BigtableService writeService =
        BigtableIO.write()
            .withBigtableOptions(options)
            .withTableId("TEST-TABLE")
            .getBigtableConfig()
            .getBigtableService(pipelineOptions);
    assertEquals(
        CredentialType.None,
        readService.getBigtableOptions().getCredentialOptions().getCredentialType());
    assertEquals(
        CredentialType.None,
        writeService.getBigtableOptions().getCredentialOptions().getCredentialType());
  }

  /** Tests that when reading from a non-existent table, the read fails. */
  @Test
  public void testReadingFailsTableDoesNotExist() throws Exception {
    final String table = "TEST-TABLE";

    BigtableIO.Read read =
        BigtableIO.read()
            .withBigtableOptions(BIGTABLE_OPTIONS)
            .withTableId(table)
            .withBigtableService(service);

    // Exception will be thrown by read.validate() when read is applied.
    thrown.expect(IllegalArgumentException.class);
    thrown.expectMessage(String.format("Table %s does not exist", table));

    p.apply(read);
    p.run();
  }

  /** Tests that when reading from an empty table, the read succeeds. */
  @Test
  public void testReadingEmptyTable() throws Exception {
    final String table = "TEST-EMPTY-TABLE";
    service.createTable(table);
    service.setupSampleRowKeys(table, 1, 1L);

    runReadTest(defaultRead.withTableId(table), new ArrayList<>());
    logged.verifyInfo("Closing reader after reading 0 records.");
  }

  /** Tests reading all rows from a table. */
  @Test
  public void testReading() throws Exception {
    final String table = "TEST-MANY-ROWS-TABLE";
    final int numRows = 1001;
    List<Row> testRows = makeTableData(table, numRows);

    service.setupSampleRowKeys(table, 3, 1000L);
    runReadTest(defaultRead.withTableId(table), testRows);
    logged.verifyInfo(String.format("Closing reader after reading %d records.", numRows / 3));
  }

  /** A {@link Predicate} that a {@link Row Row's} key matches the given regex. */
  private static class KeyMatchesRegex implements Predicate<ByteString> {
    private final String regex;

    public KeyMatchesRegex(String regex) {
      this.regex = regex;
    }

    @Override
    public boolean apply(@Nullable ByteString input) {
      verifyNotNull(input, "input");
      return input.toStringUtf8().matches(regex);
    }
  }

  private static List<Row> filterToRange(List<Row> rows, final ByteKeyRange range) {
    return filterToRanges(rows, ImmutableList.of(range));
  }

  private static List<Row> filterToRanges(List<Row> rows, final List<ByteKeyRange> ranges) {
    return Lists.newArrayList(
        rows.stream()
            .filter(
                input -> {
                  verifyNotNull(input, "input");
                  for (ByteKeyRange range : ranges) {
                    if (range.containsKey(makeByteKey(input.getKey()))) {
                      return true;
                    }
                  }
                  return false;
                })
            .collect(Collectors.toList()));
  }

  private void runReadTest(BigtableIO.Read read, List<Row> expected) {
    PCollection<Row> rows = p.apply(read.getTableId() + "_" + read.getKeyRanges(), read);
    PAssert.that(rows).containsInAnyOrder(expected);
    p.run();
  }

  /**
   * Tests reading all rows using key ranges. Tests a prefix [), a suffix (], and a restricted range
   * [] and that some properties hold across them.
   */
  @Test
  public void testReadingWithKeyRange() throws Exception {
    final String table = "TEST-KEY-RANGE-TABLE";
    final int numRows = 1001;
    List<Row> testRows = makeTableData(table, numRows);
    ByteKey startKey = ByteKey.copyFrom("key000000100".getBytes(StandardCharsets.UTF_8));
    ByteKey endKey = ByteKey.copyFrom("key000000300".getBytes(StandardCharsets.UTF_8));

    service.setupSampleRowKeys(table, numRows / 10, "key000000100".length());
    // Test prefix: [beginning, startKey).
    final ByteKeyRange prefixRange = ByteKeyRange.ALL_KEYS.withEndKey(startKey);
    List<Row> prefixRows = filterToRange(testRows, prefixRange);
    runReadTest(defaultRead.withTableId(table).withKeyRange(prefixRange), prefixRows);

    // Test suffix: [startKey, end).
    final ByteKeyRange suffixRange = ByteKeyRange.ALL_KEYS.withStartKey(startKey);
    List<Row> suffixRows = filterToRange(testRows, suffixRange);
    runReadTest(defaultRead.withTableId(table).withKeyRange(suffixRange), suffixRows);

    // Test restricted range: [startKey, endKey).
    final ByteKeyRange middleRange = ByteKeyRange.of(startKey, endKey);
    List<Row> middleRows = filterToRange(testRows, middleRange);
    runReadTest(defaultRead.withTableId(table).withKeyRange(middleRange), middleRows);

    //////// Size and content sanity checks //////////

    // Prefix, suffix, middle should be non-trivial (non-zero,non-all).
    assertThat(prefixRows, allOf(hasSize(lessThan(numRows)), hasSize(greaterThan(0))));
    assertThat(suffixRows, allOf(hasSize(lessThan(numRows)), hasSize(greaterThan(0))));
    assertThat(middleRows, allOf(hasSize(lessThan(numRows)), hasSize(greaterThan(0))));

    // Prefix + suffix should be exactly all rows.
    List<Row> union = Lists.newArrayList(prefixRows);
    union.addAll(suffixRows);
    assertThat(
        "prefix + suffix = total", union, containsInAnyOrder(testRows.toArray(new Row[] {})));

    // Suffix should contain the middle.
    assertThat(suffixRows, hasItems(middleRows.toArray(new Row[] {})));
  }

  /** Tests reading three key ranges with one read. */
  @Test
  public void testReadingWithKeyRanges() throws Exception {
    final String table = "TEST-KEY-RANGE-TABLE";
    final int numRows = 11;
    List<Row> testRows = makeTableData(table, numRows);
    ByteKey startKey1 = ByteKey.copyFrom("key000000001".getBytes(StandardCharsets.UTF_8));
    ByteKey endKey1 = ByteKey.copyFrom("key000000003".getBytes(StandardCharsets.UTF_8));
    ByteKey startKey2 = ByteKey.copyFrom("key000000004".getBytes(StandardCharsets.UTF_8));
    ByteKey endKey2 = ByteKey.copyFrom("key000000007".getBytes(StandardCharsets.UTF_8));
    ByteKey startKey3 = ByteKey.copyFrom("key000000008".getBytes(StandardCharsets.UTF_8));
    ByteKey endKey3 = ByteKey.copyFrom("key000000009".getBytes(StandardCharsets.UTF_8));

    service.setupSampleRowKeys(table, numRows / 10, "key000000001".length());

    final ByteKeyRange range1 = ByteKeyRange.of(startKey1, endKey1);
    final ByteKeyRange range2 = ByteKeyRange.of(startKey2, endKey2);
    final ByteKeyRange range3 = ByteKeyRange.of(startKey3, endKey3);
    List<ByteKeyRange> ranges = ImmutableList.of(range1, range2, range3);
    List<Row> rangeRows = filterToRanges(testRows, ranges);
    runReadTest(defaultRead.withTableId(table).withKeyRanges(ranges), rangeRows);

    // range rows should be non-trivial (non-zero,non-all).
    assertThat(rangeRows, allOf(hasSize(lessThan(numRows)), hasSize(greaterThan(0))));
  }

  /** Tests reading all rows using a filter. */
  @Test
  public void testReadingWithFilter() throws Exception {
    final String table = "TEST-FILTER-TABLE";
    final int numRows = 1001;
    List<Row> testRows = makeTableData(table, numRows);
    String regex = ".*17.*";
    final KeyMatchesRegex keyPredicate = new KeyMatchesRegex(regex);
    Iterable<Row> filteredRows =
        testRows
            .stream()
            .filter(
                input -> {
                  verifyNotNull(input, "input");
                  return keyPredicate.apply(input.getKey());
                })
            .collect(Collectors.toList());

    RowFilter filter =
        RowFilter.newBuilder().setRowKeyRegexFilter(ByteString.copyFromUtf8(regex)).build();
    service.setupSampleRowKeys(table, 5, 10L);

    runReadTest(
        defaultRead.withTableId(table).withRowFilter(filter), Lists.newArrayList(filteredRows));
  }

  /** Tests dynamic work rebalancing exhaustively. */
  @Test
  public void testReadingSplitAtFractionExhaustive() throws Exception {
    final String table = "TEST-FEW-ROWS-SPLIT-EXHAUSTIVE-TABLE";
    final int numRows = 10;
    final int numSamples = 1;
    final long bytesPerRow = 1L;
    makeTableData(table, numRows);
    service.setupSampleRowKeys(table, numSamples, bytesPerRow);

    BigtableSource source =
        new BigtableSource(
            config.withTableId(ValueProvider.StaticValueProvider.of(table)),
            null,
            Arrays.asList(service.getTableRange(table)),
            null);
    assertSplitAtFractionExhaustive(source, null);
  }

  /** Unit tests of splitAtFraction. */
  @Test
  public void testReadingSplitAtFraction() throws Exception {
    final String table = "TEST-SPLIT-AT-FRACTION";
    final int numRows = 10;
    final int numSamples = 1;
    final long bytesPerRow = 1L;
    makeTableData(table, numRows);
    service.setupSampleRowKeys(table, numSamples, bytesPerRow);

    BigtableSource source =
        new BigtableSource(
            config.withTableId(ValueProvider.StaticValueProvider.of(table)),
            null,
            Arrays.asList(service.getTableRange(table)),
            null);
    // With 0 items read, all split requests will fail.
    assertSplitAtFractionFails(source, 0, 0.1, null /* options */);
    assertSplitAtFractionFails(source, 0, 1.0, null /* options */);
    // With 1 items read, all split requests past 1/10th will succeed.
    assertSplitAtFractionSucceedsAndConsistent(source, 1, 0.333, null /* options */);
    assertSplitAtFractionSucceedsAndConsistent(source, 1, 0.666, null /* options */);
    // With 3 items read, all split requests past 3/10ths will succeed.
    assertSplitAtFractionFails(source, 3, 0.2, null /* options */);
    assertSplitAtFractionSucceedsAndConsistent(source, 3, 0.571, null /* options */);
    assertSplitAtFractionSucceedsAndConsistent(source, 3, 0.9, null /* options */);
    // With 6 items read, all split requests past 6/10ths will succeed.
    assertSplitAtFractionFails(source, 6, 0.5, null /* options */);
    assertSplitAtFractionSucceedsAndConsistent(source, 6, 0.7, null /* options */);
  }

  /** Tests reading all rows from a split table. */
  @Test
  public void testReadingWithSplits() throws Exception {
    final String table = "TEST-MANY-ROWS-SPLITS-TABLE";
    final int numRows = 1500;
    final int numSamples = 10;
    final long bytesPerRow = 100L;

    // Set up test table data and sample row keys for size estimation and splitting.
    makeTableData(table, numRows);
    service.setupSampleRowKeys(table, numSamples, bytesPerRow);

    // Generate source and split it.
    BigtableSource source =
        new BigtableSource(
            config.withTableId(ValueProvider.StaticValueProvider.of(table)),
            null /*filter*/,
            Arrays.asList(ByteKeyRange.ALL_KEYS),
            null /*size*/);
    List<BigtableSource> splits =
        source.split(numRows * bytesPerRow / numSamples, null /* options */);

    // Test num splits and split equality.
    assertThat(splits, hasSize(numSamples));
    assertSourcesEqualReferenceSource(source, splits, null /* options */);
  }

  private void assertAllSourcesHaveSingleAdjacentRanges(List<BigtableSource> sources) {
    if (sources.size() > 0) {
      assertThat(sources.get(0).getRanges(), hasSize(1));
      for (int i = 1; i < sources.size(); i++) {
        assertThat(sources.get(i).getRanges(), hasSize(1));
        ByteKey lastEndKey = sources.get(i - 1).getRanges().get(0).getEndKey();
        ByteKey currentStartKey = sources.get(i).getRanges().get(0).getStartKey();
        assertEquals(lastEndKey, currentStartKey);
      }
    }
  }

  private void assertAllSourcesHaveSingleRanges(List<BigtableSource> sources) {
    for (BigtableSource source : sources) {
      assertThat(source.getRanges(), hasSize(1));
    }
  }

  private ByteKey createByteKey(int key) {
    return ByteKey.copyFrom(String.format("key%09d", key).getBytes(StandardCharsets.UTF_8));
  }

  /** Tests reduce splits with few non adjacent ranges. */
  @Test
  public void testReduceSplitsWithSomeNonAdjacentRanges() throws Exception {
    final String table = "TEST-MANY-ROWS-SPLITS-TABLE";
    final int numRows = 10;
    final int numSamples = 10;
    final long bytesPerRow = 100L;
    final int maxSplit = 3;

    // Set up test table data and sample row keys for size estimation and splitting.
    makeTableData(table, numRows);
    service.setupSampleRowKeys(table, numSamples, bytesPerRow);

    //Construct few non contiguous key ranges [..1][1..2][3..4][4..5][6..7][8..9]
    List<ByteKeyRange> keyRanges =
        Arrays.asList(
            ByteKeyRange.of(ByteKey.EMPTY, createByteKey(1)),
            ByteKeyRange.of(createByteKey(1), createByteKey(2)),
            ByteKeyRange.of(createByteKey(3), createByteKey(4)),
            ByteKeyRange.of(createByteKey(4), createByteKey(5)),
            ByteKeyRange.of(createByteKey(6), createByteKey(7)),
            ByteKeyRange.of(createByteKey(8), createByteKey(9)));

    //Expected ranges after split and reduction by maxSplitCount is [..2][3..5][6..7][8..9]
    List<ByteKeyRange> expectedKeyRangesAfterReducedSplits =
        Arrays.asList(
            ByteKeyRange.of(ByteKey.EMPTY, createByteKey(2)),
            ByteKeyRange.of(createByteKey(3), createByteKey(5)),
            ByteKeyRange.of(createByteKey(6), createByteKey(7)),
            ByteKeyRange.of(createByteKey(8), createByteKey(9)));

    // Generate source and split it.
    BigtableSource source =
        new BigtableSource(
            config.withTableId(ValueProvider.StaticValueProvider.of(table)),
            null /*filter*/,
            keyRanges,
            null /*size*/);

    List<BigtableSource> splits =
        source.split(numRows * bytesPerRow / numSamples, null /* options */);

    assertThat(splits, hasSize(keyRanges.size()));

    List<BigtableSource> reducedSplits = source.reduceSplits(splits, null, maxSplit);

    List<ByteKeyRange> actualRangesAfterSplit = new ArrayList<ByteKeyRange>();

    for (BigtableSource splitSource : reducedSplits) {
      actualRangesAfterSplit.addAll(splitSource.getRanges());
    }

    assertAllSourcesHaveSingleRanges(reducedSplits);

    assertThat(
        actualRangesAfterSplit,
        IsIterableContainingInOrder.contains(expectedKeyRangesAfterReducedSplits.toArray()));
  }

  /** Tests reduce split with all non adjacent ranges. */
  @Test
  public void testReduceSplitsWithAllNonAdjacentRange() throws Exception {
    final String table = "TEST-MANY-ROWS-SPLITS-TABLE";
    final int numRows = 10;
    final int numSamples = 10;
    final long bytesPerRow = 100L;
    final int maxSplit = 3;

    // Set up test table data and sample row keys for size estimation and splitting.
    makeTableData(table, numRows);
    service.setupSampleRowKeys(table, numSamples, bytesPerRow);

    //Construct non contiguous key ranges [..1][2..3][4..5][6..7][8..9]
    List<ByteKeyRange> keyRanges =
        Arrays.asList(
            ByteKeyRange.of(ByteKey.EMPTY, createByteKey(1)),
            ByteKeyRange.of(createByteKey(2), createByteKey(3)),
            ByteKeyRange.of(createByteKey(4), createByteKey(5)),
            ByteKeyRange.of(createByteKey(6), createByteKey(7)),
            ByteKeyRange.of(createByteKey(8), createByteKey(9)));

    // Generate source and split it.
    BigtableSource source =
        new BigtableSource(
            config.withTableId(ValueProvider.StaticValueProvider.of(table)),
            null /*filter*/,
            keyRanges,
            null /*size*/);

    List<BigtableSource> splits =
        source.split(numRows * bytesPerRow / numSamples, null /* options */);

    assertThat(splits, hasSize(keyRanges.size()));

    List<BigtableSource> reducedSplits = source.reduceSplits(splits, null, maxSplit);

    List<ByteKeyRange> actualRangesAfterSplit = new ArrayList<ByteKeyRange>();

    for (BigtableSource splitSource : reducedSplits) {
      actualRangesAfterSplit.addAll(splitSource.getRanges());
    }

    assertAllSourcesHaveSingleRanges(reducedSplits);

    //The expected split source ranges are exactly same as original
    assertThat(actualRangesAfterSplit, IsIterableContainingInOrder.contains(keyRanges.toArray()));
  }

  /** Tests reduce Splits with all adjacent ranges. */
  @Test
  public void tesReduceSplitsWithAdjacentRanges() throws Exception {
    final String table = "TEST-MANY-ROWS-SPLITS-TABLE";
    final int numRows = 10;
    final int numSamples = 10;
    final long bytesPerRow = 100L;
    final int maxSplit = 3;

    // Set up test table data and sample row keys for size estimation and splitting.
    makeTableData(table, numRows);
    service.setupSampleRowKeys(table, numSamples, bytesPerRow);

    // Generate source and split it.
    BigtableSource source =
        new BigtableSource(
            config.withTableId(ValueProvider.StaticValueProvider.of(table)),
            null /*filter*/,
            Arrays.asList(ByteKeyRange.ALL_KEYS),
            null /*size*/);

    List<BigtableSource> splits =
        source.split(numRows * bytesPerRow / numSamples, null /* options */);

    assertThat(splits, hasSize(numSamples));

    //Splits Source have ranges [..1][1..2][2..3][3..4][4..5][5..6][6..7][7..8][8..9][9..]
    //expected reduced Split source ranges are [..4][4..8][8..]
    List<ByteKeyRange> expectedKeyRangesAfterReducedSplits =
        Arrays.asList(
            ByteKeyRange.of(ByteKey.EMPTY, createByteKey(4)),
            ByteKeyRange.of(createByteKey(4), createByteKey(8)),
            ByteKeyRange.of(createByteKey(8), ByteKey.EMPTY));

    List<BigtableSource> reducedSplits = source.reduceSplits(splits, null, maxSplit);

    List<ByteKeyRange> actualRangesAfterSplit = new ArrayList<ByteKeyRange>();

    for (BigtableSource splitSource : reducedSplits) {
      actualRangesAfterSplit.addAll(splitSource.getRanges());
    }

    assertThat(
        actualRangesAfterSplit,
        IsIterableContainingInOrder.contains(expectedKeyRangesAfterReducedSplits.toArray()));
    assertAllSourcesHaveSingleAdjacentRanges(reducedSplits);
    assertSourcesEqualReferenceSource(source, reducedSplits, null /* options */);
  }

  /** Tests reading all rows from a split table with several key ranges. */
  @Test
  public void testReadingWithSplitsWithSeveralKeyRanges() throws Exception {
    final String table = "TEST-MANY-ROWS-SPLITS-TABLE-MULTIPLE-RANGES";
    final int numRows = 1500;
    final int numSamples = 10;
    // Two more splits are generated because of the split keys at 500 and 1000.
    // E.g. the split [450, 600) becomes [450, 500) and [500, 600).
    final int numSplits = 12;
    final long bytesPerRow = 100L;

    // Set up test table data and sample row keys for size estimation and splitting.
    makeTableData(table, numRows);
    service.setupSampleRowKeys(table, numSamples, bytesPerRow);

    ByteKey splitKey1 = ByteKey.copyFrom("key000000500".getBytes(StandardCharsets.UTF_8));
    ByteKey splitKey2 = ByteKey.copyFrom("key000001000".getBytes(StandardCharsets.UTF_8));

    ByteKeyRange tableRange = service.getTableRange(table);
    List<ByteKeyRange> keyRanges =
        Arrays.asList(
            tableRange.withEndKey(splitKey1),
            tableRange.withStartKey(splitKey1).withEndKey(splitKey2),
            tableRange.withStartKey(splitKey2));
    // Generate source and split it.
    BigtableSource source =
        new BigtableSource(
            config.withTableId(ValueProvider.StaticValueProvider.of(table)),
            null /*filter*/,
            keyRanges,
            null /*size*/);
    BigtableSource referenceSource =
        new BigtableSource(
            config.withTableId(ValueProvider.StaticValueProvider.of(table)),
            null /*filter*/,
            ImmutableList.of(service.getTableRange(table)),
            null /*size*/);
    List<BigtableSource> splits = // 10,000
        source.split(numRows * bytesPerRow / numSamples, null /* options */);

    // Test num splits and split equality.
    assertThat(splits, hasSize(numSplits));
    assertSourcesEqualReferenceSource(referenceSource, splits, null /* options */);
  }

  /** Tests reading all rows from a sub-split table. */
  @Test
  public void testReadingWithSubSplits() throws Exception {
    final String table = "TEST-MANY-ROWS-SPLITS-TABLE";
    final int numRows = 1000;
    final int numSamples = 10;
    final int numSplits = 20;
    final long bytesPerRow = 100L;

    // Set up test table data and sample row keys for size estimation and splitting.
    makeTableData(table, numRows);
    service.setupSampleRowKeys(table, numSamples, bytesPerRow);

    // Generate source and split it.
    BigtableSource source =
        new BigtableSource(
            config.withTableId(ValueProvider.StaticValueProvider.of(table)),
            null /*filter*/,
            Arrays.asList(ByteKeyRange.ALL_KEYS),
            null /*size*/);
    List<BigtableSource> splits = source.split(numRows * bytesPerRow / numSplits, null);

    // Test num splits and split equality.
    assertThat(splits, hasSize(numSplits));
    assertSourcesEqualReferenceSource(source, splits, null /* options */);
  }

  /** Tests reading all rows from a sub-split table with several key ranges. */
  @Test
  public void testReadingWithSubSplitsWithSeveralKeyRanges() throws Exception {
    final String table = "TEST-MANY-ROWS-SPLITS-TABLE-MULTIPLE-RANGES";
    final int numRows = 1000;
    final int numSamples = 10;
    final int numSplits = 20;
    // We expect 24 splits instead of 20 due to the multiple ranges. For a key of 330 separating
    // the multiple ranges, first the [300, 330) range is subsplit into two (since numSplits is
    // twice numSamples), so we get [300, 315) and [315, 330). Then, the [330, 400) range is also
    // split into two, resulting in [330, 365) and [365, 400). These ranges would instead be
    // [300, 350) and [350, 400) if this source was one range. Thus, each extra range adds two
    // resulting splits.
    final int expectedNumSplits = 24;
    final long bytesPerRow = 100L;

    // Set up test table data and sample row keys for size estimation and splitting.
    makeTableData(table, numRows);
    service.setupSampleRowKeys(table, numSamples, bytesPerRow);

    ByteKey splitKey1 = ByteKey.copyFrom("key000000330".getBytes(StandardCharsets.UTF_8));
    ByteKey splitKey2 = ByteKey.copyFrom("key000000730".getBytes(StandardCharsets.UTF_8));

    ByteKeyRange tableRange = service.getTableRange(table);
    List<ByteKeyRange> keyRanges =
        Arrays.asList(
            tableRange.withEndKey(splitKey1),
            tableRange.withStartKey(splitKey1).withEndKey(splitKey2),
            tableRange.withStartKey(splitKey2));
    // Generate source and split it.
    BigtableSource source =
        new BigtableSource(
            config.withTableId(ValueProvider.StaticValueProvider.of(table)),
            null /*filter*/,
            keyRanges,
            null /*size*/);
    BigtableSource referenceSource =
        new BigtableSource(
            config.withTableId(ValueProvider.StaticValueProvider.of(table)),
            null /*filter*/,
            ImmutableList.of(service.getTableRange(table)),
            null /*size*/);
    List<BigtableSource> splits = source.split(numRows * bytesPerRow / numSplits, null);

    // Test num splits and split equality.
    assertThat(splits, hasSize(expectedNumSplits));
    assertSourcesEqualReferenceSource(referenceSource, splits, null /* options */);
  }

  /** Tests reading all rows from a sub-split table. */
  @Test
  public void testReadingWithFilterAndSubSplits() throws Exception {
    final String table = "TEST-FILTER-SUB-SPLITS";
    final int numRows = 1700;
    final int numSamples = 10;
    final int numSplits = 20;
    final long bytesPerRow = 100L;

    // Set up test table data and sample row keys for size estimation and splitting.
    makeTableData(table, numRows);
    service.setupSampleRowKeys(table, numSamples, bytesPerRow);

    // Generate source and split it.
    RowFilter filter =
        RowFilter.newBuilder().setRowKeyRegexFilter(ByteString.copyFromUtf8(".*17.*")).build();
    BigtableSource source =
        new BigtableSource(
            config.withTableId(ValueProvider.StaticValueProvider.of(table)),
            filter,
            Arrays.asList(ByteKeyRange.ALL_KEYS),
            null /*size*/);
    List<BigtableSource> splits = source.split(numRows * bytesPerRow / numSplits, null);

    // Test num splits and split equality.
    assertThat(splits, hasSize(numSplits));
    assertSourcesEqualReferenceSource(source, splits, null /* options */);
  }

  @Test
  public void testReadingDisplayData() {
    RowFilter rowFilter =
        RowFilter.newBuilder().setRowKeyRegexFilter(ByteString.copyFromUtf8("foo.*")).build();

    ByteKeyRange keyRange = ByteKeyRange.ALL_KEYS.withEndKey(ByteKey.of(0xab, 0xcd));
    BigtableIO.Read read =
        BigtableIO.read()
            .withBigtableOptions(BIGTABLE_OPTIONS)
            .withTableId("fooTable")
            .withRowFilter(rowFilter)
            .withKeyRange(keyRange);

    DisplayData displayData = DisplayData.from(read);

    assertThat(
        displayData,
        hasDisplayItem(
            allOf(hasKey("tableId"), hasLabel("Bigtable Table Id"), hasValue("fooTable"))));

    assertThat(displayData, hasDisplayItem("rowFilter", rowFilter.toString()));

    assertThat(displayData, hasDisplayItem("keyRange 0", keyRange.toString()));

    // BigtableIO adds user-agent to options; assert only on key and not value.
    assertThat(displayData, hasDisplayItem("bigtableOptions"));
  }

  @Test
  public void testReadingPrimitiveDisplayData() throws IOException, InterruptedException {
    final String table = "fooTable";
    service.createTable(table);

    RowFilter rowFilter =
        RowFilter.newBuilder().setRowKeyRegexFilter(ByteString.copyFromUtf8("foo.*")).build();

    DisplayDataEvaluator evaluator = DisplayDataEvaluator.create();
    BigtableIO.Read read =
        BigtableIO.read()
            .withBigtableOptions(BIGTABLE_OPTIONS)
            .withTableId(table)
            .withRowFilter(rowFilter)
            .withBigtableService(service);

    Set<DisplayData> displayData = evaluator.displayDataForPrimitiveSourceTransforms(read);
    assertThat(
        "BigtableIO.Read should include the table id in its primitive display data",
        displayData,
        Matchers.hasItem(hasDisplayItem("tableId")));
    assertThat(
        "BigtableIO.Read should include the row filter, if it exists, in its primitive "
            + "display data",
        displayData,
        Matchers.hasItem(hasDisplayItem("rowFilter")));
  }

  @Test
  public void testReadingDisplayDataFromRuntimeParameters() {
    ReadOptions options = PipelineOptionsFactory.fromArgs().withValidation().as(ReadOptions.class);

    BigtableIO.Read read =
        BigtableIO.read()
            .withBigtableOptions(BIGTABLE_OPTIONS)
            .withProjectId(options.getBigtableProject())
            .withInstanceId(options.getBigtableInstanceId())
            .withTableId(options.getBigtableTableId());

    DisplayData displayData = DisplayData.from(read);

    System.out.println("displayData:\n" + displayData.toString());

    assertThat(
        displayData,
        hasDisplayItem(
            allOf(
                hasKey("projectId"),
                hasLabel("Bigtable Project Id"),
                hasValue("Unavailable during pipeline construction"))));
    assertThat(
        displayData,
        hasDisplayItem(
            allOf(
                hasKey("instanceId"),
                hasLabel("Bigtable Instance Id"),
                hasValue("Unavailable during pipeline construction"))));
    assertThat(
        displayData,
        hasDisplayItem(
            allOf(
                hasKey("tableId"),
                hasLabel("Bigtable Table Id"),
                hasValue("Unavailable during pipeline construction"))));
  }

  @Test
  public void testReadWithoutValidate() {
    final String table = "fooTable";
    BigtableIO.Read read =
        BigtableIO.read()
            .withBigtableOptions(BIGTABLE_OPTIONS)
            .withTableId(table)
            .withBigtableService(service)
            .withoutValidation();

    // validate() will throw if withoutValidation() isn't working
    read.validate(TestPipeline.testingPipelineOptions());
  }

  @Test
  public void testWriteWithoutValidate() {
    final String table = "fooTable";
    BigtableIO.Write write =
        BigtableIO.write()
            .withBigtableOptions(BIGTABLE_OPTIONS)
            .withTableId(table)
            .withBigtableService(service)
            .withoutValidation();

    // validate() will throw if withoutValidation() isn't working
    write.validate(TestPipeline.testingPipelineOptions());
  }

  /** Tests that a record gets written to the service and messages are logged. */
  @Test
  public void testWriting() throws Exception {
    final String table = "table";
    final String key = "key";
    final String value = "value";

    service.createTable(table);

    p.apply("single row", Create.of(makeWrite(key, value)).withCoder(bigtableCoder))
        .apply("write", defaultWrite.withTableId(table));
    p.run();

    logged.verifyDebug("Wrote 1 records");

    assertEquals(1, service.tables.size());
    assertNotNull(service.getTable(table));
    Map<ByteString, ByteString> rows = service.getTable(table);
    assertEquals(1, rows.size());
    assertEquals(ByteString.copyFromUtf8(value), rows.get(ByteString.copyFromUtf8(key)));
  }

  /** Tests that when writing to a non-existent table, the write fails. */
  @Test
  public void testWritingFailsTableDoesNotExist() throws Exception {
    final String table = "TEST-TABLE";

    PCollection<KV<ByteString, Iterable<Mutation>>> emptyInput =
        p.apply(
            Create.empty(
                KvCoder.of(ByteStringCoder.of(), IterableCoder.of(ProtoCoder.of(Mutation.class)))));

    // Exception will be thrown by write.validate() when writeToDynamic is applied.
    thrown.expect(IllegalArgumentException.class);
    thrown.expectMessage(String.format("Table %s does not exist", table));

    emptyInput.apply("write", defaultWrite.withTableId(table));
    p.run();
  }

  /** Tests that when writing to a non-existent table, the write fails. */
  @Test
  public void testTableCheckIgnoredWhenCanNotAccessConfig() throws Exception {
    PCollection<KV<ByteString, Iterable<Mutation>>> emptyInput =
        p.apply(
            Create.empty(
                KvCoder.of(ByteStringCoder.of(), IterableCoder.of(ProtoCoder.of(Mutation.class)))));

    emptyInput.apply("write", defaultWrite.withTableId(NOT_ACCESSIBLE_VALUE));
    p.run();
  }

  /** Tests that when writing an element fails, the write fails. */
  @Test
  public void testWritingFailsBadElement() throws Exception {
    final String table = "TEST-TABLE";
    final String key = "KEY";
    service.createTable(table);

    p.apply(Create.of(makeBadWrite(key)).withCoder(bigtableCoder))
        .apply(defaultWrite.withTableId(table));

    thrown.expect(PipelineExecutionException.class);
    thrown.expectCause(Matchers.instanceOf(IOException.class));
    thrown.expectMessage("At least 1 errors occurred writing to Bigtable. First 1 errors:");
    thrown.expectMessage("Error mutating row " + key + " with mutations []: cell value missing");
    p.run();
  }

  @Test
  public void testWritingDisplayData() {
    BigtableIO.Write write =
        BigtableIO.write().withTableId("fooTable").withBigtableOptions(BIGTABLE_OPTIONS);

    DisplayData displayData = DisplayData.from(write);
    assertThat(displayData, hasDisplayItem("tableId", "fooTable"));
  }

  @Test
  public void testGetSplitPointsConsumed() throws Exception {
    final String table = "TEST-TABLE";
    final int numRows = 100;
    int splitPointsConsumed = 0;

    makeTableData(table, numRows);

    BigtableSource source =
        new BigtableSource(
            config.withTableId(ValueProvider.StaticValueProvider.of(table)),
            null,
            Arrays.asList(ByteKeyRange.ALL_KEYS),
            null);

    BoundedReader<Row> reader = source.createReader(TestPipeline.testingPipelineOptions());

    reader.start();
    // Started, 0 split points consumed
    assertEquals(
        "splitPointsConsumed starting", splitPointsConsumed, reader.getSplitPointsConsumed());

    // Split points consumed increases for each row read
    while (reader.advance()) {
      assertEquals(
          "splitPointsConsumed advancing", ++splitPointsConsumed, reader.getSplitPointsConsumed());
    }

    // Reader marked as done, 100 split points consumed
    assertEquals("splitPointsConsumed done", numRows, reader.getSplitPointsConsumed());

    reader.close();
  }

  @Test
  public void testReadWithBigTableOptionsSetsRetryOptions() {
    final int initialBackoffMillis = -1;

    BigtableOptions.Builder optionsBuilder = BIGTABLE_OPTIONS.toBuilder();

    RetryOptions.Builder retryOptionsBuilder = new RetryOptions.Builder();
    retryOptionsBuilder.setInitialBackoffMillis(initialBackoffMillis);

    optionsBuilder.setRetryOptions(retryOptionsBuilder.build());

    BigtableIO.Read read = BigtableIO.read().withBigtableOptions(optionsBuilder.build());

    BigtableOptions options = read.getBigtableOptions();
    assertEquals(initialBackoffMillis, options.getRetryOptions().getInitialBackoffMillis());

    assertThat(options.getRetryOptions(), Matchers.equalTo(retryOptionsBuilder.build()));
  }

  @Test
  public void testWriteWithBigTableOptionsSetsBulkOptionsAndRetryOptions() {
    final int maxInflightRpcs = 1;
    final int initialBackoffMillis = -1;

    BigtableOptions.Builder optionsBuilder = BIGTABLE_OPTIONS.toBuilder();

    BulkOptions.Builder bulkOptionsBuilder = new BulkOptions.Builder();
    bulkOptionsBuilder.setMaxInflightRpcs(maxInflightRpcs);

    RetryOptions.Builder retryOptionsBuilder = new RetryOptions.Builder();
    retryOptionsBuilder.setInitialBackoffMillis(initialBackoffMillis);

    optionsBuilder
        .setBulkOptions(bulkOptionsBuilder.build())
        .setRetryOptions(retryOptionsBuilder.build());

    BigtableIO.Write write = BigtableIO.write().withBigtableOptions(optionsBuilder.build());

    BigtableOptions options = write.getBigtableOptions();
    assertEquals(true, options.getBulkOptions().useBulkApi());
    assertEquals(maxInflightRpcs, options.getBulkOptions().getMaxInflightRpcs());
    assertEquals(initialBackoffMillis, options.getRetryOptions().getInitialBackoffMillis());

    assertThat(
        options.getBulkOptions(), Matchers.equalTo(bulkOptionsBuilder.setUseBulkApi(true).build()));
    assertThat(options.getRetryOptions(), Matchers.equalTo(retryOptionsBuilder.build()));
  }

  ////////////////////////////////////////////////////////////////////////////////////////////
  private static final String COLUMN_FAMILY_NAME = "family";
  private static final ByteString COLUMN_NAME = ByteString.copyFromUtf8("column");
  private static final Column TEST_COLUMN = Column.newBuilder().setQualifier(COLUMN_NAME).build();
  private static final Family TEST_FAMILY = Family.newBuilder().setName(COLUMN_FAMILY_NAME).build();

  /** Helper function that builds a {@link Row} in a test table that could be returned by read. */
  private static Row makeRow(ByteString key, ByteString value) {
    // Build the currentRow and return true.
    Column.Builder newColumn = TEST_COLUMN.toBuilder().addCells(Cell.newBuilder().setValue(value));
    return Row.newBuilder()
        .setKey(key)
        .addFamilies(TEST_FAMILY.toBuilder().addColumns(newColumn))
        .build();
  }

  /** Helper function to create a table and return the rows that it created. */
  private static List<Row> makeTableData(String tableId, int numRows) {
    service.createTable(tableId);
    Map<ByteString, ByteString> testData = service.getTable(tableId);

    List<Row> testRows = new ArrayList<>(numRows);
    for (int i = 0; i < numRows; ++i) {
      ByteString key = ByteString.copyFromUtf8(String.format("key%09d", i));
      ByteString value = ByteString.copyFromUtf8(String.format("value%09d", i));
      testData.put(key, value);
      testRows.add(makeRow(key, value));
    }

    return testRows;
  }

  /** A {@link BigtableService} implementation that stores tables and their contents in memory. */
  private static class FakeBigtableService implements BigtableService {
    private final Map<String, SortedMap<ByteString, ByteString>> tables = new HashMap<>();
    private final Map<String, List<SampleRowKeysResponse>> sampleRowKeys = new HashMap<>();

    @Override
    public BigtableOptions getBigtableOptions() {
      return null;
    }

    @Nullable
    public SortedMap<ByteString, ByteString> getTable(String tableId) {
      return tables.get(tableId);
    }

    public ByteKeyRange getTableRange(String tableId) {
      verifyTableExists(tableId);
      SortedMap<ByteString, ByteString> data = tables.get(tableId);
      return ByteKeyRange.of(makeByteKey(data.firstKey()), makeByteKey(data.lastKey()));
    }

    public void createTable(String tableId) {
      tables.put(tableId, new TreeMap<>(new ByteStringComparator()));
    }

    @Override
    public boolean tableExists(String tableId) {
      return tables.containsKey(tableId);
    }

    public void verifyTableExists(String tableId) {
      checkArgument(tableExists(tableId), "Table %s does not exist", tableId);
    }

    @Override
    public FakeBigtableReader createReader(BigtableSource source) {
      return new FakeBigtableReader(source);
    }

    @Override
    public FakeBigtableWriter openForWriting(String tableId) {
      return new FakeBigtableWriter(tableId);
    }

    @Override
    public List<SampleRowKeysResponse> getSampleRowKeys(BigtableSource source) {
      List<SampleRowKeysResponse> samples = sampleRowKeys.get(source.getTableId().get());
      checkNotNull(samples, "No samples found for table %s", source.getTableId().get());
      return samples;
    }

    /** Sets up the sample row keys for the specified table. */
    void setupSampleRowKeys(String tableId, int numSamples, long bytesPerRow) {
      verifyTableExists(tableId);
      checkArgument(numSamples > 0, "Number of samples must be positive: %s", numSamples);
      checkArgument(bytesPerRow > 0, "Bytes/Row must be positive: %s", bytesPerRow);

      ImmutableList.Builder<SampleRowKeysResponse> ret = ImmutableList.builder();
      SortedMap<ByteString, ByteString> rows = getTable(tableId);
      int currentSample = 1;
      int rowsSoFar = 0;
      for (Map.Entry<ByteString, ByteString> entry : rows.entrySet()) {
        if (((double) rowsSoFar) / rows.size() >= ((double) currentSample) / numSamples) {
          // add the sample with the total number of bytes in the table before this key.
          ret.add(
              SampleRowKeysResponse.newBuilder()
                  .setRowKey(entry.getKey())
                  .setOffsetBytes(rowsSoFar * bytesPerRow)
                  .build());
          // Move on to next sample
          currentSample++;
        }
        ++rowsSoFar;
      }

      // Add the last sample indicating the end of the table, with all rows before it.
      ret.add(SampleRowKeysResponse.newBuilder().setOffsetBytes(rows.size() * bytesPerRow).build());
      sampleRowKeys.put(tableId, ret.build());
    }
  }

  /**
   * A {@link BigtableService.Reader} implementation that reads from the static instance of {@link
   * FakeBigtableService} stored in {@link #service}.
   *
   * <p>This reader does not support {@link RowFilter} objects.
   */
  private static class FakeBigtableReader implements BigtableService.Reader {
    private final BigtableSource source;
    private Iterator<Map.Entry<ByteString, ByteString>> rows;
    private Row currentRow;
    private Predicate<ByteString> filter;

    public FakeBigtableReader(BigtableSource source) {
      this.source = source;
      if (source.getRowFilter() == null) {
        filter = Predicates.alwaysTrue();
      } else {
        ByteString keyRegex = source.getRowFilter().getRowKeyRegexFilter();
        checkArgument(!keyRegex.isEmpty(), "Only RowKeyRegexFilter is supported");
        filter = new KeyMatchesRegex(keyRegex.toStringUtf8());
      }
      service.verifyTableExists(source.getTableId().get());
    }

    @Override
    public boolean start() {
      rows = service.tables.get(source.getTableId().get()).entrySet().iterator();
      return advance();
    }

    @Override
    public boolean advance() {
      // Loop until we find a row in range, or reach the end of the iterator.
      Map.Entry<ByteString, ByteString> entry = null;
      while (rows.hasNext()) {
        entry = rows.next();
        if (!filter.apply(entry.getKey())
            || !rangesContainsKey(source.getRanges(), makeByteKey(entry.getKey()))) {
          // Does not match row filter or does not match source range. Skip.
          entry = null;
          continue;
        }
        // Found a row inside this source's key range, stop.
        break;
      }

      // Return false if no more rows.
      if (entry == null) {
        currentRow = null;
        return false;
      }

      // Set the current row and return true.
      currentRow = makeRow(entry.getKey(), entry.getValue());
      return true;
    }

    private boolean rangesContainsKey(List<ByteKeyRange> ranges, ByteKey key) {
      for (ByteKeyRange range : ranges) {
        if (range.containsKey(key)) {
          return true;
        }
      }
      return false;
    }

    @Override
    public Row getCurrentRow() {
      if (currentRow == null) {
        throw new NoSuchElementException();
      }
      return currentRow;
    }

    @Override
    public void close() {
      rows = null;
      currentRow = null;
    }
  }

  /**
   * A {@link BigtableService.Writer} implementation that writes to the static instance of {@link
   * FakeBigtableService} stored in {@link #service}.
   *
   * <p>This writer only supports {@link Mutation Mutations} that consist only of {@link SetCell}
   * entries. The column family in the {@link SetCell} is ignored; only the value is used.
   *
   * <p>When no {@link SetCell} is provided, the write will fail and this will be exposed via an
   * exception on the returned {@link CompletionStage}.
   */
  private static class FakeBigtableWriter implements BigtableService.Writer {
    private final String tableId;

    public FakeBigtableWriter(String tableId) {
      this.tableId = tableId;
    }

    @Override
    public CompletionStage<MutateRowResponse> writeRecord(
        KV<ByteString, Iterable<Mutation>> record) {
      service.verifyTableExists(tableId);
      Map<ByteString, ByteString> table = service.getTable(tableId);
      ByteString key = record.getKey();
      for (Mutation m : record.getValue()) {
        SetCell cell = m.getSetCell();
        if (cell.getValue().isEmpty()) {
          CompletableFuture<MutateRowResponse> result = new CompletableFuture<>();
          result.completeExceptionally(new IOException("cell value missing"));
          return result;
        }
        table.put(key, cell.getValue());
      }
      return CompletableFuture.completedFuture(MutateRowResponse.getDefaultInstance());
    }

    @Override
    public void flush() {}

    @Override
    public void close() {}
  }

  /** A serializable comparator for ByteString. Used to make row samples. */
  private static final class ByteStringComparator implements Comparator<ByteString>, Serializable {
    @Override
    public int compare(ByteString o1, ByteString o2) {
      return makeByteKey(o1).compareTo(makeByteKey(o2));
    }
  }
}<|MERGE_RESOLUTION|>--- conflicted
+++ resolved
@@ -117,11 +117,7 @@
   @Rule public ExpectedException thrown = ExpectedException.none();
   @Rule public ExpectedLogs logged = ExpectedLogs.none(BigtableIO.class);
 
-<<<<<<< HEAD
-  /** Read Options for testing */
-=======
   /** Read Options for testing. */
->>>>>>> c49a97ec
   public interface ReadOptions extends GcpOptions {
     @Description("The project that contains the table to export.")
     ValueProvider<String> getBigtableProject();
