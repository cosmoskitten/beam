/*
 * Licensed to the Apache Software Foundation (ASF) under one
 * or more contributor license agreements.  See the NOTICE file
 * distributed with this work for additional information
 * regarding copyright ownership.  The ASF licenses this file
 * to you under the Apache License, Version 2.0 (the
 * "License"); you may not use this file except in compliance
 * with the License.  You may obtain a copy of the License at
 *
 *     http://www.apache.org/licenses/LICENSE-2.0
 *
 * Unless required by applicable law or agreed to in writing, software
 * distributed under the License is distributed on an "AS IS" BASIS,
 * WITHOUT WARRANTIES OR CONDITIONS OF ANY KIND, either express or implied.
 * See the License for the specific language governing permissions and
 * limitations under the License.
 */

package org.apache.beam.sdk.io.gcp.pubsub;

import static com.google.common.base.Preconditions.checkArgument;
import static com.google.common.base.Preconditions.checkNotNull;
import static com.google.common.base.Preconditions.checkState;

import com.google.api.client.util.Clock;
import com.google.common.annotations.VisibleForTesting;
import com.google.common.base.Charsets;
import com.google.common.collect.Iterables;
import com.google.common.collect.Lists;
import java.io.IOException;
import java.io.InputStream;
import java.io.OutputStream;
import java.security.GeneralSecurityException;
import java.util.ArrayDeque;
import java.util.ArrayList;
import java.util.Collection;
import java.util.HashSet;
import java.util.LinkedHashMap;
import java.util.List;
import java.util.Map;
import java.util.NoSuchElementException;
import java.util.Queue;
import java.util.Set;
import java.util.concurrent.ConcurrentLinkedQueue;
import java.util.concurrent.atomic.AtomicBoolean;
import java.util.concurrent.atomic.AtomicInteger;
import java.util.concurrent.atomic.AtomicReference;
import javax.annotation.Nullable;
import org.apache.beam.sdk.coders.AtomicCoder;
import org.apache.beam.sdk.coders.Coder;
import org.apache.beam.sdk.coders.CoderException;
import org.apache.beam.sdk.coders.ListCoder;
import org.apache.beam.sdk.coders.NullableCoder;
import org.apache.beam.sdk.coders.StringUtf8Coder;
import org.apache.beam.sdk.io.Read;
import org.apache.beam.sdk.io.UnboundedSource;
import org.apache.beam.sdk.io.gcp.pubsub.PubsubClient.ProjectPath;
import org.apache.beam.sdk.io.gcp.pubsub.PubsubClient.PubsubClientFactory;
import org.apache.beam.sdk.io.gcp.pubsub.PubsubClient.SubscriptionPath;
import org.apache.beam.sdk.io.gcp.pubsub.PubsubClient.TopicPath;
import org.apache.beam.sdk.metrics.Counter;
import org.apache.beam.sdk.metrics.Metrics;
import org.apache.beam.sdk.options.PipelineOptions;
import org.apache.beam.sdk.options.PubsubOptions;
import org.apache.beam.sdk.options.ValueProvider;
import org.apache.beam.sdk.transforms.Combine;
import org.apache.beam.sdk.transforms.DoFn;
import org.apache.beam.sdk.transforms.PTransform;
import org.apache.beam.sdk.transforms.ParDo;
import org.apache.beam.sdk.transforms.SimpleFunction;
import org.apache.beam.sdk.transforms.Sum;
import org.apache.beam.sdk.transforms.display.DisplayData;
import org.apache.beam.sdk.transforms.display.DisplayData.Builder;
import org.apache.beam.sdk.transforms.windowing.BoundedWindow;
import org.apache.beam.sdk.util.BucketingFunction;
import org.apache.beam.sdk.util.CoderUtils;
import org.apache.beam.sdk.util.MovingFunction;
import org.apache.beam.sdk.values.PBegin;
import org.apache.beam.sdk.values.PCollection;
import org.joda.time.Duration;
import org.joda.time.Instant;
import org.slf4j.Logger;
import org.slf4j.LoggerFactory;

/**
 * A PTransform which streams messages from Pubsub.
 * <ul>
 * <li>The underlying implementation in an {@link UnboundedSource} which receives messages
 * in batches and hands them out one at a time.
 * <li>The watermark (either in Pubsub processing time or custom timestamp time) is estimated
 * by keeping track of the minimum of the last minutes worth of messages. This assumes Pubsub
 * delivers the oldest (in Pubsub processing time) available message at least once a minute,
 * and that custom timestamps are 'mostly' monotonic with Pubsub processing time. Unfortunately
 * both of those assumptions are fragile. Thus the estimated watermark may get ahead of
 * the 'true' watermark and cause some messages to be late.
 * <li>Checkpoints are used both to ACK received messages back to Pubsub (so that they may
 * be retired on the Pubsub end), and to NACK already consumed messages should a checkpoint
 * need to be restored (so that Pubsub will resend those messages promptly).
 * <li>The backlog is determined by each reader using the messages which have been pulled from
 * Pubsub but not yet consumed downstream. The backlog does not take account of any messages queued
 * by Pubsub for the subscription. Unfortunately there is currently no API to determine
 * the size of the Pubsub queue's backlog.
 * <li>The subscription must already exist.
 * <li>The subscription timeout is read whenever a reader is started. However it is not
 * checked thereafter despite the timeout being user-changeable on-the-fly.
 * <li>We log vital stats every 30 seconds.
 * <li>Though some background threads may be used by the underlying transport all Pubsub calls
 * are blocking. We rely on the underlying runner to allow multiple
 * {@link UnboundedSource.UnboundedReader} instances to execute concurrently and thus hide latency.
 * </ul>
 */
public class PubsubUnboundedSource<T> extends PTransform<PBegin, PCollection<T>> {
  private static final Logger LOG = LoggerFactory.getLogger(PubsubUnboundedSource.class);

  /**
   * Default ACK timeout for created subscriptions.
   */
  private static final int DEAULT_ACK_TIMEOUT_SEC = 60;

  /**
   * Coder for checkpoints.
   */
  private static final PubsubCheckpointCoder<?> CHECKPOINT_CODER = new PubsubCheckpointCoder<>();

  /**
   * Maximum number of messages per pull.
   */
  private static final int PULL_BATCH_SIZE = 1000;

  /**
   * Maximum number of ACK ids per ACK or ACK extension call.
   */
  private static final int ACK_BATCH_SIZE = 2000;

  /**
   * Maximum number of messages in flight.
   */
  private static final int MAX_IN_FLIGHT = 20000;

  /**
   * Timeout for round trip from receiving a message to finally ACKing it back to Pubsub.
   */
  private static final Duration PROCESSING_TIMEOUT = Duration.standardSeconds(120);

  /**
   * Percentage of ack timeout by which to extend acks when they are near timeout.
   */
  private static final int ACK_EXTENSION_PCT = 50;

  /**
   * Percentage of ack timeout we should use as a safety margin. We'll try to extend acks
   * by this margin before the ack actually expires.
   */
  private static final int ACK_SAFETY_PCT = 20;

  /**
   * For stats only: How close we can get to an ack deadline before we risk it being already
   * considered passed by Pubsub.
   */
  private static final Duration ACK_TOO_LATE = Duration.standardSeconds(2);

  /**
   * Period of samples to determine watermark and other stats.
   */
  private static final Duration SAMPLE_PERIOD = Duration.standardMinutes(1);

  /**
   * Period of updates to determine watermark and other stats.
   */
  private static final Duration SAMPLE_UPDATE = Duration.standardSeconds(5);

  /**
   * Period for logging stats.
   */
  private static final Duration LOG_PERIOD = Duration.standardSeconds(30);

  /**
   * Minimum number of unread messages required before considering updating watermark.
   */
  private static final int MIN_WATERMARK_MESSAGES = 10;

  /**
   * Minimum number of SAMPLE_UPDATE periods over which unread messages shoud be spread
   * before considering updating watermark.
   */
  private static final int MIN_WATERMARK_SPREAD = 2;

  /**
   * Additional sharding so that we can hide read message latency.
   */
  private static final int SCALE_OUT = 4;

  // TODO: Would prefer to use MinLongFn but it is a BinaryCombineFn<Long> rather
  // than a BinaryCombineLongFn. [BEAM-285]
  private static final Combine.BinaryCombineLongFn MIN =
      new Combine.BinaryCombineLongFn() {
        @Override
        public long apply(long left, long right) {
          return Math.min(left, right);
        }

        @Override
        public long identity() {
          return Long.MAX_VALUE;
        }
      };

  private static final Combine.BinaryCombineLongFn MAX =
      new Combine.BinaryCombineLongFn() {
        @Override
        public long apply(long left, long right) {
          return Math.max(left, right);
        }

        @Override
        public long identity() {
          return Long.MIN_VALUE;
        }
      };

  private static final Combine.BinaryCombineLongFn SUM = Sum.ofLongs();

  // ================================================================================
  // Checkpoint
  // ================================================================================

  /**
   * Which messages have been durably committed and thus can now be ACKed.
   * Which messages have been read but not yet committed, in which case they should be NACKed if
   * we need to restore.
   */
  @VisibleForTesting
  static class PubsubCheckpoint<T> implements UnboundedSource.CheckpointMark {
    /**
     * The {@link SubscriptionPath} to the subscription the reader is reading from. May be
     * {@code null} if the {@link PubsubUnboundedSource} contains the subscription.
     */
    @VisibleForTesting
    @Nullable String subscriptionPath;

    /**
     * If the checkpoint is for persisting: the reader who's snapshotted state we are persisting.
     * If the checkpoint is for restoring: {@literal null}.
     * Not persisted in durable checkpoint.
     * CAUTION: Between a checkpoint being taken and {@link #finalizeCheckpoint()} being called
     * the 'true' active reader may have changed.
     */
    @Nullable
    private PubsubReader<T> reader;

    /**
     * If the checkpoint is for persisting: The ACK ids of messages which have been passed
     * downstream since the last checkpoint.
     * If the checkpoint is for restoring: {@literal null}.
     * Not persisted in durable checkpoint.
     */
    @Nullable
    private List<String> safeToAckIds;

    /**
     * If the checkpoint is for persisting: The ACK ids of messages which have been received
     * from Pubsub but not yet passed downstream at the time of the snapshot.
     * If the checkpoint is for restoring: Same, but recovered from durable storage.
     */
    @VisibleForTesting
    final List<String> notYetReadIds;

    public PubsubCheckpoint(
        @Nullable String subscriptionPath,
        @Nullable PubsubReader<T> reader,
        @Nullable List<String> safeToAckIds,
        List<String> notYetReadIds) {
      this.subscriptionPath = subscriptionPath;
      this.reader = reader;
      this.safeToAckIds = safeToAckIds;
      this.notYetReadIds = notYetReadIds;
    }

    @Nullable
    private SubscriptionPath getSubscription() {
      return subscriptionPath == null
          ? null
          : PubsubClient.subscriptionPathFromPath(subscriptionPath);
    }

    /**
     * BLOCKING
     * All messages which have been passed downstream have now been durably committed.
     * We can ACK them upstream.
     * CAUTION: This may never be called.
     */
    @Override
    public void finalizeCheckpoint() throws IOException {
      checkState(reader != null && safeToAckIds != null, "Cannot finalize a restored checkpoint");
      // Even if the 'true' active reader has changed since the checkpoint was taken we are
      // fine:
      // - The underlying Pubsub topic will not have changed, so the following ACKs will still
      // go to the right place.
      // - We'll delete the ACK ids from the readers in-flight state, but that only effects
      // flow control and stats, neither of which are relevant anymore.
      try {
        int n = safeToAckIds.size();
        List<String> batchSafeToAckIds = new ArrayList<>(Math.min(n, ACK_BATCH_SIZE));
        for (String ackId : safeToAckIds) {
          batchSafeToAckIds.add(ackId);
          if (batchSafeToAckIds.size() >= ACK_BATCH_SIZE) {
            reader.ackBatch(batchSafeToAckIds);
            n -= batchSafeToAckIds.size();
            // CAUTION: Don't reuse the same list since ackBatch holds on to it.
            batchSafeToAckIds = new ArrayList<>(Math.min(n, ACK_BATCH_SIZE));
          }
        }
        if (!batchSafeToAckIds.isEmpty()) {
          reader.ackBatch(batchSafeToAckIds);
        }
      } finally {
        int remainingInFlight = reader.numInFlightCheckpoints.decrementAndGet();
        checkState(remainingInFlight >= 0,
                   "Miscounted in-flight checkpoints");
        reader.maybeCloseClient();
        reader = null;
        safeToAckIds = null;
      }
    }

    /**
     * Return current time according to {@code reader}.
     */
    private static long now(PubsubReader<?> reader) {
      if (reader.outer.outer.clock == null) {
        return System.currentTimeMillis();
      } else {
        return reader.outer.outer.clock.currentTimeMillis();
      }
    }

    /**
     * BLOCKING
     * NACK all messages which have been read from Pubsub but not passed downstream.
     * This way Pubsub will send them again promptly.
     */
    public void nackAll(PubsubReader<T> reader) throws IOException {
      checkState(this.reader == null, "Cannot nackAll on persisting checkpoint");
      List<String> batchYetToAckIds =
          new ArrayList<>(Math.min(notYetReadIds.size(), ACK_BATCH_SIZE));
      for (String ackId : notYetReadIds) {
        batchYetToAckIds.add(ackId);
        if (batchYetToAckIds.size() >= ACK_BATCH_SIZE) {
          long nowMsSinceEpoch = now(reader);
          reader.nackBatch(nowMsSinceEpoch, batchYetToAckIds);
          batchYetToAckIds.clear();
        }
      }
      if (!batchYetToAckIds.isEmpty()) {
        long nowMsSinceEpoch = now(reader);
        reader.nackBatch(nowMsSinceEpoch, batchYetToAckIds);
      }
    }
  }

  /** The coder for our checkpoints. */
  private static class PubsubCheckpointCoder<T> extends AtomicCoder<PubsubCheckpoint<T>> {
    private static final Coder<String> SUBSCRIPTION_PATH_CODER =
        NullableCoder.of(StringUtf8Coder.of());
    private static final Coder<List<String>> LIST_CODER = ListCoder.of(StringUtf8Coder.of());

    @Override
    public void encode(PubsubCheckpoint<T> value, OutputStream outStream, Context context)
        throws IOException {
      SUBSCRIPTION_PATH_CODER.encode(
          value.subscriptionPath,
          outStream,
          context.nested());
      LIST_CODER.encode(value.notYetReadIds, outStream, context);
    }

    @Override
    public PubsubCheckpoint<T> decode(InputStream inStream, Context context) throws IOException {
      String path = SUBSCRIPTION_PATH_CODER.decode(inStream, context.nested());
      List<String> notYetReadIds = LIST_CODER.decode(inStream, context);
      return new PubsubCheckpoint<>(path, null, null, notYetReadIds);
    }
  }

  // ================================================================================
  // Reader
  // ================================================================================

  /**
   * A reader which keeps track of which messages have been received from Pubsub
   * but not yet consumed downstream and/or ACKed back to Pubsub.
   */
  @VisibleForTesting
  static class PubsubReader<T> extends UnboundedSource.UnboundedReader<T> {
    /**
     * For access to topic and checkpointCoder.
     */
    private final PubsubSource<T> outer;
    @VisibleForTesting
    final SubscriptionPath subscription;

    private final SimpleFunction<PubsubIO.PubsubMessage, T> parseFn;

    /**
     * Client on which to talk to Pubsub. Contains a null value if the client has been closed.
     */
    private AtomicReference<PubsubClient> pubsubClient;

    /**
     * The closed state of this {@link PubsubReader}. If true, the reader has not yet been closed,
     * and it will have a non-null value within {@link #pubsubClient}.
     */
    private AtomicBoolean active = new AtomicBoolean(true);

    /**
     * Ack timeout, in ms, as set on subscription when we first start reading. Not
     * updated thereafter. -1 if not yet determined.
     */
    private int ackTimeoutMs;

    /**
     * ACK ids of messages we have delivered downstream but not yet ACKed.
     */
    private Set<String> safeToAckIds;

    /**
     * Messages we have received from Pubsub and not yet delivered downstream.
     * We preserve their order.
     */
    private final Queue<PubsubClient.IncomingMessage> notYetRead;

    private static class InFlightState {
      /**
       * When request which yielded message was issues.
       */
      long requestTimeMsSinceEpoch;

      /**
       * When Pubsub will consider this message's ACK to timeout and thus it needs to be
       * extended.
       */
      long ackDeadlineMsSinceEpoch;

      public InFlightState(long requestTimeMsSinceEpoch, long ackDeadlineMsSinceEpoch) {
        this.requestTimeMsSinceEpoch = requestTimeMsSinceEpoch;
        this.ackDeadlineMsSinceEpoch = ackDeadlineMsSinceEpoch;
      }
    }

    /**
     * Map from ACK ids of messages we have received from Pubsub but not yet ACKed to their
     * in flight state. Ordered from earliest to latest ACK deadline.
     */
    private final LinkedHashMap<String, InFlightState> inFlight;

    /**
     * Batches of successfully ACKed ids which need to be pruned from the above.
     * CAUTION: Accessed by both reader and checkpointing threads.
     */
    private final Queue<List<String>> ackedIds;

    /**
     * Byte size of undecoded elements in {@link #notYetRead}.
     */
    private long notYetReadBytes;

    /**
     * Bucketed map from received time (as system time, ms since epoch) to message
     * timestamps (mssince epoch) of all received but not-yet read messages.
     * Used to estimate watermark.
     */
    private BucketingFunction minUnreadTimestampMsSinceEpoch;

    /**
     * Minimum of timestamps (ms since epoch) of all recently read messages.
     * Used to estimate watermark.
     */
    private MovingFunction minReadTimestampMsSinceEpoch;

    /**
     * System time (ms since epoch) we last received a message from Pubsub, or -1 if
     * not yet received any messages.
     */
    private long lastReceivedMsSinceEpoch;

    /**
     * The last reported watermark (ms since epoch), or beginning of time if none yet reported.
     */
    private long lastWatermarkMsSinceEpoch;

    /**
     * The current message, or {@literal null} if none.
     */
    @Nullable
    private PubsubClient.IncomingMessage current;

    /**
     * Stats only: System time (ms since epoch) we last logs stats, or -1 if never.
     */
    private long lastLogTimestampMsSinceEpoch;

    /**
     * Stats only: Total number of messages received.
     */
    private long numReceived;

    /**
     * Stats only: Number of messages which have recently been received.
     */
    private MovingFunction numReceivedRecently;

    /**
     * Stats only: Number of messages which have recently had their deadline extended.
     */
    private MovingFunction numExtendedDeadlines;

    /**
     * Stats only: Number of messages which have recenttly had their deadline extended even
     * though it may be too late to do so.
     */
    private MovingFunction numLateDeadlines;


    /**
     * Stats only: Number of messages which have recently been ACKed.
     */
    private MovingFunction numAcked;

    /**
     * Stats only: Number of messages which have recently expired (ACKs were extended for too
     * long).
     */
    private MovingFunction numExpired;

    /**
     * Stats only: Number of messages which have recently been NACKed.
     */
    private MovingFunction numNacked;

    /**
     * Stats only: Number of message bytes which have recently been read by downstream consumer.
     */
    private MovingFunction numReadBytes;

    /**
     * Stats only: Minimum of timestamp (ms since epoch) of all recently received messages.
     * Used to estimate timestamp skew. Does not contribute to watermark estimator.
     */
    private MovingFunction minReceivedTimestampMsSinceEpoch;

    /**
     * Stats only: Maximum of timestamp (ms since epoch) of all recently received messages.
     * Used to estimate timestamp skew.
     */
    private MovingFunction maxReceivedTimestampMsSinceEpoch;

    /**
     * Stats only: Minimum of recent estimated watermarks (ms since epoch).
     */
    private MovingFunction minWatermarkMsSinceEpoch;

    /**
     * Stats ony: Maximum of recent estimated watermarks (ms since epoch).
     */
    private MovingFunction maxWatermarkMsSinceEpoch;

    /**
     * Stats only: Number of messages with timestamps strictly behind the estimated watermark
     * at the time they are received. These may be considered 'late' by downstream computations.
     */
    private MovingFunction numLateMessages;

    /**
     * Stats only: Current number of checkpoints in flight.
     * CAUTION: Accessed by both checkpointing and reader threads.
     */
    private AtomicInteger numInFlightCheckpoints;

    /**
     * Stats only: Maximum number of checkpoints in flight at any time.
     */
    private int maxInFlightCheckpoints;

    private static MovingFunction newFun(Combine.BinaryCombineLongFn function) {
      return new MovingFunction(SAMPLE_PERIOD.getMillis(),
                                SAMPLE_UPDATE.getMillis(),
                                MIN_WATERMARK_SPREAD,
                                MIN_WATERMARK_MESSAGES,
                                function);
    }

    /**
     * Construct a reader.
     */
    public PubsubReader(PubsubOptions options, PubsubSource<T> outer, SubscriptionPath subscription,
                        SimpleFunction<PubsubIO.PubsubMessage, T> parseFn)
        throws IOException, GeneralSecurityException {
      this.outer = outer;
      this.subscription = subscription;
      this.parseFn = parseFn;
      pubsubClient =
          new AtomicReference<>(
              outer.outer.pubsubFactory.newClient(
                  outer.outer.timestampLabel, outer.outer.idLabel, options));
      ackTimeoutMs = -1;
      safeToAckIds = new HashSet<>();
      notYetRead = new ArrayDeque<>();
      inFlight = new LinkedHashMap<>();
      ackedIds = new ConcurrentLinkedQueue<>();
      notYetReadBytes = 0;
      minUnreadTimestampMsSinceEpoch = new BucketingFunction(SAMPLE_UPDATE.getMillis(),
                                                             MIN_WATERMARK_SPREAD,
                                                             MIN_WATERMARK_MESSAGES,
                                                             MIN);
      minReadTimestampMsSinceEpoch = newFun(MIN);
      lastReceivedMsSinceEpoch = -1;
      lastWatermarkMsSinceEpoch = BoundedWindow.TIMESTAMP_MIN_VALUE.getMillis();
      current = null;
      lastLogTimestampMsSinceEpoch = -1;
      numReceived = 0L;
      numReceivedRecently = newFun(SUM);
      numExtendedDeadlines = newFun(SUM);
      numLateDeadlines = newFun(SUM);
      numAcked = newFun(SUM);
      numExpired = newFun(SUM);
      numNacked = newFun(SUM);
      numReadBytes = newFun(SUM);
      minReceivedTimestampMsSinceEpoch = newFun(MIN);
      maxReceivedTimestampMsSinceEpoch = newFun(MAX);
      minWatermarkMsSinceEpoch = newFun(MIN);
      maxWatermarkMsSinceEpoch = newFun(MAX);
      numLateMessages = newFun(SUM);
      numInFlightCheckpoints = new AtomicInteger();
      maxInFlightCheckpoints = 0;
    }

    @VisibleForTesting
    PubsubClient getPubsubClient() {
      return pubsubClient.get();
    }

    /**
     * Acks the provided {@code ackIds} back to Pubsub, blocking until all of the messages are
     * ACKed.
     *
     * <p>CAUTION: May be invoked from a separate thread.
     *
     * <p>CAUTION: Retains {@code ackIds}.
     */
    void ackBatch(List<String> ackIds) throws IOException {
      pubsubClient.get().acknowledge(subscription, ackIds);
      ackedIds.add(ackIds);
    }

    /**
     * BLOCKING
     * NACK (ie request deadline extension of 0) receipt of messages from Pubsub
     * with the given {@code ockIds}. Does not retain {@code ackIds}.
     */
    public void nackBatch(long nowMsSinceEpoch, List<String> ackIds) throws IOException {
      pubsubClient.get().modifyAckDeadline(subscription, ackIds, 0);
      numNacked.add(nowMsSinceEpoch, ackIds.size());
    }

    /**
     * BLOCKING
     * Extend the processing deadline for messages from Pubsub with the given {@code ackIds}.
     * Does not retain {@code ackIds}.
     */
    private void extendBatch(long nowMsSinceEpoch, List<String> ackIds) throws IOException {
      int extensionSec = (ackTimeoutMs * ACK_EXTENSION_PCT) / (100 * 1000);
      pubsubClient.get().modifyAckDeadline(subscription, ackIds, extensionSec);
      numExtendedDeadlines.add(nowMsSinceEpoch, ackIds.size());
    }

    /**
     * Return the current time, in ms since epoch.
     */
    private long now() {
      if (outer.outer.clock == null) {
        return System.currentTimeMillis();
      } else {
        return outer.outer.clock.currentTimeMillis();
      }
    }

    /**
     * Messages which have been ACKed (via the checkpoint finalize) are no longer in flight.
     * This is only used for flow control and stats.
     */
    private void retire() throws IOException {
      long nowMsSinceEpoch = now();
      while (true) {
        List<String> ackIds = ackedIds.poll();
        if (ackIds == null) {
          return;
        }
        numAcked.add(nowMsSinceEpoch, ackIds.size());
        for (String ackId : ackIds) {
          inFlight.remove(ackId);
          safeToAckIds.remove(ackId);
        }
      }
    }

    /**
     * BLOCKING
     * Extend deadline for all messages which need it.
     * CAUTION: If extensions can't keep up with wallclock then we'll never return.
     */
    private void extend() throws IOException {
      while (true) {
        long nowMsSinceEpoch = now();
        List<String> assumeExpired = new ArrayList<>();
        List<String> toBeExtended = new ArrayList<>();
        List<String> toBeExpired = new ArrayList<>();
        // Messages will be in increasing deadline order.
        for (Map.Entry<String, InFlightState> entry : inFlight.entrySet()) {
          if (entry.getValue().ackDeadlineMsSinceEpoch - (ackTimeoutMs * ACK_SAFETY_PCT) / 100
              > nowMsSinceEpoch) {
            // All remaining messages don't need their ACKs to be extended.
            break;
          }

          if (entry.getValue().ackDeadlineMsSinceEpoch - ACK_TOO_LATE.getMillis()
              < nowMsSinceEpoch) {
            // Pubsub may have already considered this message to have expired.
            // If so it will (eventually) be made available on a future pull request.
            // If this message ends up being committed then it will be considered a duplicate
            // when re-pulled.
            assumeExpired.add(entry.getKey());
            continue;
          }

          if (entry.getValue().requestTimeMsSinceEpoch + PROCESSING_TIMEOUT.getMillis()
              < nowMsSinceEpoch) {
            // This message has been in-flight for too long.
            // Give up on it, otherwise we risk extending its ACK indefinitely.
            toBeExpired.add(entry.getKey());
            continue;
          }

          // Extend the ACK for this message.
          toBeExtended.add(entry.getKey());
          if (toBeExtended.size() >= ACK_BATCH_SIZE) {
            // Enough for one batch.
            break;
          }
        }

        if (assumeExpired.isEmpty() && toBeExtended.isEmpty() && toBeExpired.isEmpty()) {
          // Nothing to be done.
          return;
        }

        if (!assumeExpired.isEmpty()) {
          // If we didn't make the ACK deadline assume expired and no longer in flight.
          numLateDeadlines.add(nowMsSinceEpoch, assumeExpired.size());
          for (String ackId : assumeExpired) {
            inFlight.remove(ackId);
          }
        }

        if (!toBeExpired.isEmpty()) {
          // Expired messages are no longer considered in flight.
          numExpired.add(nowMsSinceEpoch, toBeExpired.size());
          for (String ackId : toBeExpired) {
            inFlight.remove(ackId);
          }
        }

        if (!toBeExtended.isEmpty()) {
          // Pubsub extends acks from it's notion of current time.
          // We'll try to track that on our side, but note the deadlines won't necessarily agree.
          long newDeadlineMsSinceEpoch = nowMsSinceEpoch + (ackTimeoutMs * ACK_EXTENSION_PCT) / 100;
          for (String ackId : toBeExtended) {
            // Maintain increasing ack deadline order.
            InFlightState state = inFlight.remove(ackId);
            inFlight.put(ackId,
                         new InFlightState(state.requestTimeMsSinceEpoch, newDeadlineMsSinceEpoch));
          }
          // BLOCKs until extended.
          extendBatch(nowMsSinceEpoch, toBeExtended);
        }
      }
    }

    /**
     * BLOCKING
     * Fetch another batch of messages from Pubsub.
     */
    private void pull() throws IOException {
      if (inFlight.size() >= MAX_IN_FLIGHT) {
        // Wait for checkpoint to be finalized before pulling anymore.
        // There may be lag while checkpoints are persisted and the finalizeCheckpoint method
        // is invoked. By limiting the in-flight messages we can ensure we don't end up consuming
        // messages faster than we can checkpoint them.
        return;
      }

      long requestTimeMsSinceEpoch = now();
      long deadlineMsSinceEpoch = requestTimeMsSinceEpoch + ackTimeoutMs;

      // Pull the next batch.
      // BLOCKs until received.
      Collection<PubsubClient.IncomingMessage> receivedMessages =
          pubsubClient.get().pull(requestTimeMsSinceEpoch, subscription, PULL_BATCH_SIZE, true);
      if (receivedMessages.isEmpty()) {
        // Nothing available yet. Try again later.
        return;
      }

      lastReceivedMsSinceEpoch = requestTimeMsSinceEpoch;

      // Capture the received messages.
      for (PubsubClient.IncomingMessage incomingMessage : receivedMessages) {
        notYetRead.add(incomingMessage);
        notYetReadBytes += incomingMessage.elementBytes.length;
        inFlight.put(incomingMessage.ackId,
                     new InFlightState(requestTimeMsSinceEpoch, deadlineMsSinceEpoch));
        numReceived++;
        numReceivedRecently.add(requestTimeMsSinceEpoch, 1L);
        minReceivedTimestampMsSinceEpoch.add(requestTimeMsSinceEpoch,
                                             incomingMessage.timestampMsSinceEpoch);
        maxReceivedTimestampMsSinceEpoch.add(requestTimeMsSinceEpoch,
                                             incomingMessage.timestampMsSinceEpoch);
        minUnreadTimestampMsSinceEpoch.add(requestTimeMsSinceEpoch,
                                           incomingMessage.timestampMsSinceEpoch);
      }
    }

    /**
     * Log stats if time to do so.
     */
    private void stats() {
      long nowMsSinceEpoch = now();
      if (lastLogTimestampMsSinceEpoch < 0) {
        lastLogTimestampMsSinceEpoch = nowMsSinceEpoch;
        return;
      }
      long deltaMs = nowMsSinceEpoch - lastLogTimestampMsSinceEpoch;
      if (deltaMs < LOG_PERIOD.getMillis()) {
        return;
      }

      String messageSkew = "unknown";
      long minTimestamp = minReceivedTimestampMsSinceEpoch.get(nowMsSinceEpoch);
      long maxTimestamp = maxReceivedTimestampMsSinceEpoch.get(nowMsSinceEpoch);
      if (minTimestamp < Long.MAX_VALUE && maxTimestamp > Long.MIN_VALUE) {
        messageSkew = (maxTimestamp - minTimestamp) + "ms";
      }

      String watermarkSkew = "unknown";
      long minWatermark = minWatermarkMsSinceEpoch.get(nowMsSinceEpoch);
      long maxWatermark = maxWatermarkMsSinceEpoch.get(nowMsSinceEpoch);
      if (minWatermark < Long.MAX_VALUE && maxWatermark > Long.MIN_VALUE) {
        watermarkSkew = (maxWatermark - minWatermark) + "ms";
      }

      String oldestInFlight = "no";
      String oldestAckId = Iterables.getFirst(inFlight.keySet(), null);
      if (oldestAckId != null) {
        oldestInFlight =
            (nowMsSinceEpoch - inFlight.get(oldestAckId).requestTimeMsSinceEpoch) + "ms";
      }

      LOG.info("Pubsub {} has "
               + "{} received messages, "
               + "{} current unread messages, "
               + "{} current unread bytes, "
               + "{} current in-flight msgs, "
               + "{} oldest in-flight, "
               + "{} current in-flight checkpoints, "
               + "{} max in-flight checkpoints, "
               + "{}B/s recent read, "
               + "{} recent received, "
               + "{} recent extended, "
               + "{} recent late extended, "
               + "{} recent ACKed, "
               + "{} recent NACKed, "
               + "{} recent expired, "
               + "{} recent message timestamp skew, "
               + "{} recent watermark skew, "
               + "{} recent late messages, "
               + "{} last reported watermark",
               subscription,
               numReceived,
               notYetRead.size(),
               notYetReadBytes,
               inFlight.size(),
               oldestInFlight,
               numInFlightCheckpoints.get(),
               maxInFlightCheckpoints,
               numReadBytes.get(nowMsSinceEpoch) / (SAMPLE_PERIOD.getMillis() / 1000L),
               numReceivedRecently.get(nowMsSinceEpoch),
               numExtendedDeadlines.get(nowMsSinceEpoch),
               numLateDeadlines.get(nowMsSinceEpoch),
               numAcked.get(nowMsSinceEpoch),
               numNacked.get(nowMsSinceEpoch),
               numExpired.get(nowMsSinceEpoch),
               messageSkew,
               watermarkSkew,
               numLateMessages.get(nowMsSinceEpoch),
               new Instant(lastWatermarkMsSinceEpoch));

      lastLogTimestampMsSinceEpoch = nowMsSinceEpoch;
    }

    @Override
    public boolean start() throws IOException {
      // Determine the ack timeout.
      ackTimeoutMs = pubsubClient.get().ackDeadlineSeconds(subscription) * 1000;
      return advance();
    }

    /**
     * BLOCKING
     * Return {@literal true} if a Pubsub messaage is available, {@literal false} if
     * none is available at this time or we are over-subscribed. May BLOCK while extending
     * ACKs or fetching available messages. Will not block waiting for messages.
     */
    @Override
    public boolean advance() throws IOException {
      // Emit stats.
      stats();

      if (current != null) {
        // Current is consumed. It can no longer contribute to holding back the watermark.
        minUnreadTimestampMsSinceEpoch.remove(current.requestTimeMsSinceEpoch);
        current = null;
      }

      // Retire state associated with ACKed messages.
      retire();

      // Extend all pressing deadlines.
      // Will BLOCK until done.
      // If the system is pulling messages only to let them sit in a downsteam queue then
      // this will have the effect of slowing down the pull rate.
      // However, if the system is genuinely taking longer to process each message then
      // the work to extend ACKs would be better done in the background.
      extend();

      if (notYetRead.isEmpty()) {
        // Pull another batch.
        // Will BLOCK until fetch returns, but will not block until a message is available.
        pull();
      }

      // Take one message from queue.
      current = notYetRead.poll();
      if (current == null) {
        // Try again later.
        return false;
      }
      notYetReadBytes -= current.elementBytes.length;
      checkState(notYetReadBytes >= 0);
      long nowMsSinceEpoch = now();
      numReadBytes.add(nowMsSinceEpoch, current.elementBytes.length);
      minReadTimestampMsSinceEpoch.add(nowMsSinceEpoch, current.timestampMsSinceEpoch);
      if (current.timestampMsSinceEpoch < lastWatermarkMsSinceEpoch) {
        numLateMessages.add(nowMsSinceEpoch, 1L);
      }

      // Current message can be considered 'read' and will be persisted by the next
      // checkpoint. So it is now safe to ACK back to Pubsub.
      safeToAckIds.add(current.ackId);
      return true;
    }

    @Override
    public T getCurrent() throws NoSuchElementException {
      if (current == null) {
        throw new NoSuchElementException();
      }
      try {
        if (parseFn != null) {
          return parseFn.apply(new PubsubIO.PubsubMessage(
                  current.elementBytes, current.attributes));
        } else {
          return CoderUtils.decodeFromByteArray(outer.outer.elementCoder, current.elementBytes);
        }
      } catch (CoderException e) {
        throw new RuntimeException("Unable to decode element from Pubsub message: ", e);
      }
    }

    @Override
    public Instant getCurrentTimestamp() throws NoSuchElementException {
      if (current == null) {
        throw new NoSuchElementException();
      }
      return new Instant(current.timestampMsSinceEpoch);
    }

    @Override
    public byte[] getCurrentRecordId() throws NoSuchElementException {
      if (current == null) {
        throw new NoSuchElementException();
      }
      return current.recordId.getBytes(Charsets.UTF_8);
    }

    /**
     * {@inheritDoc}.
     *
     * <p>Marks this {@link PubsubReader} as no longer active. The {@link PubsubClient}
     * continue to exist and be active beyond the life of this call if there are any in-flight
     * checkpoints. When no in-flight checkpoints remain, the reader will be closed.
     */
    @Override
    public void close() throws IOException {
      active.set(false);
      maybeCloseClient();
    }

    /**
     * Close this reader's underlying {@link PubsubClient} if the reader has been closed and there
     * are no outstanding checkpoints.
     */
    private void maybeCloseClient() throws IOException {
      if (!active.get() && numInFlightCheckpoints.get() == 0) {
        // The reader has been closed and it has no more outstanding checkpoints. The client
        // must be closed so it doesn't leak
        PubsubClient client = pubsubClient.getAndSet(null);
        if (client != null) {
          client.close();
        }
      }
    }

    @Override
    public PubsubSource<T> getCurrentSource() {
      return outer;
    }

    @Override
    public Instant getWatermark() {
      if (pubsubClient.get().isEOF() && notYetRead.isEmpty()) {
        // For testing only: Advance the watermark to the end of time to signal
        // the test is complete.
        return BoundedWindow.TIMESTAMP_MAX_VALUE;
      }

      // NOTE: We'll allow the watermark to go backwards. The underlying runner is responsible
      // for aggregating all reported watermarks and ensuring the aggregate is latched.
      // If we attempt to latch locally then it is possible a temporary starvation of one reader
      // could cause its estimated watermark to fast forward to current system time. Then when
      // the reader resumes its watermark would be unable to resume tracking.
      // By letting the underlying runner latch we avoid any problems due to localized starvation.
      long nowMsSinceEpoch = now();
      long readMin = minReadTimestampMsSinceEpoch.get(nowMsSinceEpoch);
      long unreadMin = minUnreadTimestampMsSinceEpoch.get();
      if (readMin == Long.MAX_VALUE
          && unreadMin == Long.MAX_VALUE
          && lastReceivedMsSinceEpoch >= 0
          && nowMsSinceEpoch > lastReceivedMsSinceEpoch + SAMPLE_PERIOD.getMillis()) {
        // We don't currently have any unread messages pending, we have not had any messages
        // read for a while, and we have not received any new messages from Pubsub for a while.
        // Advance watermark to current time.
        // TODO: Estimate a timestamp lag.
        lastWatermarkMsSinceEpoch = nowMsSinceEpoch;
      } else if (minReadTimestampMsSinceEpoch.isSignificant()
                 || minUnreadTimestampMsSinceEpoch.isSignificant()) {
        // Take minimum of the timestamps in all unread messages and recently read messages.
        lastWatermarkMsSinceEpoch = Math.min(readMin, unreadMin);
      }
      // else: We're not confident enough to estimate a new watermark. Stick with the old one.
      minWatermarkMsSinceEpoch.add(nowMsSinceEpoch, lastWatermarkMsSinceEpoch);
      maxWatermarkMsSinceEpoch.add(nowMsSinceEpoch, lastWatermarkMsSinceEpoch);
      return new Instant(lastWatermarkMsSinceEpoch);
    }

    @Override
    public PubsubCheckpoint<T> getCheckpointMark() {
      int cur = numInFlightCheckpoints.incrementAndGet();
      maxInFlightCheckpoints = Math.max(maxInFlightCheckpoints, cur);
      // It's possible for a checkpoint to be taken but never finalized.
      // So we simply copy whatever safeToAckIds we currently have.
      // It's possible a later checkpoint will be taken before an earlier one is finalized,
      // in which case we'll double ACK messages to Pubsub. However Pubsub is fine with that.
      List<String> snapshotSafeToAckIds = Lists.newArrayList(safeToAckIds);
      List<String> snapshotNotYetReadIds = new ArrayList<>(notYetRead.size());
      for (PubsubClient.IncomingMessage incomingMessage : notYetRead) {
        snapshotNotYetReadIds.add(incomingMessage.ackId);
      }
      if (outer.subscriptionPath == null) {
        // need to include the subscription in case we resume, as it's not stored in the source.
        return new PubsubCheckpoint<>(
            subscription.getPath(), this, snapshotSafeToAckIds, snapshotNotYetReadIds);
      }
      return new PubsubCheckpoint<>(null, this, snapshotSafeToAckIds, snapshotNotYetReadIds);
    }

    @Override
    public long getSplitBacklogBytes() {
      return notYetReadBytes;
    }
  }

  // ================================================================================
  // Source
  // ================================================================================

  @VisibleForTesting
  static class PubsubSource<T> extends UnboundedSource<T, PubsubCheckpoint<T>> {
    public final PubsubUnboundedSource<T> outer;
    // The subscription to read from.
    @VisibleForTesting
    final SubscriptionPath subscriptionPath;

    public PubsubSource(PubsubUnboundedSource<T> outer) {
      this(outer, outer.getSubscription());
    }

    private PubsubSource(PubsubUnboundedSource<T> outer, SubscriptionPath subscriptionPath) {
      this.outer = outer;
      this.subscriptionPath = subscriptionPath;
    }

    @Override
    public List<PubsubSource<T>> split(
        int desiredNumSplits, PipelineOptions options) throws Exception {
      List<PubsubSource<T>> result = new ArrayList<>(desiredNumSplits);
      PubsubSource<T> splitSource = this;
      if (subscriptionPath == null) {
        splitSource = new PubsubSource<>(outer, outer.createRandomSubscription(options));
      }
      for (int i = 0; i < desiredNumSplits * SCALE_OUT; i++) {
        // Since the source is immutable and Pubsub automatically shards we simply
        // replicate ourselves the requested number of times
        result.add(splitSource);
      }
      return result;
    }

    @Override
    public PubsubReader<T> createReader(
        PipelineOptions options,
        @Nullable PubsubCheckpoint<T> checkpoint) {
      PubsubReader<T> reader;
      SubscriptionPath subscription = subscriptionPath;
      if (subscription == null) {
        if (checkpoint == null) {
<<<<<<< HEAD
          // This reader has never been started and there was no call to #split; create
          // a single random subscription, which will be kept in the checkpoint.
=======
          // This reader has never been started and there was no call to #split;
          // create a single random subscription, which will be kept in the checkpoint.
>>>>>>> 104f9823
          subscription = outer.createRandomSubscription(options);
        } else {
          subscription = checkpoint.getSubscription();
        }
      }
      try {
        reader = new PubsubReader<>(options.as(PubsubOptions.class), this, subscription,
                outer.parseFn);
      } catch (GeneralSecurityException | IOException e) {
        throw new RuntimeException("Unable to subscribe to " + subscriptionPath + ": ", e);
      }
      if (checkpoint != null) {
        // NACK all messages we may have lost.
        try {
          // Will BLOCK until NACKed.
          checkpoint.nackAll(reader);
        } catch (IOException e) {
          LOG.error("Pubsub {} cannot have {} lost messages NACKed, ignoring: {}",
                    subscriptionPath, checkpoint.notYetReadIds.size(), e);
        }
      }
      return reader;
    }

    @Nullable
    @Override
    public Coder<PubsubCheckpoint<T>> getCheckpointMarkCoder() {
      @SuppressWarnings("unchecked") PubsubCheckpointCoder<T> typedCoder =
          (PubsubCheckpointCoder<T>) CHECKPOINT_CODER;
      return typedCoder;
    }

    @Override
    public Coder<T> getDefaultOutputCoder() {
      return outer.elementCoder;
    }

    @Override
    public void validate() {
      // Nothing to validate.
    }

    @Override
    public boolean requiresDeduping() {
      // We cannot prevent re-offering already read messages after a restore from checkpoint.
      return true;
    }
  }

  // ================================================================================
  // StatsFn
  // ================================================================================

  private static class StatsFn<T> extends DoFn<T, T> {
    private final Counter elementCounter = Metrics.counter(StatsFn.class, "elements");

    private final PubsubClientFactory pubsubFactory;
    @Nullable
    private final ValueProvider<SubscriptionPath> subscription;
    @Nullable
    private final ValueProvider<TopicPath> topic;
    @Nullable
    private final String timestampLabel;
    @Nullable
    private final String idLabel;

    public StatsFn(
        PubsubClientFactory pubsubFactory,
        @Nullable ValueProvider<SubscriptionPath> subscription,
        @Nullable ValueProvider<TopicPath> topic,
        @Nullable String timestampLabel,
        @Nullable String idLabel) {
      checkArgument(pubsubFactory != null, "pubsubFactory should not be null");
      this.pubsubFactory = pubsubFactory;
      this.subscription = subscription;
      this.topic = topic;
      this.timestampLabel = timestampLabel;
      this.idLabel = idLabel;
    }

    @ProcessElement
    public void processElement(ProcessContext c) throws Exception {
      elementCounter.inc();
      c.output(c.element());
    }

    @Override
    public void populateDisplayData(Builder builder) {
      super.populateDisplayData(builder);
      if (subscription != null) {
        String subscriptionString = subscription.isAccessible()
            ? subscription.get().getPath()
            : subscription.toString();
        builder.add(DisplayData.item("subscription", subscriptionString));
      }
      if (topic != null) {
        String topicString = topic.isAccessible()
            ? topic.get().getPath()
            : topic.toString();
        builder.add(DisplayData.item("topic", topicString));
      }
      builder.add(DisplayData.item("transport", pubsubFactory.getKind()));
      builder.addIfNotNull(DisplayData.item("timestampLabel", timestampLabel));
      builder.addIfNotNull(DisplayData.item("idLabel", idLabel));
    }
  }

  // ================================================================================
  // PubsubUnboundedSource
  // ================================================================================

  /**
   * For testing only: Clock to use for all timekeeping. If {@literal null} use system clock.
   */
  @Nullable
  private Clock clock;

  /**
   * Factory for creating underlying Pubsub transport.
   */
  private final PubsubClientFactory pubsubFactory;

  /**
   * Project under which to create a subscription if only the {@link #topic} was given.
   */
  @Nullable
  private final ValueProvider<ProjectPath> project;

  /**
   * Topic to read from. If {@literal null}, then {@link #subscription} must be given.
   * Otherwise {@link #subscription} must be null.
   */
  @Nullable
  private final ValueProvider<TopicPath> topic;

  /**
   * Subscription to read from. If {@literal null} then {@link #topic} must be given.
   * Otherwise {@link #topic} must be null.
   *
   * <p>If no subscription is given a random one will be created when the transorm is
   * applied. This field will be update with that subscription's path. The created
   * subscription is never deleted.
   */
  @Nullable
  private ValueProvider<SubscriptionPath> subscription;

  /**
   * Coder for elements. Elements are effectively double-encoded: first to a byte array
   * using this checkpointCoder, then to a base-64 string to conform to Pubsub's payload
   * conventions.
   */
  private final Coder<T> elementCoder;

  /**
   * Pubsub metadata field holding timestamp of each element, or {@literal null} if should use
   * Pubsub message publish timestamp instead.
   */
  @Nullable
  private final String timestampLabel;

  /**
   * Pubsub metadata field holding id for each element, or {@literal null} if need to generate
   * a unique id ourselves.
   */
  @Nullable
  private final String idLabel;

  /**
   * If not {@literal null}, the user is asking for PubSub attributes. This parse function will be
   * used to parse {@link PubsubIO.PubsubMessage}s containing a payload and attributes.
   */
  @Nullable
  SimpleFunction<PubsubIO.PubsubMessage, T> parseFn;

  @VisibleForTesting
  PubsubUnboundedSource(
      Clock clock,
      PubsubClientFactory pubsubFactory,
      @Nullable ValueProvider<ProjectPath> project,
      @Nullable ValueProvider<TopicPath> topic,
      @Nullable ValueProvider<SubscriptionPath> subscription,
      Coder<T> elementCoder,
      @Nullable String timestampLabel,
      @Nullable String idLabel,
      @Nullable SimpleFunction<PubsubIO.PubsubMessage, T> parseFn) {
    checkArgument((topic == null) != (subscription == null),
                  "Exactly one of topic and subscription must be given");
    checkArgument((topic == null) == (project == null),
                  "Project must be given if topic is given");
    this.clock = clock;
    this.pubsubFactory = checkNotNull(pubsubFactory);
    this.project = project;
    this.topic = topic;
    this.subscription = subscription;
    this.elementCoder = checkNotNull(elementCoder);
    this.timestampLabel = timestampLabel;
    this.idLabel = idLabel;
    this.parseFn = parseFn;
  }

  /**
   * Construct an unbounded source to consume from the Pubsub {@code subscription}.
   */
  public PubsubUnboundedSource(
      PubsubClientFactory pubsubFactory,
      @Nullable ValueProvider<ProjectPath> project,
      @Nullable ValueProvider<TopicPath> topic,
      @Nullable ValueProvider<SubscriptionPath> subscription,
      Coder<T> elementCoder,
      @Nullable String timestampLabel,
      @Nullable String idLabel,
      @Nullable SimpleFunction<PubsubIO.PubsubMessage, T> parseFn) {
    this(null, pubsubFactory, project, topic, subscription, elementCoder, timestampLabel, idLabel,
        parseFn);
  }

  /**
   * Get the coder used for elements.
   */
  public Coder<T> getElementCoder() {
    return elementCoder;
  }

  /**
   * Get the project path.
   */
  @Nullable
  public ProjectPath getProject() {
    return project == null ? null : project.get();
  }

  /**
   * Get the topic being read from.
   */
  @Nullable
  public TopicPath getTopic() {
    return topic == null ? null : topic.get();
  }

  /**
   * Get the {@link ValueProvider} for the topic being read from.
   */
  @Nullable
  public ValueProvider<TopicPath> getTopicProvider() {
    return topic;
  }

  /**
   * Get the subscription being read from.
   */
  @Nullable
  public SubscriptionPath getSubscription() {
    return subscription == null ? null : subscription.get();
  }

  /**
   * Get the {@link ValueProvider} for the subscription being read from.
   */
  @Nullable
  public ValueProvider<SubscriptionPath> getSubscriptionProvider() {
    return subscription;
  }

  /**
   * Get the timestamp label.
   */
  @Nullable
  public String getTimestampLabel() {
    return timestampLabel;
  }

  /**
   * Get the id label.
   */
  @Nullable
  public String getIdLabel() {
    return idLabel;
  }

  /**
   * Get the parsing function for PubSub attributes.
   */
  @Nullable
  public SimpleFunction<PubsubIO.PubsubMessage, T> getWithAttributesParseFn() {
    return parseFn;
  }

  @Override
  public PCollection<T> expand(PBegin input) {
    return input.getPipeline().begin()
                .apply(Read.from(new PubsubSource<T>(this)))
                .apply("PubsubUnboundedSource.Stats",
                    ParDo.of(new StatsFn<T>(
                        pubsubFactory, subscription, topic, timestampLabel, idLabel)));
  }

  private SubscriptionPath createRandomSubscription(PipelineOptions options) {
    try {
      try (PubsubClient pubsubClient =
          pubsubFactory.newClient(timestampLabel, idLabel, options.as(PubsubOptions.class))) {
        checkState(project.isAccessible(), "createRandomSubscription must be called at runtime.");
        checkState(topic.isAccessible(), "createRandomSubscription must be called at runtime.");
        SubscriptionPath subscriptionPath =
            pubsubClient.createRandomSubscription(
                project.get(), topic.get(), DEAULT_ACK_TIMEOUT_SEC);
        LOG.warn(
            "Created subscription {} to topic {}."
                + " Note this subscription WILL NOT be deleted when the pipeline terminates",
            subscriptionPath,
            topic);
        return subscriptionPath;
      }
    } catch (Exception e) {
      throw new RuntimeException("Failed to create subscription: ", e);
    }
  }
}<|MERGE_RESOLUTION|>--- conflicted
+++ resolved
@@ -1142,13 +1142,8 @@
       SubscriptionPath subscription = subscriptionPath;
       if (subscription == null) {
         if (checkpoint == null) {
-<<<<<<< HEAD
-          // This reader has never been started and there was no call to #split; create
-          // a single random subscription, which will be kept in the checkpoint.
-=======
           // This reader has never been started and there was no call to #split;
           // create a single random subscription, which will be kept in the checkpoint.
->>>>>>> 104f9823
           subscription = outer.createRandomSubscription(options);
         } else {
           subscription = checkpoint.getSubscription();
