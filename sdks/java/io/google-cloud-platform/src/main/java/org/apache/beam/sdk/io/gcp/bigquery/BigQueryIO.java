--- conflicted
+++ resolved
@@ -1015,14 +1015,9 @@
           part = getJsonTimePartitioning().get();
         }
         StreamingInserts<DestinationT> streamingInserts =
-<<<<<<< HEAD
-            new StreamingInserts<>(getCreateDisposition(), dynamicDestinations, part);
-        streamingInserts.setTestServices(getBigQueryServices());
-=======
-            new StreamingInserts<>(getCreateDisposition(), dynamicDestinations)
+            new StreamingInserts<>(getCreateDisposition(), dynamicDestinations, part)
                 .withInsertRetryPolicy(getFailedInsertRetryPolicy())
                 .withTestServices((getBigQueryServices()));
->>>>>>> 32f22b7d
         return rowsWithDestination.apply(streamingInserts);
       } else {
         checkArgument(getFailedInsertRetryPolicy() == null,
