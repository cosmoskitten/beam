--- conflicted
+++ resolved
@@ -101,11 +101,8 @@
   private final TupleTag<KV<TableDestination, String>> mainOutputTag;
   private final TupleTag<String> temporaryFilesTag;
   private final ValueProvider<String> loadJobProjectId;
-<<<<<<< HEAD
+  private final int maxRetryJobs;
   private final boolean ignoreUnknownValues;
-=======
-  private final int maxRetryJobs;
->>>>>>> fa41bac7
 
   private class WriteTablesDoFn
       extends DoFn<KV<ShardedKey<DestinationT>, List<String>>, KV<TableDestination, String>> {
@@ -204,11 +201,8 @@
       List<PCollectionView<?>> sideInputs,
       DynamicDestinations<?, DestinationT> dynamicDestinations,
       @Nullable ValueProvider<String> loadJobProjectId,
-<<<<<<< HEAD
+      int maxRetryJobs,
       boolean ignoreUnknownValues) {
-=======
-      int maxRetryJobs) {
->>>>>>> fa41bac7
     this.singlePartition = singlePartition;
     this.bqServices = bqServices;
     this.loadJobIdPrefixView = loadJobIdPrefixView;
@@ -219,11 +213,8 @@
     this.mainOutputTag = new TupleTag<>("WriteTablesMainOutput");
     this.temporaryFilesTag = new TupleTag<>("TemporaryFiles");
     this.loadJobProjectId = loadJobProjectId;
-<<<<<<< HEAD
+    this.maxRetryJobs = maxRetryJobs;
     this.ignoreUnknownValues = ignoreUnknownValues;
-=======
-    this.maxRetryJobs = maxRetryJobs;
->>>>>>> fa41bac7
   }
 
   @Override
