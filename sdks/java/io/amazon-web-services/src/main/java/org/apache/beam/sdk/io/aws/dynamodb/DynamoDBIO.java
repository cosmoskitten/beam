/*
 * Licensed to the Apache Software Foundation (ASF) under one
 * or more contributor license agreements.  See the NOTICE file
 * distributed with this work for additional information
 * regarding copyright ownership.  The ASF licenses this file
 * to you under the Apache License, Version 2.0 (the
 * "License"); you may not use this file except in compliance
 * with the License.  You may obtain a copy of the License at
 *
 *     http://www.apache.org/licenses/LICENSE-2.0
 *
 * Unless required by applicable law or agreed to in writing, software
 * distributed under the License is distributed on an "AS IS" BASIS,
 * WITHOUT WARRANTIES OR CONDITIONS OF ANY KIND, either express or implied.
 * See the License for the specific language governing permissions and
 * limitations under the License.
 */
package org.apache.beam.sdk.io.aws.dynamodb;

import static org.apache.beam.vendor.guava.v20_0.com.google.common.base.Preconditions.checkArgument;

import com.amazonaws.services.dynamodbv2.AmazonDynamoDB;
import com.amazonaws.services.dynamodbv2.model.AmazonDynamoDBException;
import com.amazonaws.services.dynamodbv2.model.BatchWriteItemRequest;
import com.amazonaws.services.dynamodbv2.model.BatchWriteItemResult;
import com.amazonaws.services.dynamodbv2.model.ScanRequest;
import com.amazonaws.services.dynamodbv2.model.ScanResult;
import com.google.auto.value.AutoValue;
import java.io.IOException;
import java.io.Serializable;
import java.util.function.Predicate;
import javax.annotation.Nullable;
import org.apache.beam.sdk.annotations.Experimental;
import org.apache.beam.sdk.coders.Coder;
import org.apache.beam.sdk.metrics.Counter;
import org.apache.beam.sdk.metrics.Metrics;
<<<<<<< HEAD
=======
import org.apache.beam.sdk.transforms.Create;
>>>>>>> 4c1c60a9
import org.apache.beam.sdk.transforms.DoFn;
import org.apache.beam.sdk.transforms.PTransform;
import org.apache.beam.sdk.transforms.ParDo;
import org.apache.beam.sdk.transforms.SerializableFunction;
import org.apache.beam.sdk.util.BackOff;
import org.apache.beam.sdk.util.BackOffUtils;
import org.apache.beam.sdk.util.FluentBackoff;
import org.apache.beam.sdk.util.Sleeper;
import org.apache.beam.sdk.values.PBegin;
import org.apache.beam.sdk.values.PCollection;
import org.apache.beam.vendor.guava.v20_0.com.google.common.annotations.VisibleForTesting;
import org.apache.beam.vendor.guava.v20_0.com.google.common.collect.ImmutableSet;
import org.apache.http.HttpStatus;
import org.joda.time.Duration;
import org.slf4j.Logger;
import org.slf4j.LoggerFactory;

/**
 * {@link PTransform}s for writing to <a href="https://aws.amazon.com/dynamodb/">DynamoDB</a>.
 *
 * <h3>Writing to DynamoDB</h3>
 *
 * <p>Example usage:
 *
 * <pre>{@code
 * DynamoDBIO.DynamoDBConfiguration config = DynamoDBIO.DynamoDBConfiguration.create(
 *     "region", "accessKey", "secretKey");
 * PCollection<BatchWriteItemRequest> data = ...;
 *
 * data.apply(DynamoDBIO.write()
 *     .withRetryConfiguration(
 *        DynamoDBIO.RetryConfiguration.create(
 *          4, org.joda.time.Duration.standardSeconds(10)))
 *     .withDynamoDBConfiguration(config)
 *     .withResultOutputTag(results));
 * }</pre>
 *
 * <p>As a client, you need to provide at least the following things:
 *
 * <ul>
 *   <li>Retry configuration
 *   <li>DynamoDb configuration
 *   <li>An output tag where you can get results. Example in DynamoDBIOTest
 * </ul>
 *
 * <h3>Reading from DynamoDB</h3>
 *
 * <p>Example usage:
 *
 * <pre>{@code
 * DynamoDBIO.DynamoDBConfiguration config = DynamoDBIO.DynamoDBConfiguration.create(
 *     "endpointUrl", "region", "accessKey", "secretKey");
 * PCollection<Map<String, AttributeValue>> actual =
 *     pipeline.apply(DynamoDBIO.read()
 *         .withScanRequestFn((v) -> new ScanRequest(tableName).withTotalSegment(10))
 *         .withDynamoDBConfiguration(config));
 * }</pre>
 *
 * <p>As a client, you need to provide at least the following things:
 *
 * <ul>
 *   <li>DynamoDb configuration
 *   <li>ScanRequestFn, which you build a ScanRequest object with at least table name and total
 *       number of segment. Note This number should base on the number of your workers
 * </ul>
 */
@Experimental(Experimental.Kind.SOURCE_SINK)
public final class DynamoDBIO {
  public static <T> Read<T> read() {
    return new AutoValue_DynamoDBIO_Read.Builder().build();
  }

  public static <ParameterT, OutputT> ReadAll<ParameterT, OutputT> readAll() {
    return new AutoValue_DynamoDBIO_ReadAll.Builder<ParameterT, OutputT>().build();
  }

  public static Write write() {
    return new AutoValue_DynamoDBIO_Write.Builder().build();
  }

<<<<<<< HEAD
  /** Read data from DynamoDB and return PCollection<Map<String, AttributeValue>>. */
  @AutoValue
  public abstract static class Read
      extends PTransform<PBegin, PCollection<Map<String, AttributeValue>>> {
=======
  /**
   * An interface used by {@link DynamoDBIO.Read} for converting each row of the {@link ScanResult}
   * into an element of the resulting {@link PCollection}.
   */
  @FunctionalInterface
  public interface RowMapper<T> extends Serializable {
    T extract(ScanResult scanResult) throws Exception;
  }

  /** Read data from DynamoDB and return PCollection<Map<String, AttributeValue>>. */
  @AutoValue
  public abstract static class Read<T> extends PTransform<PBegin, PCollection<T>> {
>>>>>>> 4c1c60a9
    @Nullable
    abstract AwsClientsProvider getAwsClientsProvider();

    @Nullable
    abstract SerializableFunction<Void, ScanRequest> getScanRequestFn();

<<<<<<< HEAD
    abstract Builder toBuilder();

    @AutoValue.Builder
    abstract static class Builder {

      abstract Builder setAwsClientsProvider(AwsClientsProvider awsClientsProvider);
=======
    @Nullable
    abstract RowMapper<T> getRowMapper();

    @Nullable
    abstract Coder<T> getCoder();

    abstract Builder<T> toBuilder();

    @AutoValue.Builder
    abstract static class Builder<T> {

      abstract Builder<T> setAwsClientsProvider(AwsClientsProvider awsClientsProvider);

      abstract Builder<T> setScanRequestFn(SerializableFunction<Void, ScanRequest> fn);

      abstract Builder<T> setRowMapper(RowMapper<T> rowMapper);

      abstract Builder<T> setCoder(Coder<T> coder);

      abstract Read<T> build();
    }

    public Read<T> withAwsClientsProvider(AwsClientsProvider awsClientsProvider) {
      return toBuilder().setAwsClientsProvider(awsClientsProvider).build();
    }

    /**
     * Can't pass ScanRequest object directly from client since this object is not full
     * serializable.
     */
    public Read<T> withScanRequestFn(SerializableFunction<Void, ScanRequest> fn) {
      return toBuilder().setScanRequestFn(fn).build();
    }

    public Read<T> withRowMapper(RowMapper<T> rowMapper) {
      checkArgument(rowMapper != null, "rowMapper can not be null");
      return toBuilder().setRowMapper(rowMapper).build();
    }

    public Read<T> withCoder(Coder<T> coder) {
      checkArgument(coder != null, "coder can not be null");
      return toBuilder().setCoder(coder).build();
    }

    @Override
    public PCollection<T> expand(PBegin input) {
      checkArgument((getScanRequestFn() != null), "withScanRequestFn() is required");
      checkArgument((getAwsClientsProvider() != null), "withAwsClientsProvider() is required");
      checkArgument(
          (getScanRequestFn().apply(null).getTotalSegments() != null
              && getScanRequestFn().apply(null).getTotalSegments() > 0),
          "TotalSegments is required with withScanRequestFn() and greater zero");
      /*return input
      .apply(Create.of((Void) null))
      .apply(ParDo.of(new ReadFn<>(this)))
      .setCoder(getCoder());*/
      return input
          .apply(Create.of((Void) null))
          .apply(
              DynamoDBIO.<Void, T>readAll()
                  .withAwsClientsProvider(getAwsClientsProvider())
                  .withScanRequestFn(getScanRequestFn())
                  .withRowMapper(getRowMapper())
                  .withCoder(getCoder()));
    }
  }

  /** Will doc it later. */
  @AutoValue
  public abstract static class ReadAll<ParameterT, OutputT>
      extends PTransform<PCollection<ParameterT>, PCollection<OutputT>> {

    @Nullable
    abstract AwsClientsProvider getAwsClientsProvider();

    @Nullable
    abstract SerializableFunction<Void, ScanRequest> getScanRequestFn();

    @Nullable
    abstract RowMapper<OutputT> getRowMapper();

    @Nullable
    abstract Coder<OutputT> getCoder();

    abstract Builder<ParameterT, OutputT> toBuilder();

    @AutoValue.Builder
    abstract static class Builder<ParameterT, OutputT> {
      abstract Builder<ParameterT, OutputT> setAwsClientsProvider(
          AwsClientsProvider awsClientsProvider);

      abstract Builder<ParameterT, OutputT> setScanRequestFn(
          SerializableFunction<Void, ScanRequest> fn);

      abstract Builder<ParameterT, OutputT> setRowMapper(RowMapper<OutputT> rowMapper);

      abstract Builder<ParameterT, OutputT> setCoder(Coder<OutputT> coder);

      abstract ReadAll<ParameterT, OutputT> build();
    }

    public ReadAll<ParameterT, OutputT> withAwsClientsProvider(
        AwsClientsProvider awsClientsProvider) {
      return toBuilder().setAwsClientsProvider(awsClientsProvider).build();
    }

    public ReadAll<ParameterT, OutputT> withScanRequestFn(
        SerializableFunction<Void, ScanRequest> fn) {
      return toBuilder().setScanRequestFn(fn).build();
    }

    public ReadAll<ParameterT, OutputT> withRowMapper(RowMapper<OutputT> rowMapper) {
      checkArgument(rowMapper != null, "withRowMapper() can't be null");
      return toBuilder().setRowMapper(rowMapper).build();
    }

    public ReadAll<ParameterT, OutputT> withCoder(Coder<OutputT> coder) {
      checkArgument(coder != null, "withCoder(coder) can't be null");
      return toBuilder().setCoder(coder).build();
    }

    @Override
    public PCollection<OutputT> expand(PCollection<ParameterT> input) {
      PCollection<OutputT> output =
          input
              .apply(
                  ParDo.of(
                      new ReadFn<>(getAwsClientsProvider(), getScanRequestFn(), getRowMapper())))
              .setCoder(getCoder());

      return output;
    }
  }

  /** A {@link DoFn} executing the ScanRequest to read from DynamoDB. */
  private static class ReadFn<ParameterT, OutputT> extends DoFn<ParameterT, OutputT> {

    private final AwsClientsProvider clientsProvider;
    private final SerializableFunction<Void, ScanRequest> scanRequestFn;
    private final RowMapper<OutputT> rowMapper;
>>>>>>> 4c1c60a9

    private AmazonDynamoDB client;

    private ReadFn(
        AwsClientsProvider clientsProvider,
        SerializableFunction<Void, ScanRequest> scanRequestFn,
        RowMapper<OutputT> rowMapper) {
      this.clientsProvider = clientsProvider;
      this.scanRequestFn = scanRequestFn;
      this.rowMapper = rowMapper;
    }

<<<<<<< HEAD
    public Read withAwsClientsProvider(AwsClientsProvider awsClientsProvider) {
      return toBuilder().setAwsClientsProvider(awsClientsProvider).build();
    }

    /**
     * Can't pass ScanRequest object directly from client since this object is not full
     * serializable.
     */
    public Read withScanRequestFn(SerializableFunction<Void, ScanRequest> fn) {
      return toBuilder().setScanRequestFn(fn).build();
    }

    @Override
    public PCollection<Map<String, AttributeValue>> expand(PBegin input) {
      checkArgument((getScanRequestFn() != null), "withScanRequestFn() is required");
      checkArgument((getAwsClientsProvider() != null), "withAwsClientsProvider() is required");
      checkArgument(
          (getScanRequestFn().apply(null).getTotalSegments() != null
              && getScanRequestFn().apply(null).getTotalSegments() > 0),
          "TotalSegments is required with withScanRequestFn() and greater zero");

      return input.apply(org.apache.beam.sdk.io.Read.from(new DynamoDBBoundedSource(this, 0)));
=======
    @Setup
    public void setup() {
      client = clientsProvider.createDynamoDB();
    }

    @ProcessElement
    public void processElement(ProcessContext context) throws Exception {
      ScanRequest scanRequest = scanRequestFn.apply(null);
      ScanResult scanResult = client.scan(scanRequest);
      context.output(rowMapper.extract(scanResult));
    }

    @Teardown
    public void teardown() {
      if (client != null) {
        client.shutdown();
        client = null;
      }
>>>>>>> 4c1c60a9
    }
  }

  /**
   * A POJO encapsulating a configuration for retry behavior when issuing requests to dynamodb. A
   * retry will be attempted until the maxAttempts or maxDuration is exceeded, whichever comes
   * first, for any of the following exceptions:
   *
   * <ul>
   *   <li>{@link IOException}
   * </ul>
   */
  @AutoValue
  public abstract static class RetryConfiguration implements Serializable {
    @VisibleForTesting
    static final RetryPredicate DEFAULT_RETRY_PREDICATE = new DefaultRetryPredicate();

    abstract int getMaxAttempts();

    abstract Duration getMaxDuration();

    abstract DynamoDBIO.RetryConfiguration.RetryPredicate getRetryPredicate();

    abstract DynamoDBIO.RetryConfiguration.Builder builder();

    public static DynamoDBIO.RetryConfiguration create(int maxAttempts, Duration maxDuration) {
      checkArgument(maxAttempts > 0, "maxAttempts should be greater than 0");
      checkArgument(
          maxDuration != null && maxDuration.isLongerThan(Duration.ZERO),
          "maxDuration should be greater than 0");
      return new AutoValue_DynamoDBIO_RetryConfiguration.Builder()
          .setMaxAttempts(maxAttempts)
          .setMaxDuration(maxDuration)
          .setRetryPredicate(DEFAULT_RETRY_PREDICATE)
          .build();
    }

    @AutoValue.Builder
    abstract static class Builder {
      abstract DynamoDBIO.RetryConfiguration.Builder setMaxAttempts(int maxAttempts);

      abstract DynamoDBIO.RetryConfiguration.Builder setMaxDuration(Duration maxDuration);

      abstract DynamoDBIO.RetryConfiguration.Builder setRetryPredicate(
          RetryPredicate retryPredicate);

      abstract DynamoDBIO.RetryConfiguration build();
    }

    /**
     * An interface used to control if we retry the BatchWriteItemRequest call when a {@link
     * Throwable} occurs. If {@link RetryPredicate#test(Object)} returns true, {@link Write} tries
     * to resend the requests to the dynamodb server if the {@link RetryConfiguration} permits it.
     */
    @FunctionalInterface
    interface RetryPredicate extends Predicate<Throwable>, Serializable {}

    private static class DefaultRetryPredicate implements RetryPredicate {
      private static final ImmutableSet<Integer> ELIGIBLE_CODES =
          ImmutableSet.of(HttpStatus.SC_SERVICE_UNAVAILABLE);

      @Override
      public boolean test(Throwable throwable) {
        return (throwable instanceof IOException
            || (throwable instanceof AmazonDynamoDBException)
            || (throwable instanceof AmazonDynamoDBException
                && ELIGIBLE_CODES.contains(((AmazonDynamoDBException) throwable).getStatusCode())));
      }
    }
  }

  /** Implementation of {@link #write}. */
  @AutoValue
  public abstract static class Write
      extends PTransform<PCollection<BatchWriteItemRequest>, PCollection<BatchWriteItemResult>> {

    @Nullable
    abstract AwsClientsProvider getAwsClientsProvider();

    @Nullable
    abstract RetryConfiguration getRetryConfiguration();

    abstract Builder builder();

    @AutoValue.Builder
    abstract static class Builder {

      abstract Builder setAwsClientsProvider(AwsClientsProvider awsClientsProvider);

      abstract Builder setRetryConfiguration(RetryConfiguration retryConfiguration);

      abstract Write build();
    }

    public Write withAwsClientsProvider(AwsClientsProvider awsClientsProvider) {
      return builder().setAwsClientsProvider(awsClientsProvider).build();
    }

    /**
     * Provides configuration to retry a failed request to publish a set of records to DynamoDB.
     * Users should consider that retrying might compound the underlying problem which caused the
     * initial failure. Users should also be aware that once retrying is exhausted the error is
     * surfaced to the runner which <em>may</em> then opt to retry the current partition in entirety
     * or abort if the max number of retries of the runner is completed. Retrying uses an
     * exponential backoff algorithm, with minimum backoff of 5 seconds and then surfacing the error
     * once the maximum number of retries or maximum configuration duration is exceeded.
     *
     * <p>Example use:
     *
     * <pre>{@code
     * DynamoDBIO.write()
     *   .withRetryConfiguration(DynamoDBIO.RetryConfiguration.create(5, Duration.standardMinutes(1))
     *   ...
     * }</pre>
     *
     * @param retryConfiguration the rules which govern the retry behavior
     * @return the {@link DynamoDBIO.Write} with retrying configured
     */
    public Write withRetryConfiguration(RetryConfiguration retryConfiguration) {
      checkArgument(retryConfiguration != null, "retryConfiguration is required");
      return builder().setRetryConfiguration(retryConfiguration).build();
    }

    @Override
    public PCollection<BatchWriteItemResult> expand(PCollection<BatchWriteItemRequest> input) {
      return input.apply(ParDo.of(new DynamoDbWriterFn(this)));
    }

    static class DynamoDbWriterFn extends DoFn<BatchWriteItemRequest, BatchWriteItemResult> {
      @VisibleForTesting
      static final String RETRY_ATTEMPT_LOG = "Error writing to DynamoDB. Retry attempt[%d]";

      private static final Duration RETRY_INITIAL_BACKOFF = Duration.standardSeconds(5);
      private transient FluentBackoff retryBackoff; // defaults to no retries
      private static final Logger LOG =
          LoggerFactory.getLogger(DynamoDBIO.Write.DynamoDbWriterFn.class);
      private static final Counter DYNAMO_DB_WRITE_FAILURES =
          Metrics.counter(DynamoDBIO.Write.DynamoDbWriterFn.class, "DynamoDB_Write_Failures");

      private transient AmazonDynamoDB client;
      private final DynamoDBIO.Write spec;

      DynamoDbWriterFn(DynamoDBIO.Write spec) {
        this.spec = spec;
      }

      @Setup
      public void setup() {
        client = spec.getAwsClientsProvider().createDynamoDB();
        retryBackoff =
            FluentBackoff.DEFAULT
                .withMaxRetries(0) // default to no retrying
                .withInitialBackoff(RETRY_INITIAL_BACKOFF);
        if (spec.getRetryConfiguration() != null) {
          retryBackoff =
              retryBackoff
                  .withMaxRetries(spec.getRetryConfiguration().getMaxAttempts() - 1)
                  .withMaxCumulativeBackoff(spec.getRetryConfiguration().getMaxDuration());
        }
      }

      @ProcessElement
      public void processElement(ProcessContext context) throws Exception {
        final BatchWriteItemRequest writeRequest = context.element();
        Sleeper sleeper = Sleeper.DEFAULT;
        BackOff backoff = retryBackoff.backoff();
        int attempt = 0;
        while (true) {
          attempt++;
          try {
<<<<<<< HEAD
            BatchWriteItemResult batchWriteItemResult = client.batchWriteItem(writeRequest);
            context.output(batchWriteItemResult);
=======
            BatchWriteItemResult result = client.batchWriteItem(writeRequest);
            context.output(result);
>>>>>>> 4c1c60a9
            break;
          } catch (Exception ex) {
            // Fail right away if there is no retry configuration
            if (spec.getRetryConfiguration() == null
                || !spec.getRetryConfiguration().getRetryPredicate().test(ex)) {
              DYNAMO_DB_WRITE_FAILURES.inc();
              LOG.info(
                  "Unable to write batch items {} due to {} ",
                  writeRequest.getRequestItems().entrySet(),
                  ex);
              throw new IOException("Error writing to DyanmoDB (no attempt made to retry)", ex);
            }

            if (!BackOffUtils.next(sleeper, backoff)) {
              throw new IOException(
                  String.format(
                      "Error writing to DyanmoDB after %d attempt(s). No more attempts allowed",
                      attempt),
                  ex);
            } else {
              // Note: this used in test cases to verify behavior
              LOG.warn(String.format(RETRY_ATTEMPT_LOG, attempt), ex);
            }
          }
        }
      }

      @Teardown
      public void tearDown() {
        if (client != null) {
          client.shutdown();
          client = null;
        }
      }
    }
  }
}<|MERGE_RESOLUTION|>--- conflicted
+++ resolved
@@ -34,10 +34,7 @@
 import org.apache.beam.sdk.coders.Coder;
 import org.apache.beam.sdk.metrics.Counter;
 import org.apache.beam.sdk.metrics.Metrics;
-<<<<<<< HEAD
-=======
 import org.apache.beam.sdk.transforms.Create;
->>>>>>> 4c1c60a9
 import org.apache.beam.sdk.transforms.DoFn;
 import org.apache.beam.sdk.transforms.PTransform;
 import org.apache.beam.sdk.transforms.ParDo;
@@ -118,12 +115,6 @@
     return new AutoValue_DynamoDBIO_Write.Builder().build();
   }
 
-<<<<<<< HEAD
-  /** Read data from DynamoDB and return PCollection<Map<String, AttributeValue>>. */
-  @AutoValue
-  public abstract static class Read
-      extends PTransform<PBegin, PCollection<Map<String, AttributeValue>>> {
-=======
   /**
    * An interface used by {@link DynamoDBIO.Read} for converting each row of the {@link ScanResult}
    * into an element of the resulting {@link PCollection}.
@@ -136,21 +127,12 @@
   /** Read data from DynamoDB and return PCollection<Map<String, AttributeValue>>. */
   @AutoValue
   public abstract static class Read<T> extends PTransform<PBegin, PCollection<T>> {
->>>>>>> 4c1c60a9
     @Nullable
     abstract AwsClientsProvider getAwsClientsProvider();
 
     @Nullable
     abstract SerializableFunction<Void, ScanRequest> getScanRequestFn();
 
-<<<<<<< HEAD
-    abstract Builder toBuilder();
-
-    @AutoValue.Builder
-    abstract static class Builder {
-
-      abstract Builder setAwsClientsProvider(AwsClientsProvider awsClientsProvider);
-=======
     @Nullable
     abstract RowMapper<T> getRowMapper();
 
@@ -203,10 +185,7 @@
           (getScanRequestFn().apply(null).getTotalSegments() != null
               && getScanRequestFn().apply(null).getTotalSegments() > 0),
           "TotalSegments is required with withScanRequestFn() and greater zero");
-      /*return input
-      .apply(Create.of((Void) null))
-      .apply(ParDo.of(new ReadFn<>(this)))
-      .setCoder(getCoder());*/
+
       return input
           .apply(Create.of((Void) null))
           .apply(
@@ -291,7 +270,6 @@
     private final AwsClientsProvider clientsProvider;
     private final SerializableFunction<Void, ScanRequest> scanRequestFn;
     private final RowMapper<OutputT> rowMapper;
->>>>>>> 4c1c60a9
 
     private AmazonDynamoDB client;
 
@@ -304,30 +282,6 @@
       this.rowMapper = rowMapper;
     }
 
-<<<<<<< HEAD
-    public Read withAwsClientsProvider(AwsClientsProvider awsClientsProvider) {
-      return toBuilder().setAwsClientsProvider(awsClientsProvider).build();
-    }
-
-    /**
-     * Can't pass ScanRequest object directly from client since this object is not full
-     * serializable.
-     */
-    public Read withScanRequestFn(SerializableFunction<Void, ScanRequest> fn) {
-      return toBuilder().setScanRequestFn(fn).build();
-    }
-
-    @Override
-    public PCollection<Map<String, AttributeValue>> expand(PBegin input) {
-      checkArgument((getScanRequestFn() != null), "withScanRequestFn() is required");
-      checkArgument((getAwsClientsProvider() != null), "withAwsClientsProvider() is required");
-      checkArgument(
-          (getScanRequestFn().apply(null).getTotalSegments() != null
-              && getScanRequestFn().apply(null).getTotalSegments() > 0),
-          "TotalSegments is required with withScanRequestFn() and greater zero");
-
-      return input.apply(org.apache.beam.sdk.io.Read.from(new DynamoDBBoundedSource(this, 0)));
-=======
     @Setup
     public void setup() {
       client = clientsProvider.createDynamoDB();
@@ -346,7 +300,6 @@
         client.shutdown();
         client = null;
       }
->>>>>>> 4c1c60a9
     }
   }
 
@@ -517,13 +470,8 @@
         while (true) {
           attempt++;
           try {
-<<<<<<< HEAD
-            BatchWriteItemResult batchWriteItemResult = client.batchWriteItem(writeRequest);
-            context.output(batchWriteItemResult);
-=======
             BatchWriteItemResult result = client.batchWriteItem(writeRequest);
             context.output(result);
->>>>>>> 4c1c60a9
             break;
           } catch (Exception ex) {
             // Fail right away if there is no retry configuration
