/*
 * Licensed to the Apache Software Foundation (ASF) under one
 * or more contributor license agreements.  See the NOTICE file
 * distributed with this work for additional information
 * regarding copyright ownership.  The ASF licenses this file
 * to you under the Apache License, Version 2.0 (the
 * "License"); you may not use this file except in compliance
 * with the License.  You may obtain a copy of the License at
 *
 *     http://www.apache.org/licenses/LICENSE-2.0
 *
 * Unless required by applicable law or agreed to in writing, software
 * distributed under the License is distributed on an "AS IS" BASIS,
 * WITHOUT WARRANTIES OR CONDITIONS OF ANY KIND, either express or implied.
 * See the License for the specific language governing permissions and
 * limitations under the License.
 */
package org.apache.beam.sdk.io.aws.dynamodb;

import static org.junit.Assert.assertEquals;
import static org.junit.Assert.fail;

import com.amazonaws.services.dynamodbv2.AmazonDynamoDB;
import com.amazonaws.services.dynamodbv2.model.AmazonDynamoDBException;
import com.amazonaws.services.dynamodbv2.model.AttributeValue;
import com.amazonaws.services.dynamodbv2.model.BatchWriteItemRequest;
import com.amazonaws.services.dynamodbv2.model.BatchWriteItemResult;
import com.amazonaws.services.dynamodbv2.model.ScanRequest;
import com.amazonaws.services.dynamodbv2.model.ScanResult;
import java.io.Serializable;
import java.util.List;
import java.util.Map;
import org.apache.beam.sdk.Pipeline;
import org.apache.beam.sdk.coders.SerializableCoder;
import org.apache.beam.sdk.testing.ExpectedLogs;
import org.apache.beam.sdk.testing.PAssert;
import org.apache.beam.sdk.testing.TestPipeline;
import org.apache.beam.sdk.transforms.Count;
import org.apache.beam.sdk.transforms.Create;
import org.apache.beam.sdk.transforms.MapElements;
import org.apache.beam.sdk.transforms.SimpleFunction;
import org.apache.beam.sdk.values.PCollection;
<<<<<<< HEAD
import org.apache.beam.vendor.guava.v20_0.com.google.common.collect.ImmutableList;
import org.apache.beam.vendor.guava.v20_0.com.google.common.collect.ImmutableMap;
=======
>>>>>>> 4c1c60a9
import org.joda.time.Duration;
import org.junit.AfterClass;
import org.junit.BeforeClass;
import org.junit.Rule;
import org.junit.Test;
import org.junit.rules.ExpectedException;
import org.mockito.Mockito;

/** Unit Coverage for the IO. */
public class DynamoDBIOTest implements Serializable {
  @Rule public final transient TestPipeline pipeline = TestPipeline.create();
  @Rule public final transient ExpectedLogs expectedLogs = ExpectedLogs.none(DynamoDBIO.class);

  private static final String tableName = "TaskA";
  private static final int numOfItems = 10;

  private static List<Map<String, AttributeValue>> expected;

  @BeforeClass
  public static void setup() {
    DynamoDBIOTestHelper.startServerClient();
    DynamoDBIOTestHelper.createTestTable(tableName);
    expected = DynamoDBIOTestHelper.generateTestData(tableName, numOfItems);
  }

  @AfterClass
  public static void destroy() {
    DynamoDBIOTestHelper.stopServerClient(tableName);
  }

  // Test cases for Reader.
  @Test
  public void testLimit10AndSplit1() {
<<<<<<< HEAD
    final PCollection<Map<String, AttributeValue>> actual =
        pipeline.apply(
            DynamoDBIO.read()
                .withScanRequestFn(
                    (v) -> new ScanRequest(tableName).withLimit(10).withTotalSegments(1))
                .withAwsClientsProvider(
                    AwsClientsProviderMock.of(DynamoDBIOTestHelper.getDynamoDBClient())));

    PAssert.that(actual).containsInAnyOrder(expected);
    pipeline.run().waitUntilFinish();
  }

  @Test
  public void testLimit99WhileHasLess() {
    final PCollection<Map<String, AttributeValue>> actual =
        pipeline.apply(
            DynamoDBIO.read()
                .withScanRequestFn(
                    (v) -> new ScanRequest(tableName).withLimit(99).withTotalSegments(1))
                .withAwsClientsProvider(
                    AwsClientsProviderMock.of(DynamoDBIOTestHelper.getDynamoDBClient())));

    PAssert.that(actual).containsInAnyOrder(expected);
    pipeline.run().waitUntilFinish();
  }

  @Test
  public void testLimit2WhileHasMore() {
    final PCollection<Map<String, AttributeValue>> actual =
        pipeline.apply(
            DynamoDBIO.read()
                .withScanRequestFn(
                    (v) -> new ScanRequest(tableName).withLimit(2).withTotalSegments(1))
                .withAwsClientsProvider(
                    AwsClientsProviderMock.of(DynamoDBIOTestHelper.getDynamoDBClient())));

    PAssert.thatSingleton(actual.apply(Count.globally())).isEqualTo(2L);
    pipeline.run().waitUntilFinish();
  }

  @Test
  public void testLimit2AndSplit2WhileHasMore() {
    final PCollection<Map<String, AttributeValue>> output =
        pipeline.apply(
            DynamoDBIO.read()
                .withScanRequestFn(
                    (v) -> new ScanRequest(tableName).withLimit(2).withTotalSegments(2))
                .withAwsClientsProvider(
                    AwsClientsProviderMock.of(DynamoDBIOTestHelper.getDynamoDBClient())));

    PAssert.thatSingleton(output.apply(Count.globally())).isEqualTo(4L);
    pipeline.run().waitUntilFinish();
  }

  @Test
  public void testLimit2AndSplit5ReturnLessThan10() {
    final PCollection<Map<String, AttributeValue>> actual =
        pipeline.apply(
            DynamoDBIO.read()
                .withScanRequestFn(
                    (v) -> new ScanRequest(tableName).withLimit(2).withTotalSegments(5))
                .withAwsClientsProvider(
                    AwsClientsProviderMock.of(DynamoDBIOTestHelper.getDynamoDBClient())));

    PAssert.thatSingleton(actual.apply(Count.globally())).notEqualTo(10L);
    pipeline.run().waitUntilFinish();
  }

  @Test
  public void testLimit2AndSplit5() {
    final PCollection<Map<String, AttributeValue>> actual =
        pipeline.apply(
            DynamoDBIO.read()
                .withScanRequestFn((v) -> new ScanRequest(tableName).withTotalSegments(5))
                // Don't set a limit when num of split is calculated. One segment can select more
                // item than your limit
                .withAwsClientsProvider(
                    AwsClientsProviderMock.of(DynamoDBIOTestHelper.getDynamoDBClient())));

    PAssert.thatSingleton(actual.apply(Count.globally())).isEqualTo(10L);
    PAssert.that(actual).containsInAnyOrder(expected);
    pipeline.run().waitUntilFinish();
  }

  @Test
  public void testParallelWith12Split() {
    final PCollection<Map<String, AttributeValue>> actual =
        pipeline.apply(
            DynamoDBIO.read()
                .withScanRequestFn((v) -> new ScanRequest(tableName).withTotalSegments(12))
                .withAwsClientsProvider(
                    AwsClientsProviderMock.of(DynamoDBIOTestHelper.getDynamoDBClient())));
    PAssert.that(actual).containsInAnyOrder(expected);
    pipeline.run().waitUntilFinish();
  }
=======
>>>>>>> 4c1c60a9

    PCollection<List<Map<String, AttributeValue>>> actual =
        pipeline.apply(
<<<<<<< HEAD
            DynamoDBIO.read()
                .withScanRequestFn((v) -> new ScanRequest(tableName).withTotalSegments(3))
                .withAwsClientsProvider(
                    AwsClientsProviderMock.of(DynamoDBIOTestHelper.getDynamoDBClient())));
=======
            DynamoDBIO.<ScanResult>read()
                .withScanRequestFn(v -> new ScanRequest(tableName).withTotalSegments(1))
                .withRowMapper(new DynamoDBIOTestHelper.RowMapperTest())
                .withCoder(SerializableCoder.of(ScanResult.class))
                .withAwsClientsProvider(
                    AwsClientsProviderMock.of(DynamoDBIOTestHelper.getDynamoDBClient())))
            .apply(MapElements.via(new SimpleFunction<ScanResult, List<Map<String, AttributeValue>>>() {
              @Override
              public List<Map<String, AttributeValue>> apply(ScanResult scanResult) {
                return scanResult.getItems();
              }
            }));
>>>>>>> 4c1c60a9

    PAssert.that(actual).containsInAnyOrder(expected);
    pipeline.run().waitUntilFinish();
  }

<<<<<<< HEAD
  @Test
  public void testFilterWith2Split() {
    Map<String, AttributeValue> filterExpressionValues = new HashMap<>();
    filterExpressionValues.put(":number", new AttributeValue().withN("10005"));

    Map<String, String> filterExpressionNames = new HashMap<>();
    filterExpressionNames.put(DynamoDBIOTestHelper.ATTR_NAME_1, "HELLO");

    final PCollection<Map<String, AttributeValue>> actual =
        pipeline.apply(
            DynamoDBIO.read()
                .withScanRequestFn(
                    (v) ->
                        new ScanRequest(tableName)
                            .withTotalSegments(2)
                            .withFilterExpression(DynamoDBIOTestHelper.ATTR_NAME_2 + " < :number")
                            .withExpressionAttributeValues(filterExpressionValues))
                .withAwsClientsProvider(
                    AwsClientsProviderMock.of(DynamoDBIOTestHelper.getDynamoDBClient())));

    PAssert.thatSingleton(actual.apply(Count.globally())).isEqualTo(4L);
    pipeline.run().waitUntilFinish();
  }

  @Test
  public void testFilterAndProjectWith2Split() {
=======
  /*@Test
  public void testFilterAndProject() {
>>>>>>> 4c1c60a9
    List<Map<String, AttributeValue>> expectedFilter =
        ImmutableList.of(
            ImmutableMap.of(DynamoDBIOTestHelper.ATTR_NAME_2, new AttributeValue().withN("10001")),
            ImmutableMap.of(DynamoDBIOTestHelper.ATTR_NAME_2, new AttributeValue().withN("10002")),
            ImmutableMap.of(DynamoDBIOTestHelper.ATTR_NAME_2, new AttributeValue().withN("10003")),
            ImmutableMap.of(DynamoDBIOTestHelper.ATTR_NAME_2, new AttributeValue().withN("10004")));

    Map<String, AttributeValue> filterExpressionValues = new HashMap<>();
    filterExpressionValues.put(":number", new AttributeValue().withN("10005"));

    final PCollection<Map<String, AttributeValue>> actual =
        pipeline.apply(
            DynamoDBIO.read()
                .withScanRequestFn(
                    (v) ->
                        new ScanRequest(tableName)
                            .withTotalSegments(2)
                            .withFilterExpression(DynamoDBIOTestHelper.ATTR_NAME_2 + " < :number")
                            .withExpressionAttributeValues(filterExpressionValues)
                            .withProjectionExpression(DynamoDBIOTestHelper.ATTR_NAME_2))
                .withAwsClientsProvider(
                    AwsClientsProviderMock.of(DynamoDBIOTestHelper.getDynamoDBClient())));

    PAssert.that(actual).containsInAnyOrder(expectedFilter);
    pipeline.run().waitUntilFinish();
<<<<<<< HEAD
  }
=======
  } */
>>>>>>> 4c1c60a9

  // Test cases for Reader's arguments.
  @Test
  public void testMissingScanRequestFn() {
    thrown.expectMessage("withScanRequestFn() is required");
    pipeline.apply(
        DynamoDBIO.read()
            .withAwsClientsProvider(
                AwsClientsProviderMock.of(DynamoDBIOTestHelper.getDynamoDBClient())));
    try {
      pipeline.run().waitUntilFinish();
      fail("withScanRequestFn() is required");
    } catch (IllegalArgumentException ex) {
      assertEquals("withScanRequestFn() is required", ex.getMessage());
    }
  }

  @Test
  public void testMissingAwsClientsProvider() {
    thrown.expectMessage("withAwsClientsProvider() is required");
    pipeline.apply(
        DynamoDBIO.read()
            .withScanRequestFn((v) -> new ScanRequest(tableName).withTotalSegments(3)));
    try {
      pipeline.run().waitUntilFinish();
      fail("withAwsClientsProvider() is required");
    } catch (IllegalArgumentException ex) {
      assertEquals("withAwsClientsProvider() is required", ex.getMessage());
    }
  }

  @Test
  public void testMissingTotalSegments() {
    thrown.expectMessage("TotalSegments is required with withScanRequestFn()");
    pipeline.apply(
        DynamoDBIO.read()
            .withScanRequestFn((v) -> new ScanRequest(tableName))
            .withAwsClientsProvider(
                AwsClientsProviderMock.of(DynamoDBIOTestHelper.getDynamoDBClient())));
    try {
      pipeline.run().waitUntilFinish();
      fail("TotalSegments is required with withScanRequestFn()");
    } catch (IllegalArgumentException ex) {
      assertEquals("TotalSegments is required with withScanRequestFn()", ex.getMessage());
    }
  }

  @Test
  public void testNegativeTotalSegments() {
    thrown.expectMessage("TotalSegments is required with withScanRequestFn() and greater zero");
    pipeline.apply(
        DynamoDBIO.read()
            .withScanRequestFn((v) -> new ScanRequest(tableName).withTotalSegments(-1))
            .withAwsClientsProvider(
                AwsClientsProviderMock.of(DynamoDBIOTestHelper.getDynamoDBClient())));
    try {
      pipeline.run().waitUntilFinish();
      fail("withTotalSegments() is expected and greater than zero");
    } catch (IllegalArgumentException ex) {
      assertEquals(
          "TotalSegments is required with withScanRequestFn() and greater zero", ex.getMessage());
    }
  }

  // Test cases for Writer.
  @Test
  public void testWriteDataToDynamo() {
    final BatchWriteItemRequest batchWriteItemRequest =
        DynamoDBIOTestHelper.generateBatchWriteItemRequest(tableName, numOfItems);

    final PCollection<BatchWriteItemResult> output =
        pipeline
            .apply(Create.of(batchWriteItemRequest))
            .apply(
                DynamoDBIO.write()
                    .withRetryConfiguration(
                        DynamoDBIO.RetryConfiguration.create(5, Duration.standardMinutes(1)))
                    .withAwsClientsProvider(
                        AwsClientsProviderMock.of(DynamoDBIOTestHelper.getDynamoDBClient())));

    final PCollection<Long> publishedResultsSize = output.apply(Count.globally());
    PAssert.that(publishedResultsSize).containsInAnyOrder(1L);

    pipeline.run().waitUntilFinish();
  }

  @Rule public ExpectedException thrown = ExpectedException.none();

  @Test
  public void testRetries() throws Throwable {
    thrown.expectMessage("Error writing to DynamoDB");
    final BatchWriteItemRequest batchWriteItemRequest =
        DynamoDBIOTestHelper.generateBatchWriteItemRequest(tableName, numOfItems);

    AmazonDynamoDB amazonDynamoDBMock = Mockito.mock(AmazonDynamoDB.class);
    Mockito.when(amazonDynamoDBMock.batchWriteItem(Mockito.any(BatchWriteItemRequest.class)))
        .thenThrow(new AmazonDynamoDBException("Service unavailable"));

    pipeline
        .apply(Create.of(batchWriteItemRequest))
        .apply(
            DynamoDBIO.write()
                .withRetryConfiguration(
                    DynamoDBIO.RetryConfiguration.create(4, Duration.standardSeconds(10)))
                .withAwsClientsProvider(AwsClientsProviderMock.of(amazonDynamoDBMock)));

    try {
      pipeline.run().waitUntilFinish();
    } catch (final Pipeline.PipelineExecutionException e) {
      // check 3 retries were initiated by inspecting the log before passing on the exception
      expectedLogs.verifyWarn(
          String.format(DynamoDBIO.Write.DynamoDbWriterFn.RETRY_ATTEMPT_LOG, 1));
      expectedLogs.verifyWarn(
          String.format(DynamoDBIO.Write.DynamoDbWriterFn.RETRY_ATTEMPT_LOG, 2));
      expectedLogs.verifyWarn(
          String.format(DynamoDBIO.Write.DynamoDbWriterFn.RETRY_ATTEMPT_LOG, 3));
      throw e.getCause();
    }
    fail("Pipeline is expected to fail because we were unable to write to DynamoDB.");
  }
}<|MERGE_RESOLUTION|>--- conflicted
+++ resolved
@@ -40,14 +40,10 @@
 import org.apache.beam.sdk.transforms.MapElements;
 import org.apache.beam.sdk.transforms.SimpleFunction;
 import org.apache.beam.sdk.values.PCollection;
-<<<<<<< HEAD
-import org.apache.beam.vendor.guava.v20_0.com.google.common.collect.ImmutableList;
-import org.apache.beam.vendor.guava.v20_0.com.google.common.collect.ImmutableMap;
-=======
->>>>>>> 4c1c60a9
 import org.joda.time.Duration;
 import org.junit.AfterClass;
 import org.junit.BeforeClass;
+import org.junit.Ignore;
 import org.junit.Rule;
 import org.junit.Test;
 import org.junit.rules.ExpectedException;
@@ -76,194 +72,31 @@
   }
 
   // Test cases for Reader.
-  @Test
-  public void testLimit10AndSplit1() {
-<<<<<<< HEAD
-    final PCollection<Map<String, AttributeValue>> actual =
-        pipeline.apply(
-            DynamoDBIO.read()
-                .withScanRequestFn(
-                    (v) -> new ScanRequest(tableName).withLimit(10).withTotalSegments(1))
-                .withAwsClientsProvider(
-                    AwsClientsProviderMock.of(DynamoDBIOTestHelper.getDynamoDBClient())));
+  @Ignore
+  @Test
+  public void testReadScanResult() {
+
+    PCollection<List<Map<String, AttributeValue>>> actual =
+        pipeline
+            .apply(
+                DynamoDBIO.<ScanResult>read()
+                    .withScanRequestFn(v -> new ScanRequest(tableName).withTotalSegments(1))
+                    .withRowMapper(new DynamoDBIOTestHelper.RowMapperTest())
+                    .withCoder(SerializableCoder.of(ScanResult.class))
+                    .withAwsClientsProvider(
+                        AwsClientsProviderMock.of(DynamoDBIOTestHelper.getDynamoDBClient())))
+            .apply(
+                MapElements.via(
+                    new SimpleFunction<ScanResult, List<Map<String, AttributeValue>>>() {
+                      @Override
+                      public List<Map<String, AttributeValue>> apply(ScanResult scanResult) {
+                        return scanResult.getItems();
+                      }
+                    }));
 
     PAssert.that(actual).containsInAnyOrder(expected);
     pipeline.run().waitUntilFinish();
   }
-
-  @Test
-  public void testLimit99WhileHasLess() {
-    final PCollection<Map<String, AttributeValue>> actual =
-        pipeline.apply(
-            DynamoDBIO.read()
-                .withScanRequestFn(
-                    (v) -> new ScanRequest(tableName).withLimit(99).withTotalSegments(1))
-                .withAwsClientsProvider(
-                    AwsClientsProviderMock.of(DynamoDBIOTestHelper.getDynamoDBClient())));
-
-    PAssert.that(actual).containsInAnyOrder(expected);
-    pipeline.run().waitUntilFinish();
-  }
-
-  @Test
-  public void testLimit2WhileHasMore() {
-    final PCollection<Map<String, AttributeValue>> actual =
-        pipeline.apply(
-            DynamoDBIO.read()
-                .withScanRequestFn(
-                    (v) -> new ScanRequest(tableName).withLimit(2).withTotalSegments(1))
-                .withAwsClientsProvider(
-                    AwsClientsProviderMock.of(DynamoDBIOTestHelper.getDynamoDBClient())));
-
-    PAssert.thatSingleton(actual.apply(Count.globally())).isEqualTo(2L);
-    pipeline.run().waitUntilFinish();
-  }
-
-  @Test
-  public void testLimit2AndSplit2WhileHasMore() {
-    final PCollection<Map<String, AttributeValue>> output =
-        pipeline.apply(
-            DynamoDBIO.read()
-                .withScanRequestFn(
-                    (v) -> new ScanRequest(tableName).withLimit(2).withTotalSegments(2))
-                .withAwsClientsProvider(
-                    AwsClientsProviderMock.of(DynamoDBIOTestHelper.getDynamoDBClient())));
-
-    PAssert.thatSingleton(output.apply(Count.globally())).isEqualTo(4L);
-    pipeline.run().waitUntilFinish();
-  }
-
-  @Test
-  public void testLimit2AndSplit5ReturnLessThan10() {
-    final PCollection<Map<String, AttributeValue>> actual =
-        pipeline.apply(
-            DynamoDBIO.read()
-                .withScanRequestFn(
-                    (v) -> new ScanRequest(tableName).withLimit(2).withTotalSegments(5))
-                .withAwsClientsProvider(
-                    AwsClientsProviderMock.of(DynamoDBIOTestHelper.getDynamoDBClient())));
-
-    PAssert.thatSingleton(actual.apply(Count.globally())).notEqualTo(10L);
-    pipeline.run().waitUntilFinish();
-  }
-
-  @Test
-  public void testLimit2AndSplit5() {
-    final PCollection<Map<String, AttributeValue>> actual =
-        pipeline.apply(
-            DynamoDBIO.read()
-                .withScanRequestFn((v) -> new ScanRequest(tableName).withTotalSegments(5))
-                // Don't set a limit when num of split is calculated. One segment can select more
-                // item than your limit
-                .withAwsClientsProvider(
-                    AwsClientsProviderMock.of(DynamoDBIOTestHelper.getDynamoDBClient())));
-
-    PAssert.thatSingleton(actual.apply(Count.globally())).isEqualTo(10L);
-    PAssert.that(actual).containsInAnyOrder(expected);
-    pipeline.run().waitUntilFinish();
-  }
-
-  @Test
-  public void testParallelWith12Split() {
-    final PCollection<Map<String, AttributeValue>> actual =
-        pipeline.apply(
-            DynamoDBIO.read()
-                .withScanRequestFn((v) -> new ScanRequest(tableName).withTotalSegments(12))
-                .withAwsClientsProvider(
-                    AwsClientsProviderMock.of(DynamoDBIOTestHelper.getDynamoDBClient())));
-    PAssert.that(actual).containsInAnyOrder(expected);
-    pipeline.run().waitUntilFinish();
-  }
-=======
->>>>>>> 4c1c60a9
-
-    PCollection<List<Map<String, AttributeValue>>> actual =
-        pipeline.apply(
-<<<<<<< HEAD
-            DynamoDBIO.read()
-                .withScanRequestFn((v) -> new ScanRequest(tableName).withTotalSegments(3))
-                .withAwsClientsProvider(
-                    AwsClientsProviderMock.of(DynamoDBIOTestHelper.getDynamoDBClient())));
-=======
-            DynamoDBIO.<ScanResult>read()
-                .withScanRequestFn(v -> new ScanRequest(tableName).withTotalSegments(1))
-                .withRowMapper(new DynamoDBIOTestHelper.RowMapperTest())
-                .withCoder(SerializableCoder.of(ScanResult.class))
-                .withAwsClientsProvider(
-                    AwsClientsProviderMock.of(DynamoDBIOTestHelper.getDynamoDBClient())))
-            .apply(MapElements.via(new SimpleFunction<ScanResult, List<Map<String, AttributeValue>>>() {
-              @Override
-              public List<Map<String, AttributeValue>> apply(ScanResult scanResult) {
-                return scanResult.getItems();
-              }
-            }));
->>>>>>> 4c1c60a9
-
-    PAssert.that(actual).containsInAnyOrder(expected);
-    pipeline.run().waitUntilFinish();
-  }
-
-<<<<<<< HEAD
-  @Test
-  public void testFilterWith2Split() {
-    Map<String, AttributeValue> filterExpressionValues = new HashMap<>();
-    filterExpressionValues.put(":number", new AttributeValue().withN("10005"));
-
-    Map<String, String> filterExpressionNames = new HashMap<>();
-    filterExpressionNames.put(DynamoDBIOTestHelper.ATTR_NAME_1, "HELLO");
-
-    final PCollection<Map<String, AttributeValue>> actual =
-        pipeline.apply(
-            DynamoDBIO.read()
-                .withScanRequestFn(
-                    (v) ->
-                        new ScanRequest(tableName)
-                            .withTotalSegments(2)
-                            .withFilterExpression(DynamoDBIOTestHelper.ATTR_NAME_2 + " < :number")
-                            .withExpressionAttributeValues(filterExpressionValues))
-                .withAwsClientsProvider(
-                    AwsClientsProviderMock.of(DynamoDBIOTestHelper.getDynamoDBClient())));
-
-    PAssert.thatSingleton(actual.apply(Count.globally())).isEqualTo(4L);
-    pipeline.run().waitUntilFinish();
-  }
-
-  @Test
-  public void testFilterAndProjectWith2Split() {
-=======
-  /*@Test
-  public void testFilterAndProject() {
->>>>>>> 4c1c60a9
-    List<Map<String, AttributeValue>> expectedFilter =
-        ImmutableList.of(
-            ImmutableMap.of(DynamoDBIOTestHelper.ATTR_NAME_2, new AttributeValue().withN("10001")),
-            ImmutableMap.of(DynamoDBIOTestHelper.ATTR_NAME_2, new AttributeValue().withN("10002")),
-            ImmutableMap.of(DynamoDBIOTestHelper.ATTR_NAME_2, new AttributeValue().withN("10003")),
-            ImmutableMap.of(DynamoDBIOTestHelper.ATTR_NAME_2, new AttributeValue().withN("10004")));
-
-    Map<String, AttributeValue> filterExpressionValues = new HashMap<>();
-    filterExpressionValues.put(":number", new AttributeValue().withN("10005"));
-
-    final PCollection<Map<String, AttributeValue>> actual =
-        pipeline.apply(
-            DynamoDBIO.read()
-                .withScanRequestFn(
-                    (v) ->
-                        new ScanRequest(tableName)
-                            .withTotalSegments(2)
-                            .withFilterExpression(DynamoDBIOTestHelper.ATTR_NAME_2 + " < :number")
-                            .withExpressionAttributeValues(filterExpressionValues)
-                            .withProjectionExpression(DynamoDBIOTestHelper.ATTR_NAME_2))
-                .withAwsClientsProvider(
-                    AwsClientsProviderMock.of(DynamoDBIOTestHelper.getDynamoDBClient())));
-
-    PAssert.that(actual).containsInAnyOrder(expectedFilter);
-    pipeline.run().waitUntilFinish();
-<<<<<<< HEAD
-  }
-=======
-  } */
->>>>>>> 4c1c60a9
 
   // Test cases for Reader's arguments.
   @Test
