--- conflicted
+++ resolved
@@ -17,12 +17,8 @@
  */
 
 apply from: project(":").file("build_rules.gradle")
-<<<<<<< HEAD
-applyJavaNature(artifactId: "beam-sdks-java-io-kinesis")
+applyJavaNature()
 enableJavaPerformanceTesting()
-=======
-applyJavaNature()
->>>>>>> b8cf07dc
 
 description = "Apache Beam :: SDKs :: Java :: IO :: Kinesis"
 ext.summary = "Library to read Kinesis streams."
