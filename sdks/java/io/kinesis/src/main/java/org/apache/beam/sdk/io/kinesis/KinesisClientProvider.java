/*
 * Licensed to the Apache Software Foundation (ASF) under one
 * or more contributor license agreements.  See the NOTICE file
 * distributed with this work for additional information
 * regarding copyright ownership.  The ASF licenses this file
 * to you under the Apache License, Version 2.0 (the
 * "License"); you may not use this file except in compliance
 * with the License.  You may obtain a copy of the License at
 *
 *     http://www.apache.org/licenses/LICENSE-2.0
 *
 * Unless required by applicable law or agreed to in writing, software
 * distributed under the License is distributed on an "AS IS" BASIS,
 * WITHOUT WARRANTIES OR CONDITIONS OF ANY KIND, either express or implied.
 * See the License for the specific language governing permissions and
 * limitations under the License.
 */
package org.apache.beam.sdk.io.kinesis;

import com.amazonaws.services.kinesis.AmazonKinesis;

import java.io.Serializable;

/**
 * Provides instances of {@link AmazonKinesis} interface.
 *
 * <p>Please note, that any instance of {@link KinesisClientProvider} must be
 * {@link Serializable} to ensure it can be sent to worker machines.
 */
<<<<<<< HEAD
public interface KinesisClientProvider extends Serializable {
    AmazonKinesis get();
=======
interface KinesisClientProvider extends Serializable {

  AmazonKinesis get();
>>>>>>> 138641f1
}<|MERGE_RESOLUTION|>--- conflicted
+++ resolved
@@ -27,12 +27,7 @@
  * <p>Please note, that any instance of {@link KinesisClientProvider} must be
  * {@link Serializable} to ensure it can be sent to worker machines.
  */
-<<<<<<< HEAD
+
 public interface KinesisClientProvider extends Serializable {
     AmazonKinesis get();
-=======
-interface KinesisClientProvider extends Serializable {
-
-  AmazonKinesis get();
->>>>>>> 138641f1
 }