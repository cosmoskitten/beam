<?xml version="1.0" encoding="UTF-8"?>
<!--
    Licensed to the Apache Software Foundation (ASF) under one or more
    contributor license agreements.  See the NOTICE file distributed with
    this work for additional information regarding copyright ownership.
    The ASF licenses this file to You under the Apache License, Version 2.0
    (the "License"); you may not use this file except in compliance with
    the License.  You may obtain a copy of the License at

       http://www.apache.org/licenses/LICENSE-2.0

    Unless required by applicable law or agreed to in writing, software
    distributed under the License is distributed on an "AS IS" BASIS,
    WITHOUT WARRANTIES OR CONDITIONS OF ANY KIND, either express or implied.
    See the License for the specific language governing permissions and
    limitations under the License.
-->
<project xmlns="http://maven.apache.org/POM/4.0.0" xmlns:xsi="http://www.w3.org/2001/XMLSchema-instance" xsi:schemaLocation="http://maven.apache.org/POM/4.0.0 http://maven.apache.org/xsd/maven-4.0.0.xsd">

  <modelVersion>4.0.0</modelVersion>

  <parent>
    <groupId>org.apache.beam</groupId>
    <artifactId>beam-sdks-java-parent</artifactId>
    <version>0.6.0-SNAPSHOT</version>
    <relativePath>../pom.xml</relativePath>
  </parent>

  <artifactId>beam-sdks-java-io-parent</artifactId>
  <packaging>pom</packaging>
  <name>Apache Beam :: SDKs :: Java :: IO</name>
  <description>Beam SDK Java IO provides different connectivity components
  (sources and sinks) to consume and produce data from systems.</description>

  <modules>
    <module>elasticsearch</module>
    <module>google-cloud-platform</module>
<<<<<<< HEAD
	<module>hadoop-input-format</module>
=======
    <module>hbase</module>
>>>>>>> 4bba380c
    <module>hdfs</module>
    <module>jdbc</module>
    <module>jms</module>
    <module>kafka</module>
    <module>kinesis</module>
    <module>mongodb</module>
    <module>mqtt</module>
  </modules>

  <profiles>
    <!-- Include the Google Cloud Dataflow runner -P dataflow-runner -->
    <profile>
      <id>dataflow-runner</id>
      <dependencies>
        <dependency>
          <groupId>org.apache.beam</groupId>
          <artifactId>beam-runners-google-cloud-dataflow-java</artifactId>
          <scope>runtime</scope>
        </dependency>
      </dependencies>
    </profile>
  </profiles>

  <build>
    <plugins>
      <plugin>
        <groupId>org.apache.maven.plugins</groupId>
        <artifactId>maven-failsafe-plugin</artifactId>
        <configuration>
          <useManifestOnlyJar>false</useManifestOnlyJar>
        </configuration>
        <executions>
          <execution>
            <goals>
              <goal>integration-test</goal>
              <goal>verify</goal>
            </goals>
            <configuration>
              <skip>${skipDefaultIT}</skip>
              <parallel>all</parallel>
              <threadCount>4</threadCount>
              <systemPropertyVariables>
                <beamTestPipelineOptions>${integrationTestPipelineOptions}</beamTestPipelineOptions>
              </systemPropertyVariables>
            </configuration>
          </execution>
        </executions>
      </plugin>
    </plugins>
  </build>
</project><|MERGE_RESOLUTION|>--- conflicted
+++ resolved
@@ -35,11 +35,8 @@
   <modules>
     <module>elasticsearch</module>
     <module>google-cloud-platform</module>
-<<<<<<< HEAD
-	<module>hadoop-input-format</module>
-=======
+  	<module>hadoop-input-format</module>
     <module>hbase</module>
->>>>>>> 4bba380c
     <module>hdfs</module>
     <module>jdbc</module>
     <module>jms</module>
