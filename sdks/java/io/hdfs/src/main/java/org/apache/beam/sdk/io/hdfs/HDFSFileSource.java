/*
 * Licensed to the Apache Software Foundation (ASF) under one
 * or more contributor license agreements.  See the NOTICE file
 * distributed with this work for additional information
 * regarding copyright ownership.  The ASF licenses this file
 * to you under the Apache License, Version 2.0 (the
 * "License"); you may not use this file except in compliance
 * with the License.  You may obtain a copy of the License at
 *
 *     http://www.apache.org/licenses/LICENSE-2.0
 *
 * Unless required by applicable law or agreed to in writing, software
 * distributed under the License is distributed on an "AS IS" BASIS,
 * WITHOUT WARRANTIES OR CONDITIONS OF ANY KIND, either express or implied.
 * See the License for the specific language governing permissions and
 * limitations under the License.
 */
package org.apache.beam.sdk.io.hdfs;

import static com.google.common.base.Preconditions.checkArgument;
import static com.google.common.base.Preconditions.checkState;

import com.google.auto.value.AutoValue;
import com.google.common.base.Function;
import com.google.common.collect.ImmutableList;
import com.google.common.collect.Lists;
import java.io.Externalizable;
import java.io.IOException;
import java.io.ObjectInput;
import java.io.ObjectOutput;
import java.lang.reflect.InvocationTargetException;
import java.lang.reflect.Method;
import java.security.PrivilegedExceptionAction;
import java.util.List;
import java.util.ListIterator;
import java.util.NoSuchElementException;
import javax.annotation.Nullable;
import org.apache.avro.Schema;
import org.apache.avro.generic.GenericRecord;
import org.apache.avro.mapred.AvroKey;
import org.apache.avro.mapreduce.AvroKeyInputFormat;
import org.apache.beam.sdk.annotations.Experimental;
import org.apache.beam.sdk.coders.AvroCoder;
import org.apache.beam.sdk.coders.Coder;
import org.apache.beam.sdk.coders.CoderException;
import org.apache.beam.sdk.coders.KvCoder;
import org.apache.beam.sdk.coders.StringUtf8Coder;
import org.apache.beam.sdk.coders.VoidCoder;
import org.apache.beam.sdk.io.BoundedSource;
import org.apache.beam.sdk.io.hadoop.SerializableConfiguration;
import org.apache.beam.sdk.io.hadoop.WritableCoder;
import org.apache.beam.sdk.options.PipelineOptions;
import org.apache.beam.sdk.transforms.SerializableFunction;
import org.apache.beam.sdk.util.CoderUtils;
import org.apache.beam.sdk.values.KV;
import org.apache.hadoop.conf.Configuration;
import org.apache.hadoop.fs.FileStatus;
import org.apache.hadoop.fs.FileSystem;
import org.apache.hadoop.fs.Path;
import org.apache.hadoop.io.LongWritable;
import org.apache.hadoop.io.NullWritable;
import org.apache.hadoop.io.Text;
import org.apache.hadoop.io.Writable;
import org.apache.hadoop.io.WritableUtils;
import org.apache.hadoop.mapreduce.InputSplit;
import org.apache.hadoop.mapreduce.Job;
import org.apache.hadoop.mapreduce.JobContext;
import org.apache.hadoop.mapreduce.RecordReader;
import org.apache.hadoop.mapreduce.TaskAttemptContext;
import org.apache.hadoop.mapreduce.TaskAttemptID;
import org.apache.hadoop.mapreduce.lib.input.FileInputFormat;
import org.apache.hadoop.mapreduce.lib.input.TextInputFormat;
import org.apache.hadoop.mapreduce.task.TaskAttemptContextImpl;
import org.slf4j.Logger;
import org.slf4j.LoggerFactory;

/**
 * A {@code BoundedSource} for reading files resident in a Hadoop filesystem using a
 * Hadoop file-based input format.
 *
 * <p>To read a {@link org.apache.beam.sdk.values.PCollection} of
 * {@link org.apache.beam.sdk.values.KV} key-value pairs from one or more
 * Hadoop files, use {@link HDFSFileSource#from} to specify the path(s) of the files to
 * read, the Hadoop {@link org.apache.hadoop.mapreduce.lib.input.FileInputFormat}, the
 * key class and the value class.
 *
 * <p>A {@code HDFSFileSource} can be read from using the
 * {@link org.apache.beam.sdk.io.Read} transform. For example:
 *
 * <pre>
 * {@code
 * HDFSFileSource<K, V> source = HDFSFileSource.from(path, MyInputFormat.class,
 *   MyKey.class, MyValue.class);
 * PCollection<KV<MyKey, MyValue>> records = pipeline.apply(Read.from(mySource));
 * }
 * </pre>
 *
 * <p>Implementation note: Since Hadoop's
 * {@link org.apache.hadoop.mapreduce.lib.input.FileInputFormat}
 * determines the input splits, this class extends {@link BoundedSource} rather than
 * {@link org.apache.beam.sdk.io.OffsetBasedSource}, since the latter
 * dictates input splits.
 * @param <T> the type of elements of the result {@link org.apache.beam.sdk.values.PCollection}.
 * @param <K> the type of keys to be read from the source via {@link FileInputFormat}.
 * @param <V> the type of values to be read from the source via {@link FileInputFormat}.
 */
@AutoValue
@Experimental
public abstract class HDFSFileSource<T, K, V> extends BoundedSource<T> {
  private static final long serialVersionUID = 0L;

  private static final Logger LOG = LoggerFactory.getLogger(HDFSFileSource.class);

  public abstract String filepattern();
  public abstract Class<? extends FileInputFormat<K, V>> formatClass();
  public abstract Coder<T> coder();
  public abstract SerializableFunction<KV<K, V>, T> inputConverter();
  public abstract SerializableConfiguration serializableConfiguration();
  public @Nullable abstract SerializableSplit serializableSplit();
  public @Nullable abstract String username();
  public abstract boolean validateSource();

  // =======================================================================
  // Factory methods
  // =======================================================================

  public static <T, K, V, W extends FileInputFormat<K, V>> HDFSFileSource<T, K, V>
  from(String filepattern,
       Class<W> formatClass,
       Coder<T> coder,
       SerializableFunction<KV<K, V>, T> inputConverter) {
    return HDFSFileSource.<T, K, V>builder()
        .setFilepattern(filepattern)
        .setFormatClass(formatClass)
        .setCoder(coder)
        .setInputConverter(inputConverter)
        .setConfiguration(null)
        .setUsername(null)
        .setValidateSource(true)
        .setSerializableSplit(null)
        .build();
  }

  public static <K, V, W extends FileInputFormat<K, V>> HDFSFileSource<KV<K, V>, K, V>
  from(String filepattern,
       Class<W> formatClass,
       Class<K> keyClass,
       Class<V> valueClass) {
    KvCoder<K, V> coder = KvCoder.of(getDefaultCoder(keyClass), getDefaultCoder(valueClass));
    SerializableFunction<KV<K, V>, KV<K, V>> inputConverter =
        new SerializableFunction<KV<K, V>, KV<K, V>>() {
          @Override
          public KV<K, V> apply(KV<K, V> input) {
            return input;
          }
        };
    return HDFSFileSource.<KV<K, V>, K, V>builder()
        .setFilepattern(filepattern)
        .setFormatClass(formatClass)
        .setCoder(coder)
        .setInputConverter(inputConverter)
        .setConfiguration(null)
        .setUsername(null)
        .setValidateSource(true)
        .setSerializableSplit(null)
        .build();
  }

  public static HDFSFileSource<String, LongWritable, Text>
  fromText(String filepattern) {
    SerializableFunction<KV<LongWritable, Text>, String> inputConverter =
        new SerializableFunction<KV<LongWritable, Text>, String>() {
      @Override
      public String apply(KV<LongWritable, Text> input) {
        return input.getValue().toString();
      }
    };
    return from(filepattern, TextInputFormat.class, StringUtf8Coder.of(), inputConverter);
  }

  /**
   * Helper to read from Avro source given {@link AvroCoder}. Keep in mind that configuration
   * object is altered to enable Avro input.
   */
  public static <T> HDFSFileSource<T, AvroKey<T>, NullWritable>
  fromAvro(String filepattern, final AvroCoder<T> coder, Configuration conf) {
    Class<AvroKeyInputFormat<T>> formatClass = castClass(AvroKeyInputFormat.class);
    SerializableFunction<KV<AvroKey<T>, NullWritable>, T> inputConverter =
        new SerializableFunction<KV<AvroKey<T>, NullWritable>, T>() {
          @Override
          public T apply(KV<AvroKey<T>, NullWritable> input) {
            try {
              return CoderUtils.clone(coder, input.getKey().datum());
            } catch (CoderException e) {
              throw new RuntimeException(e);
            }
          }
        };
    conf.set("avro.schema.input.key", coder.getSchema().toString());
    return from(filepattern, formatClass, coder, inputConverter).withConfiguration(conf);
  }

  /**
   * Helper to read from Avro source given {@link Schema}. Keep in mind that configuration
   * object is altered to enable Avro input.
   */
  public static HDFSFileSource<GenericRecord, AvroKey<GenericRecord>, NullWritable>
  fromAvro(String filepattern, Schema schema, Configuration conf) {
    return fromAvro(filepattern, AvroCoder.of(schema), conf);
  }

  /**
   * Helper to read from Avro source given {@link Class}. Keep in mind that configuration
   * object is altered to enable Avro input.
   */
  public static <T> HDFSFileSource<T, AvroKey<T>, NullWritable>
  fromAvro(String filepattern, Class<T> cls, Configuration conf) {
    return fromAvro(filepattern, AvroCoder.of(cls), conf);
  }

  // =======================================================================
  // Builder methods
  // =======================================================================

  public abstract HDFSFileSource.Builder<T, K, V> toBuilder();
  public static <T, K, V> HDFSFileSource.Builder builder() {
    return new AutoValue_HDFSFileSource.Builder<>();
  }

  /**
   * AutoValue builder for {@link HDFSFileSource}.
   */
  @AutoValue.Builder
  public abstract static class Builder<T, K, V> {
    public abstract Builder<T, K, V> setFilepattern(String filepattern);
    public abstract Builder<T, K, V> setFormatClass(
        Class<? extends FileInputFormat<K, V>> formatClass);
    public abstract Builder<T, K, V> setCoder(Coder<T> coder);
    public abstract Builder<T, K, V> setInputConverter(
        SerializableFunction<KV<K, V>, T> inputConverter);
    public abstract Builder<T, K, V> setSerializableConfiguration(
        SerializableConfiguration serializableConfiguration);
    public Builder<T, K, V> setConfiguration(Configuration configuration) {
      if (configuration == null) {
        configuration = new Configuration(false);
      }
      return this.setSerializableConfiguration(new SerializableConfiguration(configuration));
    }
    public abstract Builder<T, K, V> setSerializableSplit(SerializableSplit serializableSplit);
    public abstract Builder<T, K, V> setUsername(@Nullable String username);
    public abstract Builder<T, K, V> setValidateSource(boolean validate);
    public abstract HDFSFileSource<T, K, V> build();
  }

  public HDFSFileSource<T, K, V> withConfiguration(@Nullable Configuration configuration) {
    return this.toBuilder().setConfiguration(configuration).build();
  }

  public HDFSFileSource<T, K, V> withUsername(@Nullable String username) {
    return this.toBuilder().setUsername(username).build();
  }

  // =======================================================================
  // BoundedSource
  // =======================================================================

  @Override
  public List<? extends BoundedSource<T>> split(
      final long desiredBundleSizeBytes,
      PipelineOptions options) throws Exception {
    if (serializableSplit() == null) {
      List<InputSplit> inputSplits = UGIHelper.getBestUGI(username()).doAs(
          new PrivilegedExceptionAction<List<InputSplit>>() {
            @Override
            public List<InputSplit> run() throws Exception {
              return computeSplits(desiredBundleSizeBytes, serializableConfiguration());
            }
          });
      return Lists.transform(inputSplits,
          new Function<InputSplit, BoundedSource<T>>() {
            @Override
            public BoundedSource<T> apply(@Nullable InputSplit inputSplit) {
              SerializableSplit serializableSplit = new SerializableSplit(inputSplit);
              return HDFSFileSource.this.toBuilder()
                  .setSerializableSplit(serializableSplit)
                  .build();
            }
          });
    } else {
      return ImmutableList.of(this);
    }
  }

  @Override
  public long getEstimatedSizeBytes(PipelineOptions options) {
    long size = 0;

    try {
<<<<<<< HEAD
      // If this source represents a split from split, then return the size of the split,
      // rather then the entire input
=======
      // If this source represents a split from split,
      // then return the size of the split, rather then the entire input
>>>>>>> 104f9823
      if (serializableSplit() != null) {
        return serializableSplit().getSplit().getLength();
      }

      size += UGIHelper.getBestUGI(username()).doAs(new PrivilegedExceptionAction<Long>() {
        @Override
        public Long run() throws Exception {
          long size = 0;
          Job job = SerializableConfiguration.newJob(serializableConfiguration());
          for (FileStatus st : listStatus(createFormat(job), job)) {
            size += st.getLen();
          }
          return size;
        }
      });
    } catch (IOException e) {
      LOG.warn(
          "Will estimate size of input to be 0 bytes. Can't estimate size of the input due to:", e);
      // ignore, and return 0
    } catch (InterruptedException e) {
      Thread.currentThread().interrupt();
      LOG.warn(
          "Will estimate size of input to be 0 bytes. Can't estimate size of the input due to:", e);
      // ignore, and return 0
    }
    return size;
  }

  @Override
  public BoundedReader<T> createReader(PipelineOptions options) throws IOException {
    this.validate();
    return new HDFSFileReader<>(this, filepattern(), formatClass(), serializableSplit());
  }

  @Override
  public void validate() {
    if (validateSource()) {
      try {
        UGIHelper.getBestUGI(username()).doAs(new PrivilegedExceptionAction<Void>() {
              @Override
              public Void run() throws Exception {
                final Path pathPattern = new Path(filepattern());
                FileSystem fs = FileSystem.get(pathPattern.toUri(),
                    SerializableConfiguration.newConfiguration(serializableConfiguration()));
                FileStatus[] fileStatuses = fs.globStatus(pathPattern);
                checkState(
                    fileStatuses != null && fileStatuses.length > 0,
                    "Unable to find any files matching %s", filepattern());
                  return null;
                }
              });
      } catch (IOException | InterruptedException e) {
        throw new RuntimeException(e);
      }
    }
  }

  @Override
  public Coder<T> getDefaultOutputCoder() {
    return coder();
  }

  // =======================================================================
  // Helpers
  // =======================================================================

  private List<InputSplit> computeSplits(long desiredBundleSizeBytes,
                                         SerializableConfiguration serializableConfiguration)
      throws IOException, IllegalAccessException, InstantiationException {
    Job job = SerializableConfiguration.newJob(serializableConfiguration);
    FileInputFormat.setMinInputSplitSize(job, desiredBundleSizeBytes);
    FileInputFormat.setMaxInputSplitSize(job, desiredBundleSizeBytes);
    return createFormat(job).getSplits(job);
  }

  private FileInputFormat<K, V> createFormat(Job job)
      throws IOException, IllegalAccessException, InstantiationException {
    Path path = new Path(filepattern());
    FileInputFormat.addInputPath(job, path);
    return formatClass().newInstance();
  }

  private List<FileStatus> listStatus(FileInputFormat<K, V> format, Job job)
      throws NoSuchMethodException, InvocationTargetException, IllegalAccessException {
    // FileInputFormat#listStatus is protected, so call using reflection
    Method listStatus = FileInputFormat.class.getDeclaredMethod("listStatus", JobContext.class);
    listStatus.setAccessible(true);
    @SuppressWarnings("unchecked")
    List<FileStatus> stat = (List<FileStatus>) listStatus.invoke(format, job);
    return stat;
  }

  @SuppressWarnings("unchecked")
  private static <T> Coder<T> getDefaultCoder(Class<T> c) {
    if (Writable.class.isAssignableFrom(c)) {
      Class<? extends Writable> writableClass = (Class<? extends Writable>) c;
      return (Coder<T>) WritableCoder.of(writableClass);
    } else if (Void.class.equals(c)) {
      return (Coder<T>) VoidCoder.of();
    }
    // TODO: how to use registered coders here?
    throw new IllegalStateException("Cannot find coder for " + c);
  }

  @SuppressWarnings("unchecked")
  private static <T> Class<T> castClass(Class<?> aClass) {
    return (Class<T>) aClass;
  }

  // =======================================================================
  // BoundedReader
  // =======================================================================

  private static class HDFSFileReader<T, K, V> extends BoundedSource.BoundedReader<T> {

    private final HDFSFileSource<T, K, V> source;
    private final String filepattern;
    private final Class<? extends FileInputFormat<K, V>> formatClass;
    private final Job job;

    private List<InputSplit> splits;
    private ListIterator<InputSplit> splitsIterator;

    private Configuration conf;
    private FileInputFormat<?, ?> format;
    private TaskAttemptContext attemptContext;
    private RecordReader<K, V> currentReader;
    private KV<K, V> currentPair;

    HDFSFileReader(
        HDFSFileSource<T, K, V> source,
        String filepattern,
        Class<? extends FileInputFormat<K, V>> formatClass,
        SerializableSplit serializableSplit)
        throws IOException {
      this.source = source;
      this.filepattern = filepattern;
      this.formatClass = formatClass;
      this.job = SerializableConfiguration.newJob(source.serializableConfiguration());

      if (serializableSplit != null) {
        this.splits = ImmutableList.of(serializableSplit.getSplit());
        this.splitsIterator = splits.listIterator();
      }
    }

    @Override
    public boolean start() throws IOException {
      Path path = new Path(filepattern);
      FileInputFormat.addInputPath(job, path);

      conf = job.getConfiguration();
      try {
        format = formatClass.newInstance();
      } catch (InstantiationException | IllegalAccessException e) {
        throw new IOException("Cannot instantiate file input format " + formatClass, e);
      }
      attemptContext = new TaskAttemptContextImpl(conf, new TaskAttemptID());

      if (splitsIterator == null) {
        splits = format.getSplits(job);
        splitsIterator = splits.listIterator();
      }

      return advance();
    }

    @Override
    public boolean advance() throws IOException {
      try {
        if (currentReader != null && currentReader.nextKeyValue()) {
          currentPair = nextPair();
          return true;
        } else {
          while (splitsIterator.hasNext()) {
            // advance the reader and see if it has records
            final InputSplit nextSplit = splitsIterator.next();
            @SuppressWarnings("unchecked")
            RecordReader<K, V> reader =
                (RecordReader<K, V>) format.createRecordReader(nextSplit, attemptContext);
            if (currentReader != null) {
              currentReader.close();
            }
            currentReader = reader;
            UGIHelper.getBestUGI(source.username()).doAs(new PrivilegedExceptionAction<Void>() {
              @Override
              public Void run() throws Exception {
                currentReader.initialize(nextSplit, attemptContext);
                return null;
              }
            });
            if (currentReader.nextKeyValue()) {
              currentPair = nextPair();
              return true;
            }
            currentReader.close();
            currentReader = null;
          }
          // either no next split or all readers were empty
          currentPair = null;
          return false;
        }
      } catch (InterruptedException e) {
        Thread.currentThread().interrupt();
        throw new IOException(e);
      }
    }

    @Override
    public T getCurrent() throws NoSuchElementException {
      if (currentPair == null) {
        throw new NoSuchElementException();
      }
      return source.inputConverter().apply(currentPair);
    }

    @Override
    public void close() throws IOException {
      if (currentReader != null) {
        currentReader.close();
        currentReader = null;
      }
      currentPair = null;
    }

    @Override
    public BoundedSource<T> getCurrentSource() {
      return source;
    }

    @SuppressWarnings("unchecked")
    private KV<K, V> nextPair() throws IOException, InterruptedException {
      K key = currentReader.getCurrentKey();
      V value = currentReader.getCurrentValue();
      // clone Writable objects since they are reused between calls to RecordReader#nextKeyValue
      if (key instanceof Writable) {
        key = (K) WritableUtils.clone((Writable) key, conf);
      }
      if (value instanceof Writable) {
        value = (V) WritableUtils.clone((Writable) value, conf);
      }
      return KV.of(key, value);
    }

    // =======================================================================
    // Optional overrides
    // =======================================================================

    @Override
    public Double getFractionConsumed() {
      if (currentReader == null) {
        return 0.0;
      }
      if (splits.isEmpty()) {
        return 1.0;
      }
      int index = splitsIterator.previousIndex();
      int numReaders = splits.size();
      if (index == numReaders) {
        return 1.0;
      }
      double before = 1.0 * index / numReaders;
      double after = 1.0 * (index + 1) / numReaders;
      Double fractionOfCurrentReader = getProgress();
      if (fractionOfCurrentReader == null) {
        return before;
      }
      return before + fractionOfCurrentReader * (after - before);
    }

    private Double getProgress() {
      try {
        return (double) currentReader.getProgress();
      } catch (IOException | InterruptedException e) {
        return null;
      }
    }

  }

  // =======================================================================
  // SerializableSplit
  // =======================================================================

  /**
   * A wrapper to allow Hadoop {@link org.apache.hadoop.mapreduce.InputSplit}s to be
   * serialized using Java's standard serialization mechanisms. Note that the InputSplit
   * has to be Writable (which most are).
   */
  protected static class SerializableSplit implements Externalizable {
    private static final long serialVersionUID = 0L;

    private InputSplit split;

    public SerializableSplit() {
    }

    public SerializableSplit(InputSplit split) {
      checkArgument(split instanceof Writable, "Split is not writable: %s", split);
      this.split = split;
    }

    public InputSplit getSplit() {
      return split;
    }

    @Override
    public void writeExternal(ObjectOutput out) throws IOException {
      out.writeUTF(split.getClass().getCanonicalName());
      ((Writable) split).write(out);
    }

    @Override
    public void readExternal(ObjectInput in) throws IOException, ClassNotFoundException {
      String className = in.readUTF();
      try {
        split = (InputSplit) Class.forName(className).newInstance();
        ((Writable) split).readFields(in);
      } catch (InstantiationException | IllegalAccessException e) {
        throw new IOException(e);
      }
    }
  }

}<|MERGE_RESOLUTION|>--- conflicted
+++ resolved
@@ -296,13 +296,8 @@
     long size = 0;
 
     try {
-<<<<<<< HEAD
-      // If this source represents a split from split, then return the size of the split,
-      // rather then the entire input
-=======
       // If this source represents a split from split,
       // then return the size of the split, rather then the entire input
->>>>>>> 104f9823
       if (serializableSplit() != null) {
         return serializableSplit().getSplit().getLength();
       }
