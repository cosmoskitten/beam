/*
 * Licensed to the Apache Software Foundation (ASF) under one
 * or more contributor license agreements.  See the NOTICE file
 * distributed with this work for additional information
 * regarding copyright ownership.  The ASF licenses this file
 * to you under the Apache License, Version 2.0 (the
 * License); you may not use this file except in compliance
 * with the License.  You may obtain a copy of the License at
 *
 *     http://www.apache.org/licenses/LICENSE-2.0
 *
 * Unless required by applicable law or agreed to in writing, software
 * distributed under the License is distributed on an AS IS BASIS,
 * WITHOUT WARRANTIES OR CONDITIONS OF ANY KIND, either express or implied.
 * See the License for the specific language governing permissions and
 * limitations under the License.
 */

apply from: project(":").file("build_rules.gradle")
<<<<<<< HEAD
applyJavaNature(artifactId: "beam-sdks-java-io-cassandra")
enableJavaPerformanceTesting()
=======
applyJavaNature()
>>>>>>> b8cf07dc

description = "Apache Beam :: SDKs :: Java :: IO :: Cassandra"
ext.summary = "IO to read and write with Apache Cassandra database"

/*
 * We need to rely on manually specifying these evaluationDependsOn to ensure that
 * the following projects are evaluated before we evaluate this project. This is because
 * we are attempting to reference the "sourceSets.test.output" directly.
 * TODO: Swap to generating test artifacts which we can then rely on instead of
 * the test outputs directly.
 */
evaluationDependsOn(":beam-sdks-java-io-common")

def cassandra_version = "3.2.0"

dependencies {
  compile library.java.guava
  shadow project(path: ":beam-sdks-java-core", configuration: "shadow")
  shadow library.java.slf4j_api
  shadow library.java.findbugs_jsr305
  shadow "com.datastax.cassandra:cassandra-driver-core:$cassandra_version"
  shadow "com.datastax.cassandra:cassandra-driver-mapping:$cassandra_version"
  testCompile project(path: ":beam-runners-direct-java", configuration: "shadow")
  testCompile project(":beam-sdks-java-io-common").sourceSets.test.output
  testCompile library.java.junit
  testCompile library.java.hamcrest_core
  testCompile library.java.slf4j_jdk14
  testCompile library.java.mockito_core
}<|MERGE_RESOLUTION|>--- conflicted
+++ resolved
@@ -17,12 +17,8 @@
  */
 
 apply from: project(":").file("build_rules.gradle")
-<<<<<<< HEAD
-applyJavaNature(artifactId: "beam-sdks-java-io-cassandra")
+applyJavaNature()
 enableJavaPerformanceTesting()
-=======
-applyJavaNature()
->>>>>>> b8cf07dc
 
 description = "Apache Beam :: SDKs :: Java :: IO :: Cassandra"
 ext.summary = "IO to read and write with Apache Cassandra database"
