--- conflicted
+++ resolved
@@ -23,14 +23,10 @@
 
 import com.google.auto.value.AutoValue;
 import com.google.common.annotations.VisibleForTesting;
-<<<<<<< HEAD
 import com.google.common.collect.ImmutableSet;
-
+import java.io.IOException;
 import java.util.Set;
-=======
-import java.io.IOException;
 import java.util.concurrent.ThreadLocalRandom;
->>>>>>> 91c7d3d1
 import javax.annotation.Nullable;
 
 import org.apache.beam.sdk.annotations.Experimental;
@@ -86,7 +82,19 @@
  * PCollection<String> lines = p.apply(TextIO.read().from("/local/path/to/file.txt"));
  * }</pre>
  *
-<<<<<<< HEAD
+ * <p>Example 2: reading a PCollection of filenames.
+ *
+ * <pre>{@code
+ * Pipeline p = ...;
+ *
+ * // E.g. the filenames might be computed from other data in the pipeline, or
+ * // read from a data source.
+ * PCollection<String> filenames = ...;
+ *
+ * // Read all files in the collection.
+ * PCollection<String> lines = filenames.apply(TextIO.readAll());
+ * }</pre>
+ *
  * <p>The default delimiters may be replaced with a custom {@link Set} of {@link String Strings}.
  * Given an empty {@link Set}, {@link TextIO.Read} returns a  {@link PCollection} of
  * {@link String Strings}, each corresponding to the entire content of an input UTF-8 text file.
@@ -103,14 +111,10 @@
  * PCollection<String> commaSeparatedValues = p.apply(TextIO.read().from("/local/path/to/file.txt")
  *                                                           .withDelimiters(delimiters));
  * }</pre>
-=======
- * <p>Example 2: reading a PCollection of filenames.
->>>>>>> 91c7d3d1
  *
  * <pre>{@code
  * Pipeline p = ...;
  *
-<<<<<<< HEAD
  * // A Read of a local file without delimiters, returning a PCollection with only one element:
  * Set<String> delimiters = new HashSet<>();
  * PCollection<String> wholeFileText = p.apply(TextIO.read().from("/local/path/to/file.txt")
@@ -125,14 +129,6 @@
  * Set<String> delimiters = new HashSet<>();
  * PCollection<String> wholeFileText = p.apply(TextIO.read().from("/local/path/to/files/*.txt")
  *                                                  .withDelimiters(delimiters));
-=======
- * // E.g. the filenames might be computed from other data in the pipeline, or
- * // read from a data source.
- * PCollection<String> filenames = ...;
- *
- * // Read all files in the collection.
- * PCollection<String> lines = filenames.apply(TextIO.readAll());
->>>>>>> 91c7d3d1
  * }</pre>
  *
  * <p>To write a {@link PCollection} to one or more text files, use {@code TextIO.write()}, using
@@ -336,34 +332,14 @@
 
     // Helper to create a source specific to the requested compression type.
     protected FileBasedSource<String> getSource() {
-      return wrapWithCompression(new TextSource(getFilepattern()), getCompressionType());
+      return wrapWithCompression(new TextSource(getFilepattern(), getDelimiters()),
+          getCompressionType());
     }
 
     private static FileBasedSource<String> wrapWithCompression(
         FileBasedSource<String> source, CompressionType compressionType) {
       switch (compressionType) {
         case UNCOMPRESSED:
-<<<<<<< HEAD
-          return new TextSource(getFilepattern(), getDelimiters());
-        case AUTO:
-          return CompressedSource.from(new TextSource(getFilepattern(), getDelimiters()));
-        case BZIP2:
-          return
-              CompressedSource.from(new TextSource(getFilepattern(), getDelimiters()))
-                  .withDecompression(CompressedSource.CompressionMode.BZIP2);
-        case GZIP:
-          return
-              CompressedSource.from(new TextSource(getFilepattern(), getDelimiters()))
-                  .withDecompression(CompressedSource.CompressionMode.GZIP);
-        case ZIP:
-          return
-              CompressedSource.from(new TextSource(getFilepattern(), getDelimiters()))
-                  .withDecompression(CompressedSource.CompressionMode.ZIP);
-        case DEFLATE:
-          return
-              CompressedSource.from(new TextSource(getFilepattern(), getDelimiters()))
-                  .withDecompression(CompressedSource.CompressionMode.DEFLATE);
-=======
           return source;
         case AUTO:
           return CompressedSource.from(source);
@@ -383,7 +359,6 @@
           return
               CompressedSource.from(source)
                   .withDecompression(CompressionMode.DEFLATE);
->>>>>>> 91c7d3d1
         default:
           throw new IllegalArgumentException("Unknown compression type: " + compressionType);
       }
