--- conflicted
+++ resolved
@@ -83,36 +83,6 @@
 
   @Test
   public void testTypeIsPreserved() throws Exception {
-<<<<<<< HEAD
     assertThat(VoidCoder.of().getEncodedTypeDescriptor(), equalTo(TypeDescriptor.of(Void.class)));
-=======
-    assertEquals(TypeDescriptor.of(Void.class), VoidCoder.of().getEncodedTypeDescriptor());
-  }
-
-  @Test
-  public void testGenericStandardCoderFallsBackToObject() throws Exception {
-    assertEquals(TypeDescriptor.of(Object.class), new Foo<String>().getEncodedTypeDescriptor());
-  }
-
-  private static class Foo<T> extends StandardCoder<T> {
-
-    @Override
-    public void encode(T value, OutputStream outStream, Coder.Context context)
-        throws CoderException, IOException {}
-
-    @Override
-    public T decode(InputStream inStream, Coder.Context context)
-        throws CoderException, IOException {
-      return null;
-    }
-
-    @Override
-    public List<? extends Coder<?>> getCoderArguments() {
-      return null;
-    }
-
-    @Override
-    public void verifyDeterministic() throws Coder.NonDeterministicException {}
->>>>>>> 4a892401
   }
 }