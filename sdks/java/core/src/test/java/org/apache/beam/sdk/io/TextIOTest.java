--- conflicted
+++ resolved
@@ -1158,75 +1158,4 @@
     assertThat(splits, hasSize(equalTo(1)));
     SourceTestUtils.assertSourcesEqualReferenceSource(source, splits, options);
   }
-<<<<<<< HEAD
-
-  ///////////////////////////////////////////////////////////////////////////////////////////////
-  // Test "gs://" paths
-
-  private GcsUtil buildMockGcsUtil() throws IOException {
-    GcsUtil mockGcsUtil = Mockito.mock(GcsUtil.class);
-
-    // Any request to open gets a new bogus channel
-    Mockito
-        .when(mockGcsUtil.open(Mockito.any(GcsPath.class)))
-        .then(new Answer<SeekableByteChannel>() {
-          @Override
-          public SeekableByteChannel answer(InvocationOnMock invocation) throws Throwable {
-            return FileChannel.open(
-                Files.createTempFile("channel-", ".tmp"),
-                StandardOpenOption.CREATE, StandardOpenOption.DELETE_ON_CLOSE);
-          }
-        });
-
-    // Any request for expansion returns a list containing the original GcsPath
-    // This is required to pass validation that occurs in TextIO during apply()
-    Mockito
-        .when(mockGcsUtil.expand(Mockito.any(GcsPath.class)))
-        .then(new Answer<List<GcsPath>>() {
-          @Override
-          public List<GcsPath> answer(InvocationOnMock invocation) throws Throwable {
-            return ImmutableList.of((GcsPath) invocation.getArguments()[0]);
-          }
-        });
-
-    return mockGcsUtil;
-  }
-
-  /**
-   * This tests a few corner cases that should not crash.
-   */
-  @Test
-  @Ignore("this should not actually pass")
-  @Category(NeedsRunner.class)
-  public void testGoodWildcards() throws Exception {
-    GcsOptions options = TestPipeline.testingPipelineOptions().as(GcsOptions.class);
-    options.setGcsUtil(buildMockGcsUtil());
-
-    Pipeline pipeline = Pipeline.create(options);
-
-    applyRead(pipeline, "gs://bucket/foo");
-    applyRead(pipeline, "gs://bucket/foo/");
-    applyRead(pipeline, "gs://bucket/foo/*");
-    applyRead(pipeline, "gs://bucket/foo/?");
-    applyRead(pipeline, "gs://bucket/foo/[0-9]");
-    applyRead(pipeline, "gs://bucket/foo/*baz*");
-    applyRead(pipeline, "gs://bucket/foo/*baz?");
-    applyRead(pipeline, "gs://bucket/foo/[0-9]baz?");
-    applyRead(pipeline, "gs://bucket/foo/baz/*");
-    applyRead(pipeline, "gs://bucket/foo/baz/*wonka*");
-    applyRead(pipeline, "gs://bucket/foo/*baz/wonka*");
-    applyRead(pipeline, "gs://bucket/foo*/baz");
-    applyRead(pipeline, "gs://bucket/foo?/baz");
-    applyRead(pipeline, "gs://bucket/foo[0-9]/baz");
-
-    // Check that running doesn't fail.
-    pipeline.run();
-  }
-
-  private void applyRead(Pipeline pipeline, String path) {
-    pipeline.apply("Read(" + path + ")", TextIO.Read.from(path));
-  }
 }
-=======
-}
->>>>>>> 104f9823
