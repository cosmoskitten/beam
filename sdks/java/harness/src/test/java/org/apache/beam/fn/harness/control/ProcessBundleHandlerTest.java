--- conflicted
+++ resolved
@@ -114,16 +114,10 @@
           String pTransformId,
           PTransform pTransform,
           Supplier<String> processBundleInstructionId,
-<<<<<<< HEAD
-          Map<String, RunnerApi.PCollection> pCollections,
-          Map<String, RunnerApi.Coder> coders,
-          Map<String, RunnerApi.WindowingStrategy> windowingStrategies,
-          Multimap<String, ThrowingConsumer<WindowedValue<?>>> pCollectionIdsToConsumers,
-=======
           Map<String, PCollection> pCollections,
           Map<String, Coder> coders,
+          Map<String, RunnerApi.WindowingStrategy> windowingStrategies,
           Multimap<String, FnDataReceiver<WindowedValue<?>>> pCollectionIdsToConsumers,
->>>>>>> aba5b0d0
           Consumer<ThrowingRunnable> addStartFunction,
           Consumer<ThrowingRunnable> addFinishFunction) throws IOException {
 
@@ -185,16 +179,10 @@
               String pTransformId,
               PTransform pTransform,
               Supplier<String> processBundleInstructionId,
-<<<<<<< HEAD
-              Map<String, RunnerApi.PCollection> pCollections,
-              Map<String, RunnerApi.Coder> coders,
-              Map<String, RunnerApi.WindowingStrategy> windowingStrategies,
-              Multimap<String, ThrowingConsumer<WindowedValue<?>>> pCollectionIdsToConsumers,
-=======
               Map<String, PCollection> pCollections,
               Map<String, Coder> coders,
+              Map<String, RunnerApi.WindowingStrategy> windowingStrategies,
               Multimap<String, FnDataReceiver<WindowedValue<?>>> pCollectionIdsToConsumers,
->>>>>>> aba5b0d0
               Consumer<ThrowingRunnable> addStartFunction,
               Consumer<ThrowingRunnable> addFinishFunction) throws IOException {
             thrown.expect(IllegalStateException.class);
@@ -232,16 +220,10 @@
               String pTransformId,
               PTransform pTransform,
               Supplier<String> processBundleInstructionId,
-<<<<<<< HEAD
-              Map<String, RunnerApi.PCollection> pCollections,
-              Map<String, RunnerApi.Coder> coders,
-              Map<String, RunnerApi.WindowingStrategy> windowingStrategies,
-              Multimap<String, ThrowingConsumer<WindowedValue<?>>> pCollectionIdsToConsumers,
-=======
               Map<String, PCollection> pCollections,
               Map<String, Coder> coders,
+              Map<String, RunnerApi.WindowingStrategy> windowingStrategies,
               Multimap<String, FnDataReceiver<WindowedValue<?>>> pCollectionIdsToConsumers,
->>>>>>> aba5b0d0
               Consumer<ThrowingRunnable> addStartFunction,
               Consumer<ThrowingRunnable> addFinishFunction) throws IOException {
             thrown.expect(IllegalStateException.class);
@@ -280,16 +262,10 @@
               String pTransformId,
               PTransform pTransform,
               Supplier<String> processBundleInstructionId,
-<<<<<<< HEAD
-              Map<String, RunnerApi.PCollection> pCollections,
-              Map<String, RunnerApi.Coder> coders,
-              Map<String, RunnerApi.WindowingStrategy> windowingStrategies,
-              Multimap<String, ThrowingConsumer<WindowedValue<?>>> pCollectionIdsToConsumers,
-=======
               Map<String, PCollection> pCollections,
               Map<String, Coder> coders,
+              Map<String, RunnerApi.WindowingStrategy> windowingStrategies,
               Multimap<String, FnDataReceiver<WindowedValue<?>>> pCollectionIdsToConsumers,
->>>>>>> aba5b0d0
               Consumer<ThrowingRunnable> addStartFunction,
               Consumer<ThrowingRunnable> addFinishFunction) throws IOException {
             thrown.expect(IllegalStateException.class);
@@ -364,16 +340,10 @@
               String pTransformId,
               PTransform pTransform,
               Supplier<String> processBundleInstructionId,
-<<<<<<< HEAD
-              Map<String, RunnerApi.PCollection> pCollections,
-              Map<String, RunnerApi.Coder> coders,
-              Map<String, RunnerApi.WindowingStrategy> windowingStrategies,
-              Multimap<String, ThrowingConsumer<WindowedValue<?>>> pCollectionIdsToConsumers,
-=======
               Map<String, PCollection> pCollections,
               Map<String, Coder> coders,
+              Map<String, RunnerApi.WindowingStrategy> windowingStrategies,
               Multimap<String, FnDataReceiver<WindowedValue<?>>> pCollectionIdsToConsumers,
->>>>>>> aba5b0d0
               Consumer<ThrowingRunnable> addStartFunction,
               Consumer<ThrowingRunnable> addFinishFunction) throws IOException {
             addStartFunction.accept(() -> doStateCalls(beamFnStateClient));
@@ -421,16 +391,10 @@
               String pTransformId,
               PTransform pTransform,
               Supplier<String> processBundleInstructionId,
-<<<<<<< HEAD
-              Map<String, RunnerApi.PCollection> pCollections,
-              Map<String, RunnerApi.Coder> coders,
-              Map<String, RunnerApi.WindowingStrategy> windowingStrategies,
-              Multimap<String, ThrowingConsumer<WindowedValue<?>>> pCollectionIdsToConsumers,
-=======
               Map<String, PCollection> pCollections,
               Map<String, Coder> coders,
+              Map<String, RunnerApi.WindowingStrategy> windowingStrategies,
               Multimap<String, FnDataReceiver<WindowedValue<?>>> pCollectionIdsToConsumers,
->>>>>>> aba5b0d0
               Consumer<ThrowingRunnable> addStartFunction,
               Consumer<ThrowingRunnable> addFinishFunction) throws IOException {
             addStartFunction.accept(() -> doStateCalls(beamFnStateClient));
