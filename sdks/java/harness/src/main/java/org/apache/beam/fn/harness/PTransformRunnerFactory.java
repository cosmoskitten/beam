--- conflicted
+++ resolved
@@ -68,16 +68,10 @@
       String pTransformId,
       RunnerApi.PTransform pTransform,
       Supplier<String> processBundleInstructionId,
-<<<<<<< HEAD
-      Map<String, RunnerApi.PCollection> pCollections,
-      Map<String, RunnerApi.Coder> coders,
-      Map<String, RunnerApi.WindowingStrategy> windowingStrategies,
-      Multimap<String, ThrowingConsumer<WindowedValue<?>>> pCollectionIdsToConsumers,
-=======
       Map<String, PCollection> pCollections,
       Map<String, Coder> coders,
+      Map<String, RunnerApi.WindowingStrategy> windowingStrategies,
       Multimap<String, FnDataReceiver<WindowedValue<?>>> pCollectionIdsToConsumers,
->>>>>>> aba5b0d0
       Consumer<ThrowingRunnable> addStartFunction,
       Consumer<ThrowingRunnable> addFinishFunction)
       throws IOException;
