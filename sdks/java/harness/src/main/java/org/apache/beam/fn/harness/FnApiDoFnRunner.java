/*
 * Licensed to the Apache Software Foundation (ASF) under one
 * or more contributor license agreements.  See the NOTICE file
 * distributed with this work for additional information
 * regarding copyright ownership.  The ASF licenses this file
 * to you under the Apache License, Version 2.0 (the
 * "License"); you may not use this file except in compliance
 * with the License.  You may obtain a copy of the License at
 *
 *     http://www.apache.org/licenses/LICENSE-2.0
 *
 * Unless required by applicable law or agreed to in writing, software
 * distributed under the License is distributed on an "AS IS" BASIS,
 * WITHOUT WARRANTIES OR CONDITIONS OF ANY KIND, either express or implied.
 * See the License for the specific language governing permissions and
 * limitations under the License.
 */
package org.apache.beam.fn.harness;

import static com.google.common.base.Preconditions.checkArgument;
import static com.google.common.base.Preconditions.checkNotNull;
import static com.google.common.base.Preconditions.checkState;

import com.google.auto.service.AutoService;
import com.google.common.base.Suppliers;
import com.google.common.collect.Collections2;
import com.google.common.collect.ImmutableList;
import com.google.common.collect.ImmutableMap;
import com.google.common.collect.ImmutableMultimap;
import com.google.common.collect.Iterables;
import com.google.common.collect.Multimap;
import com.google.protobuf.ByteString;
import com.google.protobuf.InvalidProtocolBufferException;
import java.io.IOException;
import java.util.ArrayList;
import java.util.Collection;
import java.util.HashMap;
import java.util.HashSet;
import java.util.Iterator;
import java.util.Map;
import java.util.Objects;
import java.util.function.Consumer;
import java.util.function.Function;
import java.util.function.Supplier;
import org.apache.beam.fn.harness.data.BeamFnDataClient;
import org.apache.beam.fn.harness.fn.ThrowingRunnable;
import org.apache.beam.fn.harness.state.BagUserState;
import org.apache.beam.fn.harness.state.BeamFnStateClient;
import org.apache.beam.model.fnexecution.v1.BeamFnApi.StateKey;
import org.apache.beam.model.fnexecution.v1.BeamFnApi.StateRequest;
import org.apache.beam.model.fnexecution.v1.BeamFnApi.StateRequest.Builder;
import org.apache.beam.model.pipeline.v1.RunnerApi;
<<<<<<< HEAD
import org.apache.beam.model.pipeline.v1.RunnerApi.ParDoPayload;
=======
import org.apache.beam.model.pipeline.v1.RunnerApi.PCollection;
import org.apache.beam.model.pipeline.v1.RunnerApi.PTransform;
>>>>>>> aba5b0d0
import org.apache.beam.runners.core.DoFnRunner;
import org.apache.beam.runners.core.construction.PTransformTranslation;
import org.apache.beam.runners.core.construction.ParDoTranslation;
import org.apache.beam.runners.core.construction.RehydratedComponents;
import org.apache.beam.sdk.coders.Coder;
import org.apache.beam.sdk.coders.KvCoder;
import org.apache.beam.sdk.fn.data.FnDataReceiver;
import org.apache.beam.sdk.options.PipelineOptions;
import org.apache.beam.sdk.state.BagState;
import org.apache.beam.sdk.state.CombiningState;
import org.apache.beam.sdk.state.MapState;
import org.apache.beam.sdk.state.ReadableState;
import org.apache.beam.sdk.state.ReadableStates;
import org.apache.beam.sdk.state.SetState;
import org.apache.beam.sdk.state.State;
import org.apache.beam.sdk.state.StateBinder;
import org.apache.beam.sdk.state.StateContext;
import org.apache.beam.sdk.state.StateSpec;
import org.apache.beam.sdk.state.TimeDomain;
import org.apache.beam.sdk.state.Timer;
import org.apache.beam.sdk.state.ValueState;
import org.apache.beam.sdk.state.WatermarkHoldState;
import org.apache.beam.sdk.transforms.Combine.CombineFn;
import org.apache.beam.sdk.transforms.CombineWithContext.CombineFnWithContext;
import org.apache.beam.sdk.transforms.DoFn;
import org.apache.beam.sdk.transforms.DoFn.OnTimerContext;
import org.apache.beam.sdk.transforms.DoFn.ProcessContext;
import org.apache.beam.sdk.transforms.reflect.DoFnInvoker;
import org.apache.beam.sdk.transforms.reflect.DoFnInvokers;
import org.apache.beam.sdk.transforms.reflect.DoFnSignature;
import org.apache.beam.sdk.transforms.reflect.DoFnSignature.StateDeclaration;
import org.apache.beam.sdk.transforms.reflect.DoFnSignatures;
import org.apache.beam.sdk.transforms.splittabledofn.RestrictionTracker;
import org.apache.beam.sdk.transforms.windowing.BoundedWindow;
import org.apache.beam.sdk.transforms.windowing.PaneInfo;
import org.apache.beam.sdk.transforms.windowing.TimestampCombiner;
import org.apache.beam.sdk.util.CombineFnUtil;
import org.apache.beam.sdk.util.DoFnInfo;
import org.apache.beam.sdk.util.SerializableUtils;
import org.apache.beam.sdk.util.UserCodeException;
import org.apache.beam.sdk.util.WindowedValue;
import org.apache.beam.sdk.util.WindowedValue.WindowedValueCoder;
import org.apache.beam.sdk.values.KV;
import org.apache.beam.sdk.values.PCollectionView;
import org.apache.beam.sdk.values.TupleTag;
import org.apache.beam.sdk.values.WindowingStrategy;
import org.joda.time.Instant;

/**
 * A {@link DoFnRunner} specific to integrating with the Fn Api. This is to remove the layers
 * of abstraction caused by StateInternals/TimerInternals since they model state and timer
 * concepts differently.
 */
public class FnApiDoFnRunner<InputT, OutputT> implements DoFnRunner<InputT, OutputT> {
  /**
   * A registrar which provides a factory to handle Java {@link DoFn}s.
   */
  @AutoService(PTransformRunnerFactory.Registrar.class)
  public static class Registrar implements
      PTransformRunnerFactory.Registrar {

    @Override
    public Map<String, PTransformRunnerFactory> getPTransformRunnerFactories() {
      return ImmutableMap.of(
          PTransformTranslation.PAR_DO_TRANSFORM_URN, new NewFactory(),
          ParDoTranslation.CUSTOM_JAVA_DO_FN_URN, new Factory());
    }
  }

  /** A factory for {@link FnApiDoFnRunner}. */
  static class Factory<InputT, OutputT>
      implements PTransformRunnerFactory<DoFnRunner<InputT, OutputT>> {

    @Override
    public DoFnRunner<InputT, OutputT> createRunnerForPTransform(
        PipelineOptions pipelineOptions,
        BeamFnDataClient beamFnDataClient,
        BeamFnStateClient beamFnStateClient,
        String pTransformId,
        PTransform pTransform,
        Supplier<String> processBundleInstructionId,
        Map<String, PCollection> pCollections,
        Map<String, RunnerApi.Coder> coders,
<<<<<<< HEAD
        Map<String, RunnerApi.WindowingStrategy> windowingStrategies,
        Multimap<String, ThrowingConsumer<WindowedValue<?>>> pCollectionIdsToConsumers,
=======
        Multimap<String, FnDataReceiver<WindowedValue<?>>> pCollectionIdsToConsumers,
>>>>>>> aba5b0d0
        Consumer<ThrowingRunnable> addStartFunction,
        Consumer<ThrowingRunnable> addFinishFunction) {

      // For every output PCollection, create a map from output name to Consumer
      ImmutableMap.Builder<String, Collection<FnDataReceiver<WindowedValue<?>>>>
          outputMapBuilder = ImmutableMap.builder();
      for (Map.Entry<String, String> entry : pTransform.getOutputsMap().entrySet()) {
        outputMapBuilder.put(
            entry.getKey(),
            pCollectionIdsToConsumers.get(entry.getValue()));
      }
      ImmutableMap<String, Collection<FnDataReceiver<WindowedValue<?>>>> outputMap =
          outputMapBuilder.build();

      // Get the DoFnInfo from the serialized blob.
      ByteString serializedFn = pTransform.getSpec().getPayload();
      @SuppressWarnings({"unchecked", "rawtypes"})
      DoFnInfo<InputT, OutputT> doFnInfo = (DoFnInfo) SerializableUtils.deserializeFromByteArray(
          serializedFn.toByteArray(), "DoFnInfo");

      // Verify that the DoFnInfo tag to output map matches the output map on the PTransform.
      checkArgument(
          Objects.equals(
              new HashSet<>(Collections2.transform(outputMap.keySet(), Long::parseLong)),
              doFnInfo.getOutputMap().keySet()),
          "Unexpected mismatch between transform output map %s and DoFnInfo output map %s.",
          outputMap.keySet(),
          doFnInfo.getOutputMap());

      ImmutableMultimap.Builder<TupleTag<?>,
          FnDataReceiver<WindowedValue<?>>> tagToOutputMapBuilder =
          ImmutableMultimap.builder();
      for (Map.Entry<Long, TupleTag<?>> entry : doFnInfo.getOutputMap().entrySet()) {
        @SuppressWarnings({"unchecked", "rawtypes"})
        Collection<FnDataReceiver<WindowedValue<?>>> consumers =
            outputMap.get(Long.toString(entry.getKey()));
        tagToOutputMapBuilder.putAll(entry.getValue(), consumers);
      }

      ImmutableMultimap<TupleTag<?>, FnDataReceiver<WindowedValue<?>>> tagToOutputMap =
          tagToOutputMapBuilder.build();

      @SuppressWarnings({"unchecked", "rawtypes"})
      DoFnRunner<InputT, OutputT> runner = new FnApiDoFnRunner<>(
          pipelineOptions,
          beamFnStateClient,
          pTransformId,
          processBundleInstructionId,
          doFnInfo.getDoFn(),
          WindowedValue.getFullCoder(
              doFnInfo.getInputCoder(),
              doFnInfo.getWindowingStrategy().getWindowFn().windowCoder()),
          (Collection<FnDataReceiver<WindowedValue<OutputT>>>) (Collection)
              tagToOutputMap.get(doFnInfo.getOutputMap().get(doFnInfo.getMainOutput())),
          tagToOutputMap,
          doFnInfo.getWindowingStrategy());

<<<<<<< HEAD
      registerHandlers(
          runner, pTransform, addStartFunction, addFinishFunction, pCollectionIdsToConsumers);
      return runner;
    }
  }

  static class NewFactory<InputT, OutputT>
      implements PTransformRunnerFactory<DoFnRunner<InputT, OutputT>> {

    @Override
    public DoFnRunner<InputT, OutputT> createRunnerForPTransform(
        PipelineOptions pipelineOptions,
        BeamFnDataClient beamFnDataClient,
        BeamFnStateClient beamFnStateClient,
        String pTransformId,
        RunnerApi.PTransform pTransform,
        Supplier<String> processBundleInstructionId,
        Map<String, RunnerApi.PCollection> pCollections,
        Map<String, RunnerApi.Coder> coders,
        Map<String, RunnerApi.WindowingStrategy> windowingStrategies,
        Multimap<String, ThrowingConsumer<WindowedValue<?>>> pCollectionIdsToConsumers,
        Consumer<ThrowingRunnable> addStartFunction,
        Consumer<ThrowingRunnable> addFinishFunction) {

      DoFn<InputT, OutputT> doFn;
      TupleTag<OutputT> mainOutputTag;
      WindowedValueCoder<InputT> inputCoder;
      WindowingStrategy<InputT, ?> windowingStrategy;

      try {
        RehydratedComponents rehydratedComponents = RehydratedComponents.forComponents(
            RunnerApi.Components.newBuilder()
                .putAllCoders(coders).putAllWindowingStrategies(windowingStrategies).build());
        ParDoPayload parDoPayload = ParDoPayload.parseFrom(pTransform.getSpec().getPayload());
        if (parDoPayload.getSideInputsCount() != 0) {
          throw new UnsupportedOperationException("Side inputs not yet supported.");
        }
        doFn = (DoFn) ParDoTranslation.getDoFn(parDoPayload);
        mainOutputTag = (TupleTag) ParDoTranslation.getMainOutputTag(parDoPayload);
        // There will only be one due to the check above.
        RunnerApi.PCollection mainInput = pCollections.get(
            Iterables.getOnlyElement(pTransform.getInputsMap().values()));
        inputCoder = (WindowedValueCoder<InputT>) rehydratedComponents.getCoder(
            mainInput.getCoderId());
        windowingStrategy = (WindowingStrategy) rehydratedComponents.getWindowingStrategy(
            mainInput.getWindowingStrategyId());
      } catch (InvalidProtocolBufferException exn) {
        throw new IllegalArgumentException("Malformed ParDoPayload", exn);
      } catch (IOException exn) {
        throw new IllegalArgumentException("Malformed ParDoPayload", exn);
=======
      // Register the appropriate handlers.
      addStartFunction.accept(runner::startBundle);
      for (String pcollectionId : pTransform.getInputsMap().values()) {
        pCollectionIdsToConsumers.put(
            pcollectionId,
            (FnDataReceiver) (FnDataReceiver<WindowedValue<InputT>>) runner::processElement);
>>>>>>> aba5b0d0
      }

      ImmutableMultimap.Builder<TupleTag<?>, ThrowingConsumer<WindowedValue<?>>>
          tagToConsumerBuilder = ImmutableMultimap.builder();
      for (Map.Entry<String, String> entry : pTransform.getOutputsMap().entrySet()) {
        tagToConsumerBuilder.putAll(
            new TupleTag<>(entry.getKey()), pCollectionIdsToConsumers.get(entry.getValue()));
      }
      Multimap<TupleTag<?>, ThrowingConsumer<WindowedValue<?>>> tagToConsumer =
          tagToConsumerBuilder.build();

      @SuppressWarnings({"unchecked", "rawtypes"})
      DoFnRunner<InputT, OutputT> runner = new FnApiDoFnRunner<>(
          pipelineOptions,
          beamFnStateClient,
          pTransformId,
          processBundleInstructionId,
          doFn,
          inputCoder,
          (Collection<ThrowingConsumer<WindowedValue<OutputT>>>) (Collection)
              tagToConsumer.get(mainOutputTag),
          tagToConsumer,
          windowingStrategy);
      registerHandlers(
          runner, pTransform, addStartFunction, addFinishFunction, pCollectionIdsToConsumers);
      return runner;
    }
  }

  private static <InputT, OutputT> void registerHandlers(
      DoFnRunner<InputT, OutputT> runner,
      RunnerApi.PTransform pTransform,
      Consumer<ThrowingRunnable> addStartFunction,
      Consumer<ThrowingRunnable> addFinishFunction,
      Multimap<String, ThrowingConsumer<WindowedValue<?>>> pCollectionIdsToConsumers) {
    // Register the appropriate handlers.
    addStartFunction.accept(runner::startBundle);
    for (String pcollectionId : pTransform.getInputsMap().values()) {
      pCollectionIdsToConsumers.put(
          pcollectionId,
          (ThrowingConsumer) (ThrowingConsumer<WindowedValue<InputT>>) runner::processElement);
    }
    addFinishFunction.accept(runner::finishBundle);
  }

  //////////////////////////////////////////////////////////////////////////////////////////////////

  private final PipelineOptions pipelineOptions;
  private final BeamFnStateClient beamFnStateClient;
  private final String ptransformId;
  private final Supplier<String> processBundleInstructionId;
  private final DoFn<InputT, OutputT> doFn;
  private final WindowedValueCoder<InputT> inputCoder;
  private final Collection<FnDataReceiver<WindowedValue<OutputT>>> mainOutputConsumers;
  private final Multimap<TupleTag<?>, FnDataReceiver<WindowedValue<?>>> outputMap;
  private final WindowingStrategy windowingStrategy;
  private final DoFnSignature doFnSignature;
  private final DoFnInvoker<InputT, OutputT> doFnInvoker;
  private final StateBinder stateBinder;
  private final StartBundleContext startBundleContext;
  private final ProcessBundleContext processBundleContext;
  private final FinishBundleContext finishBundleContext;
  private final Collection<ThrowingRunnable> stateFinalizers;

  /**
   * The lifetime of this member is only valid during {@link #processElement}
   * and is null otherwise.
   */
  private WindowedValue<InputT> currentElement;

  /**
   * The lifetime of this member is only valid during {@link #processElement}
   * and is null otherwise.
   */
  private BoundedWindow currentWindow;

  /**
   * This member should only be accessed indirectly by calling
   * {@link #createOrUseCachedBagUserStateKey} and is only valid during {@link #processElement}
   * and is null otherwise.
   */
  private StateKey.BagUserState cachedPartialBagUserStateKey;


  FnApiDoFnRunner(
      PipelineOptions pipelineOptions,
      BeamFnStateClient beamFnStateClient,
      String ptransformId,
      Supplier<String> processBundleInstructionId,
      DoFn<InputT, OutputT> doFn,
      WindowedValueCoder<InputT> inputCoder,
      Collection<FnDataReceiver<WindowedValue<OutputT>>> mainOutputConsumers,
      Multimap<TupleTag<?>, FnDataReceiver<WindowedValue<?>>> outputMap,
      WindowingStrategy windowingStrategy) {
    this.pipelineOptions = pipelineOptions;
    this.beamFnStateClient = beamFnStateClient;
    this.ptransformId = ptransformId;
    this.processBundleInstructionId = processBundleInstructionId;
    this.doFn = doFn;
    this.inputCoder = inputCoder;
    this.mainOutputConsumers = mainOutputConsumers;
    this.outputMap = outputMap;
    this.windowingStrategy = windowingStrategy;
    this.doFnSignature = DoFnSignatures.signatureForDoFn(doFn);
    this.doFnInvoker = DoFnInvokers.invokerFor(doFn);
    this.stateBinder = new BeamFnStateBinder();
    this.startBundleContext = new StartBundleContext();
    this.processBundleContext = new ProcessBundleContext();
    this.finishBundleContext = new FinishBundleContext();
    this.stateFinalizers = new ArrayList<>();
  }

  @Override
  public void startBundle() {
    doFnInvoker.invokeStartBundle(startBundleContext);
  }

  @Override
  public void processElement(WindowedValue<InputT> elem) {
    currentElement = elem;
    try {
      Iterator<BoundedWindow> windowIterator =
          (Iterator<BoundedWindow>) elem.getWindows().iterator();
      while (windowIterator.hasNext()) {
        currentWindow = windowIterator.next();
        doFnInvoker.invokeProcessElement(processBundleContext);
      }
    } finally {
      currentElement = null;
      currentWindow = null;
      cachedPartialBagUserStateKey = null;
    }
  }

  @Override
  public void onTimer(
      String timerId,
      BoundedWindow window,
      Instant timestamp,
      TimeDomain timeDomain) {
    throw new UnsupportedOperationException("TODO: Add support for timers");
  }

  @Override
  public void finishBundle() {
    doFnInvoker.invokeFinishBundle(finishBundleContext);

    // Persist all dirty state cells
    try {
      for (ThrowingRunnable runnable : stateFinalizers) {
        runnable.run();
      }
    } catch (InterruptedException e) {
      Thread.currentThread().interrupt();
      throw new IllegalStateException(e);
    } catch (Exception e) {
      throw new IllegalStateException(e);
    }
  }

  /**
   * Outputs the given element to the specified set of consumers wrapping any exceptions.
   */
  private <T> void outputTo(
      Collection<FnDataReceiver<WindowedValue<T>>> consumers,
      WindowedValue<T> output) {
    Iterator<FnDataReceiver<WindowedValue<T>>> consumerIterator;
    try {
      for (FnDataReceiver<WindowedValue<T>> consumer : consumers) {
        consumer.accept(output);
      }
    } catch (Throwable t) {
      throw UserCodeException.wrap(t);
    }
  }

  /**
   * Provides arguments for a {@link DoFnInvoker} for {@link DoFn.StartBundle @StartBundle}.
   */
  private class StartBundleContext
      extends DoFn<InputT, OutputT>.StartBundleContext
      implements DoFnInvoker.ArgumentProvider<InputT, OutputT> {

    private StartBundleContext() {
      doFn.super();
    }

    @Override
    public PipelineOptions getPipelineOptions() {
      return pipelineOptions;
    }

    @Override
    public PipelineOptions pipelineOptions() {
      return pipelineOptions;
    }

    @Override
    public BoundedWindow window() {
      throw new UnsupportedOperationException(
          "Cannot access window outside of @ProcessElement and @OnTimer methods.");
    }

    @Override
    public DoFn<InputT, OutputT>.StartBundleContext startBundleContext(
        DoFn<InputT, OutputT> doFn) {
      return this;
    }

    @Override
    public DoFn<InputT, OutputT>.FinishBundleContext finishBundleContext(
        DoFn<InputT, OutputT> doFn) {
      throw new UnsupportedOperationException(
          "Cannot access FinishBundleContext outside of @FinishBundle method.");
    }

    @Override
    public DoFn<InputT, OutputT>.ProcessContext processContext(DoFn<InputT, OutputT> doFn) {
      throw new UnsupportedOperationException(
          "Cannot access ProcessContext outside of @ProcessElement method.");
    }

    @Override
    public DoFn<InputT, OutputT>.OnTimerContext onTimerContext(DoFn<InputT, OutputT> doFn) {
      throw new UnsupportedOperationException(
          "Cannot access OnTimerContext outside of @OnTimer methods.");
    }

    @Override
    public RestrictionTracker<?> restrictionTracker() {
      throw new UnsupportedOperationException(
          "Cannot access RestrictionTracker outside of @ProcessElement method.");
    }

    @Override
    public State state(String stateId) {
      throw new UnsupportedOperationException(
          "Cannot access state outside of @ProcessElement and @OnTimer methods.");
    }

    @Override
    public Timer timer(String timerId) {
      throw new UnsupportedOperationException(
          "Cannot access timers outside of @ProcessElement and @OnTimer methods.");
    }
  }

  /**
   * Provides arguments for a {@link DoFnInvoker} for {@link DoFn.ProcessElement @ProcessElement}.
   */
  private class ProcessBundleContext
      extends DoFn<InputT, OutputT>.ProcessContext
      implements DoFnInvoker.ArgumentProvider<InputT, OutputT> {

    private ProcessBundleContext() {
      doFn.super();
    }

    @Override
    public BoundedWindow window() {
      return currentWindow;
    }

    @Override
    public DoFn.StartBundleContext startBundleContext(DoFn<InputT, OutputT> doFn) {
      throw new UnsupportedOperationException(
          "Cannot access StartBundleContext outside of @StartBundle method.");
    }

    @Override
    public DoFn.FinishBundleContext finishBundleContext(DoFn<InputT, OutputT> doFn) {
      throw new UnsupportedOperationException(
          "Cannot access FinishBundleContext outside of @FinishBundle method.");
    }

    @Override
    public ProcessContext processContext(DoFn<InputT, OutputT> doFn) {
      return this;
    }

    @Override
    public OnTimerContext onTimerContext(DoFn<InputT, OutputT> doFn) {
      throw new UnsupportedOperationException("TODO: Add support for timers");
    }

    @Override
    public RestrictionTracker<?> restrictionTracker() {
      throw new UnsupportedOperationException("TODO: Add support for SplittableDoFn");
    }

    @Override
    public State state(String stateId) {
      StateDeclaration stateDeclaration = doFnSignature.stateDeclarations().get(stateId);
      checkNotNull(stateDeclaration, "No state declaration found for %s", stateId);
      StateSpec<?> spec;
      try {
        spec = (StateSpec<?>) stateDeclaration.field().get(doFn);
      } catch (IllegalAccessException e) {
        throw new RuntimeException(e);
      }
      return spec.bind(stateId, stateBinder);
    }

    @Override
    public Timer timer(String timerId) {
      throw new UnsupportedOperationException("TODO: Add support for timers");
    }

    @Override
    public PipelineOptions getPipelineOptions() {
      return pipelineOptions;
    }

    @Override
    public PipelineOptions pipelineOptions() {
      return pipelineOptions;
    }

    @Override
    public void output(OutputT output) {
      outputTo(mainOutputConsumers,
          WindowedValue.of(
              output,
              currentElement.getTimestamp(),
              currentWindow,
              currentElement.getPane()));
    }

    @Override
    public void outputWithTimestamp(OutputT output, Instant timestamp) {
      outputTo(mainOutputConsumers,
          WindowedValue.of(
              output,
              timestamp,
              currentWindow,
              currentElement.getPane()));
    }

    @Override
    public <T> void output(TupleTag<T> tag, T output) {
      Collection<FnDataReceiver<WindowedValue<T>>> consumers = (Collection) outputMap.get(tag);
      if (consumers == null) {
        throw new IllegalArgumentException(String.format("Unknown output tag %s", tag));
      }
      outputTo(consumers,
          WindowedValue.of(
              output,
              currentElement.getTimestamp(),
              currentWindow,
              currentElement.getPane()));
    }

    @Override
    public <T> void outputWithTimestamp(TupleTag<T> tag, T output, Instant timestamp) {
      Collection<FnDataReceiver<WindowedValue<T>>> consumers = (Collection) outputMap.get(tag);
      if (consumers == null) {
        throw new IllegalArgumentException(String.format("Unknown output tag %s", tag));
      }
      outputTo(consumers,
          WindowedValue.of(
              output,
              timestamp,
              currentWindow,
              currentElement.getPane()));
    }

    @Override
    public InputT element() {
      return currentElement.getValue();
    }

    @Override
    public <T> T sideInput(PCollectionView<T> view) {
      throw new UnsupportedOperationException("TODO: Support side inputs");
    }

    @Override
    public Instant timestamp() {
      return currentElement.getTimestamp();
    }

    @Override
    public PaneInfo pane() {
      return currentElement.getPane();
    }

    @Override
    public void updateWatermark(Instant watermark) {
      throw new UnsupportedOperationException("TODO: Add support for SplittableDoFn");
    }
  }

  /**
   * Provides arguments for a {@link DoFnInvoker} for {@link DoFn.FinishBundle @FinishBundle}.
   */
  private class FinishBundleContext
      extends DoFn<InputT, OutputT>.FinishBundleContext
      implements DoFnInvoker.ArgumentProvider<InputT, OutputT> {

    private FinishBundleContext() {
      doFn.super();
    }

    @Override
    public PipelineOptions getPipelineOptions() {
      return pipelineOptions;
    }

    @Override
    public PipelineOptions pipelineOptions() {
      return pipelineOptions;
    }

    @Override
    public BoundedWindow window() {
      throw new UnsupportedOperationException(
          "Cannot access window outside of @ProcessElement and @OnTimer methods.");
    }

    @Override
    public DoFn<InputT, OutputT>.StartBundleContext startBundleContext(
        DoFn<InputT, OutputT> doFn) {
      throw new UnsupportedOperationException(
          "Cannot access StartBundleContext outside of @StartBundle method.");
    }

    @Override
    public DoFn<InputT, OutputT>.FinishBundleContext finishBundleContext(
        DoFn<InputT, OutputT> doFn) {
      return this;
    }

    @Override
    public DoFn<InputT, OutputT>.ProcessContext processContext(DoFn<InputT, OutputT> doFn) {
      throw new UnsupportedOperationException(
          "Cannot access ProcessContext outside of @ProcessElement method.");
    }

    @Override
    public DoFn<InputT, OutputT>.OnTimerContext onTimerContext(DoFn<InputT, OutputT> doFn) {
      throw new UnsupportedOperationException(
          "Cannot access OnTimerContext outside of @OnTimer methods.");
    }

    @Override
    public RestrictionTracker<?> restrictionTracker() {
      throw new UnsupportedOperationException(
          "Cannot access RestrictionTracker outside of @ProcessElement method.");
    }

    @Override
    public State state(String stateId) {
      throw new UnsupportedOperationException(
          "Cannot access state outside of @ProcessElement and @OnTimer methods.");
    }

    @Override
    public Timer timer(String timerId) {
      throw new UnsupportedOperationException(
          "Cannot access timers outside of @ProcessElement and @OnTimer methods.");
    }

    @Override
    public void output(OutputT output, Instant timestamp, BoundedWindow window) {
      outputTo(mainOutputConsumers,
          WindowedValue.of(output, timestamp, window, PaneInfo.NO_FIRING));
    }

    @Override
    public <T> void output(TupleTag<T> tag, T output, Instant timestamp, BoundedWindow window) {
      Collection<FnDataReceiver<WindowedValue<T>>> consumers = (Collection) outputMap.get(tag);
      if (consumers == null) {
        throw new IllegalArgumentException(String.format("Unknown output tag %s", tag));
      }
      outputTo(consumers,
          WindowedValue.of(output, timestamp, window, PaneInfo.NO_FIRING));
    }
  }

  /**
   * A {@link StateBinder} that uses the Beam Fn State API to read and write user state.
   *
   * <p>TODO: Add support for {@link #bindMap} and {@link #bindSet}. Note that
   * {@link #bindWatermark} should never be implemented.
   */
  private class BeamFnStateBinder implements StateBinder {
    private final Map<StateKey.BagUserState, Object> stateObjectCache = new HashMap<>();

    @Override
    public <T> ValueState<T> bindValue(String id, StateSpec<ValueState<T>> spec, Coder<T> coder) {
      return (ValueState<T>) stateObjectCache.computeIfAbsent(
          createOrUseCachedBagUserStateKey(id),
          new Function<StateKey.BagUserState, Object>() {
        @Override
        public Object apply(StateKey.BagUserState s) {
          return new ValueState<T>() {
            private final BagUserState<T> impl = createBagUserState(id, coder);

            @Override
            public void clear() {
              impl.clear();
            }

            @Override
            public void write(T input) {
              impl.clear();
              impl.append(input);
            }

            @Override
            public T read() {
              Iterator<T> value = impl.get().iterator();
              if (value.hasNext()) {
                return value.next();
              } else {
                return null;
              }
            }

            @Override
            public ValueState<T> readLater() {
              // TODO: Support prefetching.
              return this;
            }
          };
        }
      });
    }

    @Override
    public <T> BagState<T> bindBag(String id, StateSpec<BagState<T>> spec, Coder<T> elemCoder) {
      return (BagState<T>) stateObjectCache.computeIfAbsent(
          createOrUseCachedBagUserStateKey(id),
          new Function<StateKey.BagUserState, Object>() {
        @Override
        public Object apply(StateKey.BagUserState s) {
          return new BagState<T>() {
            private final BagUserState<T> impl = createBagUserState(id, elemCoder);

            @Override
            public void add(T value) {
              impl.append(value);
            }

            @Override
            public ReadableState<Boolean> isEmpty() {
              return ReadableStates.immediate(!impl.get().iterator().hasNext());
            }

            @Override
            public Iterable<T> read() {
              return impl.get();
            }

            @Override
            public BagState<T> readLater() {
              // TODO: Support prefetching.
              return this;
            }

            @Override
            public void clear() {
              impl.clear();
            }
          };
        }
      });
    }

    @Override
    public <T> SetState<T> bindSet(String id, StateSpec<SetState<T>> spec, Coder<T> elemCoder) {
      throw new UnsupportedOperationException("TODO: Add support for a map state to the Fn API.");
    }

    @Override
    public <KeyT, ValueT> MapState<KeyT, ValueT> bindMap(String id,
        StateSpec<MapState<KeyT, ValueT>> spec, Coder<KeyT> mapKeyCoder,
        Coder<ValueT> mapValueCoder) {
      throw new UnsupportedOperationException("TODO: Add support for a map state to the Fn API.");
    }

    @Override
    public <InputT, AccumT, OutputT> CombiningState<InputT, AccumT, OutputT> bindCombining(
        String id,
        StateSpec<CombiningState<InputT, AccumT, OutputT>> spec, Coder<AccumT> accumCoder,
        CombineFn<InputT, AccumT, OutputT> combineFn) {
      return (CombiningState<InputT, AccumT, OutputT>) stateObjectCache.computeIfAbsent(
          createOrUseCachedBagUserStateKey(id),
          new Function<StateKey.BagUserState, Object>() {
        @Override
        public Object apply(StateKey.BagUserState s) {
          // TODO: Support squashing accumulators depending on whether we know of all
          // remote accumulators and local accumulators or just local accumulators.
          return new CombiningState<InputT, AccumT, OutputT>() {
            private final BagUserState<AccumT> impl = createBagUserState(id, accumCoder);

            @Override
            public AccumT getAccum() {
              Iterator<AccumT> iterator = impl.get().iterator();
              if (iterator.hasNext()) {
                return iterator.next();
              }
              return combineFn.createAccumulator();
            }

            @Override
            public void addAccum(AccumT accum) {
              Iterator<AccumT> iterator = impl.get().iterator();

              // Only merge if there was a prior value
              if (iterator.hasNext()) {
                accum = combineFn.mergeAccumulators(ImmutableList.of(iterator.next(), accum));
                // Since there was a prior value, we need to clear.
                impl.clear();
              }

              impl.append(accum);
            }

            @Override
            public AccumT mergeAccumulators(Iterable<AccumT> accumulators) {
              return combineFn.mergeAccumulators(accumulators);
            }

            @Override
            public CombiningState<InputT, AccumT, OutputT> readLater() {
              return this;
            }

            @Override
            public OutputT read() {
              Iterator<AccumT> iterator = impl.get().iterator();
              if (iterator.hasNext()) {
                return combineFn.extractOutput(iterator.next());
              }
              return combineFn.defaultValue();
            }

            @Override
            public void add(InputT value) {
              AccumT newAccumulator = combineFn.addInput(getAccum(), value);
              impl.clear();
              impl.append(newAccumulator);
            }

            @Override
            public ReadableState<Boolean> isEmpty() {
              return ReadableStates.immediate(!impl.get().iterator().hasNext());
            }

            @Override
            public void clear() {
              impl.clear();
            }
          };
        }
      });
    }

    @Override
    public <InputT, AccumT, OutputT> CombiningState<InputT, AccumT, OutputT>
    bindCombiningWithContext(
        String id,
        StateSpec<CombiningState<InputT, AccumT, OutputT>> spec,
        Coder<AccumT> accumCoder,
        CombineFnWithContext<InputT, AccumT, OutputT> combineFn) {
      return (CombiningState<InputT, AccumT, OutputT>) stateObjectCache.computeIfAbsent(
          createOrUseCachedBagUserStateKey(id),
          new Function<StateKey.BagUserState, Object>() {
            @Override
            public Object apply(StateKey.BagUserState s) {
              return bindCombining(id, spec, accumCoder, CombineFnUtil.bindContext(combineFn,
                  new StateContext<BoundedWindow>() {
                    @Override
                    public PipelineOptions getPipelineOptions() {
                      return pipelineOptions;
                    }

                    @Override
                    public <T> T sideInput(PCollectionView<T> view) {
                      return processBundleContext.sideInput(view);
                    }

                    @Override
                    public BoundedWindow window() {
                      return currentWindow;
                    }
                  }));
            }
          });
    }

    /**
     * @deprecated The Fn API has no plans to implement WatermarkHoldState as of this writing
     * and is waiting on resolution of BEAM-2535.
     */
    @Override
    @Deprecated
    public WatermarkHoldState bindWatermark(String id, StateSpec<WatermarkHoldState> spec,
        TimestampCombiner timestampCombiner) {
      throw new UnsupportedOperationException("WatermarkHoldState is unsupported by the Fn API.");
    }

    private <T> BagUserState<T> createBagUserState(String id, Coder<T> coder) {
      BagUserState rval = new BagUserState<T>(
          beamFnStateClient,
          id,
          coder,
          new Supplier<StateRequest.Builder>() {
            /** Memoizes the partial state key for the lifetime of the {@link BagUserState}. */
            private final Supplier<StateKey.BagUserState> memoizingSupplier =
                Suppliers.memoize(() -> createOrUseCachedBagUserStateKey(id))::get;

            @Override
            public Builder get() {
              return StateRequest.newBuilder()
                  .setInstructionReference(processBundleInstructionId.get())
                  .setStateKey(StateKey.newBuilder()
                      .setBagUserState(memoizingSupplier.get()));
            }
          });
      stateFinalizers.add(rval::asyncClose);
      return rval;
    }
  }

  /**
   * Memoizes a partially built {@link StateKey} saving on the encoding cost of the key and
   * window across multiple state cells for the lifetime of {@link #processElement}.
   *
   * <p>This should only be called during {@link #processElement}.
   */
  private <K> StateKey.BagUserState createOrUseCachedBagUserStateKey(String id) {
    if (cachedPartialBagUserStateKey == null) {
      checkState(currentElement.getValue() instanceof KV,
          "Accessing state in unkeyed context. Current element is not a KV: %s.",
          currentElement);
      checkState(inputCoder.getCoderArguments().get(0) instanceof KvCoder,
          "Accessing state in unkeyed context. No keyed coder found.");

      ByteString.Output encodedKeyOut = ByteString.newOutput();

      Coder<K> keyCoder = ((KvCoder<K, ?>) inputCoder.getValueCoder()).getKeyCoder();
      try {
        keyCoder.encode(((KV<K, ?>) currentElement.getValue()).getKey(), encodedKeyOut);
      } catch (IOException e) {
        throw new IllegalStateException(e);
      }

      ByteString.Output encodedWindowOut = ByteString.newOutput();
      try {
        windowingStrategy.getWindowFn().windowCoder().encode(currentWindow, encodedWindowOut);
      } catch (IOException e) {
        throw new IllegalStateException(e);
      }

      cachedPartialBagUserStateKey = StateKey.BagUserState.newBuilder()
          .setPtransformId(ptransformId)
          .setKey(encodedKeyOut.toByteString())
          .setWindow(encodedWindowOut.toByteString()).buildPartial();
    }
    return cachedPartialBagUserStateKey.toBuilder().setUserStateId(id).build();
  }
}<|MERGE_RESOLUTION|>--- conflicted
+++ resolved
@@ -50,12 +50,9 @@
 import org.apache.beam.model.fnexecution.v1.BeamFnApi.StateRequest;
 import org.apache.beam.model.fnexecution.v1.BeamFnApi.StateRequest.Builder;
 import org.apache.beam.model.pipeline.v1.RunnerApi;
-<<<<<<< HEAD
-import org.apache.beam.model.pipeline.v1.RunnerApi.ParDoPayload;
-=======
 import org.apache.beam.model.pipeline.v1.RunnerApi.PCollection;
 import org.apache.beam.model.pipeline.v1.RunnerApi.PTransform;
->>>>>>> aba5b0d0
+import org.apache.beam.model.pipeline.v1.RunnerApi.ParDoPayload;
 import org.apache.beam.runners.core.DoFnRunner;
 import org.apache.beam.runners.core.construction.PTransformTranslation;
 import org.apache.beam.runners.core.construction.ParDoTranslation;
@@ -139,12 +136,8 @@
         Supplier<String> processBundleInstructionId,
         Map<String, PCollection> pCollections,
         Map<String, RunnerApi.Coder> coders,
-<<<<<<< HEAD
         Map<String, RunnerApi.WindowingStrategy> windowingStrategies,
-        Multimap<String, ThrowingConsumer<WindowedValue<?>>> pCollectionIdsToConsumers,
-=======
         Multimap<String, FnDataReceiver<WindowedValue<?>>> pCollectionIdsToConsumers,
->>>>>>> aba5b0d0
         Consumer<ThrowingRunnable> addStartFunction,
         Consumer<ThrowingRunnable> addFinishFunction) {
 
@@ -202,7 +195,6 @@
           tagToOutputMap,
           doFnInfo.getWindowingStrategy());
 
-<<<<<<< HEAD
       registerHandlers(
           runner, pTransform, addStartFunction, addFinishFunction, pCollectionIdsToConsumers);
       return runner;
@@ -253,14 +245,6 @@
         throw new IllegalArgumentException("Malformed ParDoPayload", exn);
       } catch (IOException exn) {
         throw new IllegalArgumentException("Malformed ParDoPayload", exn);
-=======
-      // Register the appropriate handlers.
-      addStartFunction.accept(runner::startBundle);
-      for (String pcollectionId : pTransform.getInputsMap().values()) {
-        pCollectionIdsToConsumers.put(
-            pcollectionId,
-            (FnDataReceiver) (FnDataReceiver<WindowedValue<InputT>>) runner::processElement);
->>>>>>> aba5b0d0
       }
 
       ImmutableMultimap.Builder<TupleTag<?>, ThrowingConsumer<WindowedValue<?>>>
@@ -301,7 +285,7 @@
     for (String pcollectionId : pTransform.getInputsMap().values()) {
       pCollectionIdsToConsumers.put(
           pcollectionId,
-          (ThrowingConsumer) (ThrowingConsumer<WindowedValue<InputT>>) runner::processElement);
+          (FnDataReceiver) (FnDataReceiver<WindowedValue<InputT>>) runner::processElement);
     }
     addFinishFunction.accept(runner::finishBundle);
   }
