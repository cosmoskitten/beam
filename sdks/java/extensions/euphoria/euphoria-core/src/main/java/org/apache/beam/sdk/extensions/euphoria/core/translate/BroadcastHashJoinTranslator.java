/*
 * Licensed to the Apache Software Foundation (ASF) under one
 * or more contributor license agreements.  See the NOTICE file
 * distributed with this work for additional information
 * regarding copyright ownership.  The ASF licenses this file
 * to you under the Apache License, Version 2.0 (the
 * "License"); you may not use this file except in compliance
 * with the License.  You may obtain a copy of the License at
 *
 *     http://www.apache.org/licenses/LICENSE-2.0
 *
 * Unless required by applicable law or agreed to in writing, software
 * distributed under the License is distributed on an "AS IS" BASIS,
 * WITHOUT WARRANTIES OR CONDITIONS OF ANY KIND, either express or implied.
 * See the License for the specific language governing permissions and
 * limitations under the License.
 */
package org.apache.beam.sdk.extensions.euphoria.core.translate;

import java.util.Collections;
import java.util.Map;
<<<<<<< HEAD
import org.apache.beam.sdk.extensions.euphoria.core.client.functional.BinaryFunctor;
import org.apache.beam.sdk.extensions.euphoria.core.client.operator.Join;
=======
import org.apache.beam.sdk.coders.Coder;
import org.apache.beam.sdk.extensions.euphoria.core.client.accumulators.AccumulatorProvider;
import org.apache.beam.sdk.extensions.euphoria.core.client.dataset.Dataset;
import org.apache.beam.sdk.extensions.euphoria.core.client.functional.BinaryFunctor;
import org.apache.beam.sdk.extensions.euphoria.core.client.operator.Join;
import org.apache.beam.sdk.extensions.euphoria.core.client.operator.Join.Type;
import org.apache.beam.sdk.extensions.euphoria.core.client.operator.base.Operator;
import org.apache.beam.sdk.extensions.euphoria.core.client.operator.hint.SizeHint;
import org.apache.beam.sdk.extensions.euphoria.core.client.operator.windowing.WindowingDesc;
import org.apache.beam.sdk.extensions.euphoria.core.translate.collector.AdaptableCollector;
>>>>>>> beff0b78
import org.apache.beam.sdk.transforms.DoFn;
import org.apache.beam.sdk.transforms.ParDo;
import org.apache.beam.sdk.transforms.View;
import org.apache.beam.sdk.values.KV;
import org.apache.beam.sdk.values.PCollection;
import org.apache.beam.sdk.values.PCollectionView;

/**
 * Translator for {@link org.apache.beam.sdk.extensions.euphoria.core.client.operator.RightJoin} and
 * {@link org.apache.beam.sdk.extensions.euphoria.core.client.operator.LeftJoin} when one side of
 * the join fits in memory so it can be distributed in hash map with the other side.
 */
// TODO vaskovo fixy
public class BroadcastHashJoinTranslator<LeftT, RightT, KeyT, OutputT>
    extends AbstractJoinTranslator<LeftT, RightT, KeyT, OutputT> {

  @Override
<<<<<<< HEAD
  PCollection<KV<KeyT, OutputT>> translate(
      Join<LeftT, RightT, KeyT, OutputT> operator,
      PCollection<KV<KeyT, LeftT>> left,
      PCollection<KV<KeyT, RightT>> right) {
    switch (operator.getType()) {
      case LEFT:
        final PCollectionView<Map<KeyT, Iterable<RightT>>> broadcastRight =
            right.apply(View.asMultimap());
        return left.apply(
            ParDo.of(new BroadcastHashLeftJoinFn<>(broadcastRight, operator.getJoiner()))
                .withSideInputs(broadcastRight));
      case RIGHT:
        final PCollectionView<Map<KeyT, Iterable<LeftT>>> broadcastLeft =
            left.apply(View.asMultimap());
        return right.apply(
            ParDo.of(new BroadcastHashRightJoinFn<>(broadcastLeft, operator.getJoiner()))
                .withSideInputs(broadcastLeft));
=======
  @SuppressWarnings("unchecked")
  public PCollection<?> translate(Join operator, TranslationContext context) {
    return doTranslate(operator, context);
  }

  <K, LeftT, RightT, OutputT, W extends BoundedWindow> PCollection<KV<K, OutputT>> doTranslate(
      Join<LeftT, RightT, K, OutputT, W> operator, TranslationContext context) {
    Coder<K> keyCoder = context.getKeyCoder(operator);

    @SuppressWarnings("unchecked")
    final PCollection<LeftT> left = (PCollection<LeftT>) context.getInputs(operator).get(0);
    Coder<LeftT> leftCoder = context.getCoderBasedOnDatasetElementType(operator.getLeft());

    @SuppressWarnings("unchecked")
    final PCollection<RightT> right = (PCollection<RightT>) context.getInputs(operator).get(1);
    Coder<RightT> rightCoder = context.getCoderBasedOnDatasetElementType(operator.getRight());

    final PCollection<KV<K, LeftT>> leftKvInput =
        getKVInputCollection(
            left, operator.getLeftKeyExtractor(), keyCoder, leftCoder, ":extract-keys-left");

    final PCollection<KV<K, RightT>> rightKvInput =
        getKVInputCollection(
            right, operator.getRightKeyExtractor(), keyCoder, rightCoder, ":extract-keys-right");

    final AccumulatorProvider accumulators =
        new LazyAccumulatorProvider(context.getAccumulatorFactory(), context.getSettings());

    Coder<KV<K, OutputT>> outputCoder = context.getOutputCoder(operator);

    switch (operator.getType()) {
      case LEFT:
        final PCollectionView<Map<K, Iterable<RightT>>> broadcastRight =
            rightKvInput.apply(View.asMultimap());
        return leftKvInput
            .apply(
                ParDo.of(
                        new BroadcastHashLeftJoinFn<>(
                            broadcastRight, operator.getJoiner(), accumulators, operator.getName()))
                    .withSideInputs(broadcastRight))
            .setCoder(outputCoder);

      case RIGHT:
        final PCollectionView<Map<K, Iterable<LeftT>>> broadcastLeft =
            leftKvInput.apply(View.asMultimap());
        return rightKvInput
            .apply(
                ParDo.of(
                        new BroadcastHashRightJoinFn<>(
                            broadcastLeft, operator.getJoiner(), accumulators, operator.getName()))
                    .withSideInputs(broadcastLeft))
            .setCoder(outputCoder);

>>>>>>> beff0b78
      default:
        throw new UnsupportedOperationException(
            String.format(
                "Cannot translate Euphoria '%s' operator to Beam transformations."
                    + " Given join type '%s' is not supported for BroadcastHashJoin.",
                Join.class.getSimpleName(), operator.getType()));
    }
  }

  static class BroadcastHashRightJoinFn<K, LeftT, RightT, OutputT>
      extends DoFn<KV<K, RightT>, KV<K, OutputT>> {

    private final PCollectionView<Map<K, Iterable<LeftT>>> smallSideCollection;
    private final BinaryFunctor<LeftT, RightT, OutputT> joiner;
    private final AdaptableCollector<KV<K, RightT>, KV<K, OutputT>, OutputT> outCollector;

    BroadcastHashRightJoinFn(
        PCollectionView<Map<K, Iterable<LeftT>>> smallSideCollection,
        BinaryFunctor<LeftT, RightT, OutputT> joiner,
        AccumulatorProvider accumulators,
        String operatorName) {
      this.smallSideCollection = smallSideCollection;
      this.joiner = joiner;
      this.outCollector =
          new AdaptableCollector<>(
              accumulators,
              operatorName,
              (ctx, elem) -> ctx.output(KV.of(ctx.element().getKey(), elem)));
    }

    @SuppressWarnings("unused")
    @ProcessElement
    public void processElement(ProcessContext context) {
      final KV<K, RightT> element = context.element();
      final K key = element.getKey();
      final Map<K, Iterable<LeftT>> map = context.sideInput(smallSideCollection);
      final Iterable<LeftT> leftValues = map.getOrDefault(key, Collections.singletonList(null));
      outCollector.setProcessContext(context);

      leftValues.forEach(
          leftValue -> {
            joiner.apply(leftValue, element.getValue(), outCollector);
          });
    }
  }

  static class BroadcastHashLeftJoinFn<K, LeftT, RightT, OutputT>
      extends DoFn<KV<K, LeftT>, KV<K, OutputT>> {

    private final PCollectionView<Map<K, Iterable<RightT>>> smallSideCollection;
    private final BinaryFunctor<LeftT, RightT, OutputT> joiner;
    private final AdaptableCollector<KV<K, LeftT>, KV<K, OutputT>, OutputT> outCollector;

    BroadcastHashLeftJoinFn(
        PCollectionView<Map<K, Iterable<RightT>>> smallSideCollection,
        BinaryFunctor<LeftT, RightT, OutputT> joiner,
        AccumulatorProvider accumulators,
        String operatorName) {
      this.smallSideCollection = smallSideCollection;
      this.joiner = joiner;
      this.outCollector =
          new AdaptableCollector<>(
              accumulators,
              operatorName,
              (ctx, elem) -> ctx.output(KV.of(ctx.element().getKey(), elem)));
    }

    @SuppressWarnings("unused")
    @ProcessElement
    public void processElement(ProcessContext context) {
      final KV<K, LeftT> element = context.element();
      final K key = element.getKey();
      final Map<K, Iterable<RightT>> map = context.sideInput(smallSideCollection);
      final Iterable<RightT> rightValues = map.getOrDefault(key, Collections.singletonList(null));
      outCollector.setProcessContext(context);

      rightValues.forEach(
          rightValue -> {
            joiner.apply(element.getValue(), rightValue, outCollector);
          });
    }
  }
}<|MERGE_RESOLUTION|>--- conflicted
+++ resolved
@@ -19,21 +19,10 @@
 
 import java.util.Collections;
 import java.util.Map;
-<<<<<<< HEAD
+import org.apache.beam.sdk.extensions.euphoria.core.client.accumulators.AccumulatorProvider;
 import org.apache.beam.sdk.extensions.euphoria.core.client.functional.BinaryFunctor;
 import org.apache.beam.sdk.extensions.euphoria.core.client.operator.Join;
-=======
-import org.apache.beam.sdk.coders.Coder;
-import org.apache.beam.sdk.extensions.euphoria.core.client.accumulators.AccumulatorProvider;
-import org.apache.beam.sdk.extensions.euphoria.core.client.dataset.Dataset;
-import org.apache.beam.sdk.extensions.euphoria.core.client.functional.BinaryFunctor;
-import org.apache.beam.sdk.extensions.euphoria.core.client.operator.Join;
-import org.apache.beam.sdk.extensions.euphoria.core.client.operator.Join.Type;
-import org.apache.beam.sdk.extensions.euphoria.core.client.operator.base.Operator;
-import org.apache.beam.sdk.extensions.euphoria.core.client.operator.hint.SizeHint;
-import org.apache.beam.sdk.extensions.euphoria.core.client.operator.windowing.WindowingDesc;
 import org.apache.beam.sdk.extensions.euphoria.core.translate.collector.AdaptableCollector;
->>>>>>> beff0b78
 import org.apache.beam.sdk.transforms.DoFn;
 import org.apache.beam.sdk.transforms.ParDo;
 import org.apache.beam.sdk.transforms.View;
@@ -46,84 +35,33 @@
  * {@link org.apache.beam.sdk.extensions.euphoria.core.client.operator.LeftJoin} when one side of
  * the join fits in memory so it can be distributed in hash map with the other side.
  */
-// TODO vaskovo fixy
 public class BroadcastHashJoinTranslator<LeftT, RightT, KeyT, OutputT>
     extends AbstractJoinTranslator<LeftT, RightT, KeyT, OutputT> {
 
   @Override
-<<<<<<< HEAD
   PCollection<KV<KeyT, OutputT>> translate(
       Join<LeftT, RightT, KeyT, OutputT> operator,
       PCollection<KV<KeyT, LeftT>> left,
       PCollection<KV<KeyT, RightT>> right) {
+    final AccumulatorProvider accumulators =
+        new LazyAccumulatorProvider(AccumulatorProvider.of(left.getPipeline()));
     switch (operator.getType()) {
       case LEFT:
         final PCollectionView<Map<KeyT, Iterable<RightT>>> broadcastRight =
             right.apply(View.asMultimap());
         return left.apply(
-            ParDo.of(new BroadcastHashLeftJoinFn<>(broadcastRight, operator.getJoiner()))
+            ParDo.of(
+                    new BroadcastHashLeftJoinFn<>(
+                        broadcastRight, operator.getJoiner(), accumulators, operator.getName()))
                 .withSideInputs(broadcastRight));
       case RIGHT:
         final PCollectionView<Map<KeyT, Iterable<LeftT>>> broadcastLeft =
             left.apply(View.asMultimap());
         return right.apply(
-            ParDo.of(new BroadcastHashRightJoinFn<>(broadcastLeft, operator.getJoiner()))
+            ParDo.of(
+                    new BroadcastHashRightJoinFn<>(
+                        broadcastLeft, operator.getJoiner(), accumulators, operator.getName()))
                 .withSideInputs(broadcastLeft));
-=======
-  @SuppressWarnings("unchecked")
-  public PCollection<?> translate(Join operator, TranslationContext context) {
-    return doTranslate(operator, context);
-  }
-
-  <K, LeftT, RightT, OutputT, W extends BoundedWindow> PCollection<KV<K, OutputT>> doTranslate(
-      Join<LeftT, RightT, K, OutputT, W> operator, TranslationContext context) {
-    Coder<K> keyCoder = context.getKeyCoder(operator);
-
-    @SuppressWarnings("unchecked")
-    final PCollection<LeftT> left = (PCollection<LeftT>) context.getInputs(operator).get(0);
-    Coder<LeftT> leftCoder = context.getCoderBasedOnDatasetElementType(operator.getLeft());
-
-    @SuppressWarnings("unchecked")
-    final PCollection<RightT> right = (PCollection<RightT>) context.getInputs(operator).get(1);
-    Coder<RightT> rightCoder = context.getCoderBasedOnDatasetElementType(operator.getRight());
-
-    final PCollection<KV<K, LeftT>> leftKvInput =
-        getKVInputCollection(
-            left, operator.getLeftKeyExtractor(), keyCoder, leftCoder, ":extract-keys-left");
-
-    final PCollection<KV<K, RightT>> rightKvInput =
-        getKVInputCollection(
-            right, operator.getRightKeyExtractor(), keyCoder, rightCoder, ":extract-keys-right");
-
-    final AccumulatorProvider accumulators =
-        new LazyAccumulatorProvider(context.getAccumulatorFactory(), context.getSettings());
-
-    Coder<KV<K, OutputT>> outputCoder = context.getOutputCoder(operator);
-
-    switch (operator.getType()) {
-      case LEFT:
-        final PCollectionView<Map<K, Iterable<RightT>>> broadcastRight =
-            rightKvInput.apply(View.asMultimap());
-        return leftKvInput
-            .apply(
-                ParDo.of(
-                        new BroadcastHashLeftJoinFn<>(
-                            broadcastRight, operator.getJoiner(), accumulators, operator.getName()))
-                    .withSideInputs(broadcastRight))
-            .setCoder(outputCoder);
-
-      case RIGHT:
-        final PCollectionView<Map<K, Iterable<LeftT>>> broadcastLeft =
-            leftKvInput.apply(View.asMultimap());
-        return rightKvInput
-            .apply(
-                ParDo.of(
-                        new BroadcastHashRightJoinFn<>(
-                            broadcastLeft, operator.getJoiner(), accumulators, operator.getName()))
-                    .withSideInputs(broadcastLeft))
-            .setCoder(outputCoder);
-
->>>>>>> beff0b78
       default:
         throw new UnsupportedOperationException(
             String.format(
@@ -200,10 +138,7 @@
       final Iterable<RightT> rightValues = map.getOrDefault(key, Collections.singletonList(null));
       outCollector.setProcessContext(context);
 
-      rightValues.forEach(
-          rightValue -> {
-            joiner.apply(element.getValue(), rightValue, outCollector);
-          });
+      rightValues.forEach(rightValue -> joiner.apply(element.getValue(), rightValue, outCollector));
     }
   }
 }