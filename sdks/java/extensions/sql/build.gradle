import groovy.json.JsonOutput

/*
 * Licensed to the Apache Software Foundation (ASF) under one
 * or more contributor license agreements.  See the NOTICE file
 * distributed with this work for additional information
 * regarding copyright ownership.  The ASF licenses this file
 * to you under the Apache License, Version 2.0 (the
 * License); you may not use this file except in compliance
 * with the License.  You may obtain a copy of the License at
 *
 *     http://www.apache.org/licenses/LICENSE-2.0
 *
 * Unless required by applicable law or agreed to in writing, software
 * distributed under the License is distributed on an AS IS BASIS,
 * WITHOUT WARRANTIES OR CONDITIONS OF ANY KIND, either express or implied.
 * See the License for the specific language governing permissions and
 * limitations under the License.
 */

plugins {
  id 'org.apache.beam.module'
  id 'ca.coglinc.javacc'
}
applyJavaNature(
  // javacc generated code produces lint warnings
  disableLintWarnings: ['dep-ann'],
  testShadowJar: true,
  enableStrictDependencies: true,
  shadowClosure: {
    dependencies {
<<<<<<< HEAD
      include(dependency(library.java.vendored_calcite_1_19_0))
    }
=======
      include(dependency(library.java.guava))
      include(dependency(library.java.protobuf_java))
      include(dependency(library.java.protobuf_java_util))
      include(dependency("org.apache.calcite:.*"))
      include(dependency("org.apache.calcite.avatica:.*"))
      include(dependency("org.codehaus.janino:.*"))
    }
    // guava uses the com.google.common and com.google.thirdparty package namespaces
    relocate("com.google.common", project.getJavaRelocatedPath("com.google.common")) {
      // com.google.common is too generic, need to exclude guava-testlib
      exclude "com.google.common.collect.testing.**"
      exclude "com.google.common.escape.testing.**"
      exclude "com.google.common.testing.**"
      exclude "com.google.common.util.concurrent.testing.**"
    }
    relocate "com.google.thirdparty", project.getJavaRelocatedPath("com.google.thirdparty")

    relocate "com.google.protobuf", getJavaRelocatedPath("com.google.protobuf")
    relocate "org.apache.calcite", getJavaRelocatedPath("org.apache.calcite")

  // Looking up the compiler factory in Calcite depends on having a properties
  // file in the right location. We package one that is shading compatible
  // in src/main/resources. Note that if this shaded path changes, that
  // files name and contents need to be updated as well. TODO, swap to use
  // getJavaRelocatedPath once the Maven build is no longer also shading this
  // module.
  relocate "org.codehaus", "org.apache.beam.sdks.java.extensions.sql.repackaged.org.codehaus"
>>>>>>> 6cf3b113
})

description = "Apache Beam :: SDKs :: Java :: Extensions :: SQL"
ext.summary = "Beam SQL provides a new interface to generate a Beam pipeline from SQL statement"

configurations {
  // Create an fmppTask configuration representing the dependencies
  // required to define and execute the Ant FMPP task.
  // TODO: Migrate to a FMPP plugin once one exists
  fmppTask
  fmppTemplates
}

dependencies {
  javacc "net.java.dev.javacc:javacc:4.0"
  fmppTask "com.googlecode.fmpp-maven-plugin:fmpp-maven-plugin:1.0"
  fmppTask "org.freemarker:freemarker:2.3.28"
<<<<<<< HEAD
  fmppTemplates library.java.vendored_calcite_1_19_0
  shadow library.java.vendored_calcite_1_19_0
  shadow library.java.vendored_guava_20_0 // Internal use
=======
  fmppTemplates "org.apache.calcite:calcite-core:$calcite_version"
  shadow library.java.vendored_guava_26_0_jre // Internal use
>>>>>>> 6cf3b113
  compile library.java.guava // Interfaces with Calcite use this
  shadow project(path: ":sdks:java:core", configuration: "shadow")
  shadow project(":sdks:java:extensions:join-library")
  shadow library.java.slf4j_api
  shadow library.java.commons_codec
  shadow library.java.commons_csv
  shadow library.java.commons_lang3
  shadow library.java.jackson_databind
  shadow library.java.jackson_dataformat_yaml
  shadow library.java.joda_time
  shadow "com.alibaba:fastjson:1.2.49"
  shadow "com.jayway.jsonpath:json-path:2.4.0"
  shadow project(path: ":runners:direct-java", configuration: "shadow")
  provided project(":sdks:java:io:kafka")
  provided project(":sdks:java:io:google-cloud-platform")
  provided library.java.kafka_clients
  shadowTest library.java.vendored_calcite_1_19_0
  shadowTest library.java.vendored_guava_20_0
  shadowTest library.java.junit
  shadowTest library.java.hamcrest_core
  shadowTest library.java.hamcrest_library
  shadowTest library.java.mockito_core
  shadowTest library.java.quickcheck_core
  shadowTestRuntimeClasspath library.java.slf4j_jdk14

  // Dependencies that we don't directly reference
  permitUnusedDeclared "com.jayway.jsonpath:json-path:2.4.0"
  permitUnusedDeclared library.java.jackson_dataformat_yaml

  // Dependencies where one or the other appears "used" depending on classpath,
  // but it doesn't matter which is used
  permitUsedUndeclared "com.google.code.findbugs:jsr305:3.0.2"
  permitUnusedDeclared "net.jcip:jcip-annotations:1.0"
  permitUnusedDeclared "com.google.guava:guava:20.0"
}

// Copy Caclcite templates and our own template into the build directory
// so we have one location for the FMPP task to parse.
task copyFmppTemplatesFromSrc(type: Copy) {
  from "src/main/codegen"
  into "${project.buildDir}/templates-fmpp/codegen"
}
task copyFmppTemplatesFromCalciteCore(type: Copy) {
  dependsOn configurations.fmppTemplates
  File calciteCoreJar = files(configurations.fmppTemplates.files).filter {
    it.name.startsWith("beam-vendor-calcite")
  }.singleFile
  from zipTree(calciteCoreJar)
  include "**/Parser.jj"
  into "${project.buildDir}/templates-fmpp"
  filter{
    line ->
      line.replace('import org.apache.calcite.', 'import org.apache.beam.vendor.calcite.v1_19_0.org.apache.calcite.')
  }
  filter{
    line ->
      line.replace('import static org.apache.calcite.', 'import static org.apache.beam.vendor.calcite.v1_19_0.org.apache.calcite.')
  }
  filter{
    line ->
      line.replace('import org.slf4j.Logger', 'import org.apache.beam.vendor.calcite.v1_19_0.org.slf4j.Logger')
  }
}

// Generate the FMPP sources from the FMPP templates.
def generateFmppOutputDir = "${project.buildDir}/generated/fmpp"
task generateFmppSources {
  dependsOn configurations.fmppTask
  dependsOn copyFmppTemplatesFromSrc
  dependsOn copyFmppTemplatesFromCalciteCore
  doLast {
    ant.taskdef(name: "fmpp", classname: "fmpp.tools.AntTask", classpath: configurations.fmppTask.asPath)
    ant.fmpp(configuration: "src/main/codegen/config.fmpp", sourceRoot: "${project.buildDir}/templates-fmpp/codegen/templates", outputRoot: generateFmppOutputDir)
  }
}

// Match the output directory for generated code with the package, to be more tool-friendly
def generateFmppJavaccRoot = "${generateFmppOutputDir}/javacc"
def generatedJavaccSourceDir = "${project.buildDir}/generated/javacc"
def generatedJavaccPackageDir = "${generatedJavaccSourceDir}/org/apache/beam/sdk/extensions/sql/impl/parser/impl"
compileJavacc {
  dependsOn generateFmppSources
  inputDirectory = file(generateFmppJavaccRoot)
  outputDirectory = file(generatedJavaccPackageDir)
  arguments = [static: "false", lookahead: "2"]
}

// Help IntelliJ find the fmpp bits
idea {
  module {
    sourceDirs += file(generateFmppOutputDir)
    generatedSourceDirs += file(generateFmppOutputDir)

    sourceDirs += file(generatedJavaccSourceDir)
    generatedSourceDirs += file(generatedJavaccSourceDir)
  }
}

// Run basic SQL example
task runBasicExample(type: JavaExec) {
  description = "Run basic SQL example"
  main = "org.apache.beam.sdk.extensions.sql.example.BeamSqlExample"
  classpath = sourceSets.main.runtimeClasspath
  args = ["--runner=DirectRunner"]
}

// Run SQL example on POJO inputs
task runPojoExample(type: JavaExec) {
  description = "Run SQL example for PCollections of POJOs"
  main = "org.apache.beam.sdk.extensions.sql.example.BeamSqlPojoExample"
  classpath = sourceSets.main.runtimeClasspath
  args = ["--runner=DirectRunner"]
}

task integrationTest(type: Test) {
  group = "Verification"
  def gcpProject = project.findProperty('gcpProject') ?: 'apache-beam-testing'
  def gcsTempRoot = project.findProperty('gcsTempRoot') ?: 'gs://temp-storage-for-end-to-end-tests/'

  // Disable Gradle cache (it should not be used because the IT's won't run).
  outputs.upToDateWhen { false }

  def pipelineOptions = [
          "--project=${gcpProject}",
          "--tempLocation=${gcsTempRoot}",
          "--blockOnRun=false"]

  systemProperty "beamTestPipelineOptions", JsonOutput.toJson(pipelineOptions)

  include '**/*IT.class'
  maxParallelForks 4
  classpath = project(":sdks:java:extensions:sql")
          .sourceSets
          .test
          .runtimeClasspath
  testClassesDirs = files(project(":sdks:java:extensions:sql").sourceSets.test.output.classesDirs)
  useJUnit { }
}

task postCommit {
  group = "Verification"
  description = "Various integration tests"
  dependsOn integrationTest
}<|MERGE_RESOLUTION|>--- conflicted
+++ resolved
@@ -29,38 +29,8 @@
   enableStrictDependencies: true,
   shadowClosure: {
     dependencies {
-<<<<<<< HEAD
       include(dependency(library.java.vendored_calcite_1_19_0))
     }
-=======
-      include(dependency(library.java.guava))
-      include(dependency(library.java.protobuf_java))
-      include(dependency(library.java.protobuf_java_util))
-      include(dependency("org.apache.calcite:.*"))
-      include(dependency("org.apache.calcite.avatica:.*"))
-      include(dependency("org.codehaus.janino:.*"))
-    }
-    // guava uses the com.google.common and com.google.thirdparty package namespaces
-    relocate("com.google.common", project.getJavaRelocatedPath("com.google.common")) {
-      // com.google.common is too generic, need to exclude guava-testlib
-      exclude "com.google.common.collect.testing.**"
-      exclude "com.google.common.escape.testing.**"
-      exclude "com.google.common.testing.**"
-      exclude "com.google.common.util.concurrent.testing.**"
-    }
-    relocate "com.google.thirdparty", project.getJavaRelocatedPath("com.google.thirdparty")
-
-    relocate "com.google.protobuf", getJavaRelocatedPath("com.google.protobuf")
-    relocate "org.apache.calcite", getJavaRelocatedPath("org.apache.calcite")
-
-  // Looking up the compiler factory in Calcite depends on having a properties
-  // file in the right location. We package one that is shading compatible
-  // in src/main/resources. Note that if this shaded path changes, that
-  // files name and contents need to be updated as well. TODO, swap to use
-  // getJavaRelocatedPath once the Maven build is no longer also shading this
-  // module.
-  relocate "org.codehaus", "org.apache.beam.sdks.java.extensions.sql.repackaged.org.codehaus"
->>>>>>> 6cf3b113
 })
 
 description = "Apache Beam :: SDKs :: Java :: Extensions :: SQL"
@@ -78,14 +48,9 @@
   javacc "net.java.dev.javacc:javacc:4.0"
   fmppTask "com.googlecode.fmpp-maven-plugin:fmpp-maven-plugin:1.0"
   fmppTask "org.freemarker:freemarker:2.3.28"
-<<<<<<< HEAD
   fmppTemplates library.java.vendored_calcite_1_19_0
   shadow library.java.vendored_calcite_1_19_0
-  shadow library.java.vendored_guava_20_0 // Internal use
-=======
-  fmppTemplates "org.apache.calcite:calcite-core:$calcite_version"
   shadow library.java.vendored_guava_26_0_jre // Internal use
->>>>>>> 6cf3b113
   compile library.java.guava // Interfaces with Calcite use this
   shadow project(path: ":sdks:java:core", configuration: "shadow")
   shadow project(":sdks:java:extensions:join-library")
