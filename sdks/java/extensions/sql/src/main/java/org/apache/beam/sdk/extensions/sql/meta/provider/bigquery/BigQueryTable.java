/*
 * Licensed to the Apache Software Foundation (ASF) under one
 * or more contributor license agreements.  See the NOTICE file
 * distributed with this work for additional information
 * regarding copyright ownership.  The ASF licenses this file
 * to you under the Apache License, Version 2.0 (the
 * "License"); you may not use this file except in compliance
 * with the License.  You may obtain a copy of the License at
 *
 *     http://www.apache.org/licenses/LICENSE-2.0
 *
 * Unless required by applicable law or agreed to in writing, software
 * distributed under the License is distributed on an "AS IS" BASIS,
 * WITHOUT WARRANTIES OR CONDITIONS OF ANY KIND, either express or implied.
 * See the License for the specific language governing permissions and
 * limitations under the License.
 */
package org.apache.beam.sdk.extensions.sql.meta.provider.bigquery;

import java.io.IOException;
import java.io.Serializable;
import java.math.BigInteger;
import java.util.Arrays;
import java.util.List;
import java.util.stream.Collectors;
import org.apache.beam.sdk.annotations.Experimental;
import org.apache.beam.sdk.extensions.sql.impl.BeamTableStatistics;
import org.apache.beam.sdk.extensions.sql.impl.schema.BaseBeamTable;
import org.apache.beam.sdk.extensions.sql.meta.Table;
import org.apache.beam.sdk.io.gcp.bigquery.BigQueryHelpers;
import org.apache.beam.sdk.io.gcp.bigquery.BigQueryIO;
import org.apache.beam.sdk.io.gcp.bigquery.BigQueryIO.TypedRead.Method;
import org.apache.beam.sdk.io.gcp.bigquery.BigQueryOptions;
import org.apache.beam.sdk.io.gcp.bigquery.BigQueryUtils;
import org.apache.beam.sdk.io.gcp.bigquery.BigQueryUtils.ConversionOptions;
import org.apache.beam.sdk.options.PipelineOptions;
import org.apache.beam.sdk.schemas.SchemaCoder;
import org.apache.beam.sdk.values.PBegin;
import org.apache.beam.sdk.values.PCollection;
import org.apache.beam.sdk.values.POutput;
import org.apache.beam.sdk.values.Row;
import org.apache.beam.vendor.calcite.v1_20_0.com.google.common.annotations.VisibleForTesting;
import org.slf4j.Logger;
import org.slf4j.LoggerFactory;

/**
 * {@code BigQueryTable} represent a BigQuery table as a target. This provider does not currently
 * support being a source.
 */
@Experimental
class BigQueryTable extends BaseBeamTable implements Serializable {
<<<<<<< HEAD
  @VisibleForTesting final static String METHOD_PROPERTY = "method";
=======
  @VisibleForTesting static final String METHOD_PROPERTY = "method";
>>>>>>> 710d4009
  @VisibleForTesting final String bqLocation;
  private final ConversionOptions conversionOptions;
  private BeamTableStatistics rowCountStatistics = null;
  private static final Logger LOGGER = LoggerFactory.getLogger(BigQueryTable.class);
<<<<<<< HEAD
  @VisibleForTesting Method method;
=======
  @VisibleForTesting final Method method;
>>>>>>> 710d4009

  BigQueryTable(Table table, BigQueryUtils.ConversionOptions options)
      throws InvalidPropertyException {
    super(table.getSchema());
    this.conversionOptions = options;
    this.bqLocation = table.getLocation();

    if (table.getProperties().containsKey(METHOD_PROPERTY)) {
      List<String> validMethods =
          Arrays.stream(Method.values()).map(Enum::toString).collect(Collectors.toList());
      // toUpperCase should make it case-insensitive
      String selectedMethod = table.getProperties().getString(METHOD_PROPERTY).toUpperCase();

      if (validMethods.contains(selectedMethod)) {
        method = Method.valueOf(selectedMethod);
      } else {
<<<<<<< HEAD
        InvalidPropertyException e = new InvalidPropertyException(
            "Invalid method "
            + "'"
            + selectedMethod
            + "'. "
            + "Supported methods are: "
            + validMethods.toString()
            + ".");
=======
        InvalidPropertyException e =
            new InvalidPropertyException(
                "Invalid method "
                    + "'"
                    + selectedMethod
                    + "'. "
                    + "Supported methods are: "
                    + validMethods.toString()
                    + ".");
>>>>>>> 710d4009

        throw e;
      }
    } else {
      method = Method.DEFAULT;
    }

    LOGGER.info("BigQuery method is set to: " + method.toString());
  }

  @Override
  public BeamTableStatistics getTableStatistics(PipelineOptions options) {

    if (rowCountStatistics == null) {
      rowCountStatistics = getRowCountFromBQ(options, bqLocation);
    }

    return rowCountStatistics;
  }

  @Override
  public PCollection.IsBounded isBounded() {
    return PCollection.IsBounded.BOUNDED;
  }

  @Override
  public PCollection<Row> buildIOReader(PBegin begin) {
    return begin
        .apply(
            "Read Input BQ Rows",
            BigQueryIO.read(
                    record ->
                        BigQueryUtils.toBeamRow(record.getRecord(), getSchema(), conversionOptions))
                .withMethod(method)
                .from(bqLocation)
                .withCoder(SchemaCoder.of(getSchema())))
        .setRowSchema(getSchema());
  }

  @Override
  public POutput buildIOWriter(PCollection<Row> input) {
    return input.apply(
        BigQueryIO.<Row>write()
            .withSchema(BigQueryUtils.toTableSchema(getSchema()))
            .withFormatFunction(BigQueryUtils.toTableRow())
            .to(bqLocation));
  }

  private static BeamTableStatistics getRowCountFromBQ(PipelineOptions o, String bqLocation) {
    try {
      BigInteger rowCount =
          BigQueryHelpers.getNumRows(
              o.as(BigQueryOptions.class), BigQueryHelpers.parseTableSpec(bqLocation));

      if (rowCount == null) {
        return BeamTableStatistics.BOUNDED_UNKNOWN;
      }

      return BeamTableStatistics.createBoundedTableStatistics(rowCount.doubleValue());

    } catch (IOException | InterruptedException e) {
      LOGGER.warn("Could not get the row count for the table " + bqLocation, e);
    }

    return BeamTableStatistics.BOUNDED_UNKNOWN;
  }

<<<<<<< HEAD
  private static class InvalidPropertyException extends RuntimeException {
    public InvalidPropertyException(String s) {
=======
  public static class InvalidPropertyException extends UnsupportedOperationException {
    private InvalidPropertyException(String s) {
>>>>>>> 710d4009
      super(s);
    }
  }
}<|MERGE_RESOLUTION|>--- conflicted
+++ resolved
@@ -49,23 +49,14 @@
  */
 @Experimental
 class BigQueryTable extends BaseBeamTable implements Serializable {
-<<<<<<< HEAD
-  @VisibleForTesting final static String METHOD_PROPERTY = "method";
-=======
   @VisibleForTesting static final String METHOD_PROPERTY = "method";
->>>>>>> 710d4009
   @VisibleForTesting final String bqLocation;
   private final ConversionOptions conversionOptions;
   private BeamTableStatistics rowCountStatistics = null;
   private static final Logger LOGGER = LoggerFactory.getLogger(BigQueryTable.class);
-<<<<<<< HEAD
-  @VisibleForTesting Method method;
-=======
   @VisibleForTesting final Method method;
->>>>>>> 710d4009
 
-  BigQueryTable(Table table, BigQueryUtils.ConversionOptions options)
-      throws InvalidPropertyException {
+  BigQueryTable(Table table, BigQueryUtils.ConversionOptions options) {
     super(table.getSchema());
     this.conversionOptions = options;
     this.bqLocation = table.getLocation();
@@ -79,16 +70,6 @@
       if (validMethods.contains(selectedMethod)) {
         method = Method.valueOf(selectedMethod);
       } else {
-<<<<<<< HEAD
-        InvalidPropertyException e = new InvalidPropertyException(
-            "Invalid method "
-            + "'"
-            + selectedMethod
-            + "'. "
-            + "Supported methods are: "
-            + validMethods.toString()
-            + ".");
-=======
         InvalidPropertyException e =
             new InvalidPropertyException(
                 "Invalid method "
@@ -98,7 +79,6 @@
                     + "Supported methods are: "
                     + validMethods.toString()
                     + ".");
->>>>>>> 710d4009
 
         throw e;
       }
@@ -166,13 +146,8 @@
     return BeamTableStatistics.BOUNDED_UNKNOWN;
   }
 
-<<<<<<< HEAD
-  private static class InvalidPropertyException extends RuntimeException {
-    public InvalidPropertyException(String s) {
-=======
   public static class InvalidPropertyException extends UnsupportedOperationException {
     private InvalidPropertyException(String s) {
->>>>>>> 710d4009
       super(s);
     }
   }
