/*
 * Licensed to the Apache Software Foundation (ASF) under one
 * or more contributor license agreements.  See the NOTICE file
 * distributed with this work for additional information
 * regarding copyright ownership.  The ASF licenses this file
 * to you under the Apache License, Version 2.0 (the
 * "License"); you may not use this file except in compliance
 * with the License.  You may obtain a copy of the License at
 *
 *     http://www.apache.org/licenses/LICENSE-2.0
 *
 * Unless required by applicable law or agreed to in writing, software
 * distributed under the License is distributed on an "AS IS" BASIS,
 * WITHOUT WARRANTIES OR CONDITIONS OF ANY KIND, either express or implied.
 * See the License for the specific language governing permissions and
 * limitations under the License.
 */
package org.apache.beam.sdk.extensions.sql.impl.rel;

import static com.google.common.base.Preconditions.checkArgument;

import java.io.IOException;
<<<<<<< HEAD
import java.io.Serializable;
=======
>>>>>>> ede0fb1e
import java.util.List;
import java.util.Map;
import java.util.Queue;
import java.util.concurrent.ConcurrentHashMap;
import java.util.concurrent.ConcurrentLinkedQueue;
import java.util.concurrent.ExecutorService;
import java.util.concurrent.Executors;
import javax.annotation.Nullable;
import org.apache.beam.runners.direct.DirectOptions;
import org.apache.beam.sdk.Pipeline;
import org.apache.beam.sdk.PipelineResult;
import org.apache.beam.sdk.metrics.Counter;
import org.apache.beam.sdk.metrics.MetricNameFilter;
import org.apache.beam.sdk.metrics.MetricQueryResults;
import org.apache.beam.sdk.metrics.Metrics;
import org.apache.beam.sdk.metrics.MetricsFilter;
import org.apache.beam.sdk.options.PipelineOptions;
import org.apache.beam.sdk.options.PipelineOptionsFactory;
import org.apache.beam.sdk.transforms.DoFn;
import org.apache.beam.sdk.transforms.ParDo;
import org.apache.beam.sdk.values.PCollectionTuple;
import org.apache.beam.sdk.values.Row;
import org.apache.calcite.adapter.enumerable.EnumerableRel;
import org.apache.calcite.adapter.enumerable.EnumerableRelImplementor;
import org.apache.calcite.adapter.enumerable.PhysType;
import org.apache.calcite.adapter.enumerable.PhysTypeImpl;
import org.apache.calcite.linq4j.Enumerable;
import org.apache.calcite.linq4j.Linq4j;
import org.apache.calcite.linq4j.tree.BlockBuilder;
import org.apache.calcite.linq4j.tree.Expression;
import org.apache.calcite.linq4j.tree.Expressions;
import org.apache.calcite.plan.ConventionTraitDef;
import org.apache.calcite.plan.RelOptCluster;
import org.apache.calcite.plan.RelOptCost;
import org.apache.calcite.plan.RelOptPlanner;
import org.apache.calcite.plan.RelTraitSet;
import org.apache.calcite.rel.RelNode;
import org.apache.calcite.rel.convert.ConverterImpl;
import org.apache.calcite.rel.metadata.RelMetadataQuery;
import org.apache.calcite.rel.type.RelDataType;

/** BeamRelNode to replace a {@code Enumerable} node. */
public class BeamEnumerableConverter extends ConverterImpl implements EnumerableRel {
  private static final int DaemonThreadSleepIntervalMillis = 1000;

  private final PipelineOptions options = PipelineOptionsFactory.create();
  private static final ConcurrentHashMap<Long, PipelineResult> pipelineResults =
      new ConcurrentHashMap<Long, PipelineResult>();

  public BeamEnumerableConverter(RelOptCluster cluster, RelTraitSet traits, RelNode input) {
    super(cluster, ConventionTraitDef.INSTANCE, traits, input);
  }

  @Override
  public RelNode copy(RelTraitSet traitSet, List<RelNode> inputs) {
    return new BeamEnumerableConverter(getCluster(), traitSet, sole(inputs));
  }

  @Override
  public RelOptCost computeSelfCost(RelOptPlanner planner, RelMetadataQuery mq) {
    // This should always be a last resort.
    return planner.getCostFactory().makeHugeCost();
  }

  @Override
  public Result implement(EnumerableRelImplementor implementor, Prefer prefer) {
    final BlockBuilder list = new BlockBuilder();
    final RelDataType rowType = getRowType();
    final PhysType physType =
        PhysTypeImpl.of(implementor.getTypeFactory(), rowType, prefer.preferArray());
    final Expression options = implementor.stash(this.options, PipelineOptions.class);
    final Expression node = implementor.stash((BeamRelNode) getInput(), BeamRelNode.class);
    list.add(Expressions.call(BeamEnumerableConverter.class, "toEnumerable", options, node));
    return implementor.result(physType, list.toBlock());
  }

  public static Enumerable<Object> toEnumerable(PipelineOptions options, BeamRelNode node) {
    final ClassLoader originalClassLoader = Thread.currentThread().getContextClassLoader();
    try {
      Thread.currentThread().setContextClassLoader(BeamEnumerableConverter.class.getClassLoader());
      if (node instanceof BeamIOSinkRel) {
        return count(options, node);
<<<<<<< HEAD
      } else if (isLimitQuery(node)) {
=======
      } else if (node instanceof BeamSortRel && ((BeamSortRel)node).isLimitOnly()) {
>>>>>>> ede0fb1e
        return limitCollect(options, node);
      }
      return collect(options, node);
    } finally {
      Thread.currentThread().setContextClassLoader(originalClassLoader);
    }
  }

  enum LimitState {
    REACHED,
    NOT_REACHED
  }

  private static class LimitStateWrapper implements Serializable {
    private LimitState state;

    public LimitStateWrapper() {
      state = LimitState.NOT_REACHED;
    }

    public void setReached() {
      state = LimitState.REACHED;
    }

    public boolean isReached() {
      return state == LimitState.REACHED;
    }
  }

  private static PipelineResult run(
      PipelineOptions options, BeamRelNode node, DoFn<Row, Void> doFn) {
    Pipeline pipeline = Pipeline.create(options);
    PCollectionTuple.empty(pipeline).apply(node.toPTransform()).apply(ParDo.of(doFn));
    PipelineResult result = pipeline.run();
<<<<<<< HEAD
=======
    pipelineResults.put(options.getOptionsId(), result);
>>>>>>> ede0fb1e

    result.waitUntilFinish();
    return result;
  }

  private static PipelineResult limitRun(
      PipelineOptions options,
      BeamRelNode node,
      DoFn<Row, Void> doFn,
      LimitStateWrapper stateWrapper) {
    ExecutorService pool = Executors.newFixedThreadPool(1);

    options.as(DirectOptions.class).setBlockOnRun(false);
    Pipeline pipeline = Pipeline.create(options);
    PCollectionTuple.empty(pipeline).apply(node.toPTransform()).apply(ParDo.of(doFn));

    PipelineResult result = pipeline.run();

    pool.execute(
        new Runnable() {
          @Override
          public void run() {
            while (!result.getState().isTerminal()) {
              try {
                Thread.sleep(DaemonThreadSleepIntervalMillis);
                if (stateWrapper.isReached()) {
                  result.cancel();
                  break;
                }
              } catch (IOException e) {
                e.printStackTrace();
              } catch (InterruptedException e) {
                e.printStackTrace();
              }
            }
          }
        });
    result.waitUntilFinish();
    pool.shutdown();
    return result;
  }

  private static Enumerable<Object> collect(PipelineOptions options, BeamRelNode node) {
    long id = options.getOptionsId();
    Queue<Object> values = new ConcurrentLinkedQueue<Object>();

    checkArgument(
        options
            .getRunner()
            .getCanonicalName()
            .equals("org.apache.beam.runners.direct.DirectRunner"));
    Collector.globalValues.put(id, values);
    run(options, node, new Collector());
    Collector.globalValues.remove(id);

    return Linq4j.asEnumerable(values);
  }

  private static Enumerable<Object> limitCollect(PipelineOptions options, BeamRelNode node) {
    long id = options.getOptionsId();
    Queue<Object> values = new ConcurrentLinkedQueue<Object>();

    checkArgument(
        options
            .getRunner()
            .getCanonicalName()
            .equals("org.apache.beam.runners.direct.DirectRunner"));
<<<<<<< HEAD

    LimitStateWrapper stateWrapper = new LimitStateWrapper();
    LimitCounter.globalValues.put(id, values);
    LimitCounter.globalLimitArguments.put(id, getLimitCount(node));
    LimitCounter.globalStates.put(id, stateWrapper);
    limitRun(options, node, new LimitCounter(), stateWrapper);
    LimitCounter.globalValues.remove(id);
    LimitCounter.globalLimitArguments.remove(id);
    LimitCounter.globalStates.remove(id);
=======
    LimitCounter.globalValues.put(id, values);
    LimitCounter.globalLimitArguments.put(id, ((BeamSortRel)node).getCount());
    run(options, node, new LimitCounter());
    LimitCounter.globalValues.remove(id);
    LimitCounter.globalLimitArguments.put(id, ((BeamSortRel)node).getCount());
>>>>>>> ede0fb1e

    return Linq4j.asEnumerable(values);
  }

  private static class LimitCounter extends DoFn<Row, Void> {
    private static final Map<Long, Integer> globalLimitArguments =
        new ConcurrentHashMap<Long, Integer>();
    private static final Map<Long, Queue<Object>> globalValues =
        new ConcurrentHashMap<Long, Queue<Object>>();
<<<<<<< HEAD
    private static final Map<Long, LimitStateWrapper> globalStates =
        new ConcurrentHashMap<Long, LimitStateWrapper>();

    @Nullable private volatile Queue<Object> values;
    @Nullable private volatile Integer count;
    @Nullable private volatile LimitStateWrapper stateWrapper;
=======

    @Nullable private volatile Queue<Object> values;
    @Nullable private volatile Integer count;
    @Nullable private volatile PipelineResult pipelineResult;

>>>>>>> ede0fb1e

    @StartBundle
    public void startBundle(StartBundleContext context) {
      long id = context.getPipelineOptions().getOptionsId();
      values = globalValues.get(id);
      count = globalLimitArguments.get(id);
<<<<<<< HEAD
      stateWrapper = globalStates.get(id);
=======
      pipelineResult = pipelineResults.get(id);
>>>>>>> ede0fb1e
    }

    @ProcessElement
    public void processElement(ProcessContext context) {
      Object[] input = context.element().getValues().toArray();
<<<<<<< HEAD

      if (values.size() < count) {
        if (input.length == 1) {
          values.add(input[0]);
        } else {
          values.add(input);
        }
      }

      if (values.size() >= count && !stateWrapper.isReached()) {
        stateWrapper.setReached();
=======
      if (input.length == 1) {
        values.add(input[0]);
      } else {
        values.add(input);
      }

      if (values.size() >= count) {
        try {
          pipelineResult.cancel();
        } catch (IOException e) {
          e.printStackTrace();
        }
>>>>>>> ede0fb1e
      }
    }
  }

  private static class Collector extends DoFn<Row, Void> {
    // This will only work on the direct runner.
    private static final Map<Long, Queue<Object>> globalValues =
        new ConcurrentHashMap<Long, Queue<Object>>();

    @Nullable private volatile Queue<Object> values;

    @StartBundle
    public void startBundle(StartBundleContext context) {
      long id = context.getPipelineOptions().getOptionsId();
      values = globalValues.get(id);
    }

    @ProcessElement
    public void processElement(ProcessContext context) {
      Object[] input = context.element().getValues().toArray();
      if (input.length == 1) {
        values.add(input[0]);
      } else {
        values.add(input);
      }
    }
  }

  private static Enumerable<Object> count(PipelineOptions options, BeamRelNode node) {
    PipelineResult result = run(options, node, new RowCounter());
    MetricQueryResults metrics =
        result
            .metrics()
            .queryMetrics(
                MetricsFilter.builder()
                    .addNameFilter(MetricNameFilter.named(BeamEnumerableConverter.class, "rows"))
                    .build());
    long count = metrics.getCounters().iterator().next().getAttempted();
    return Linq4j.singletonEnumerable(count);
  }

  private static class RowCounter extends DoFn<Row, Void> {
    final Counter rows = Metrics.counter(BeamEnumerableConverter.class, "rows");

    @ProcessElement
    public void processElement(ProcessContext context) {
      rows.inc();
    }
  }

  private static boolean isLimitQuery(BeamRelNode node) {
    return (node instanceof BeamSortRel && ((BeamSortRel) node).isLimitOnly())
        || (node instanceof BeamCalcRel && ((BeamCalcRel) node).isInputSortRelAndLimitOnly());
  }

  private static int getLimitCount(BeamRelNode node) {
    if (node instanceof BeamSortRel) {
      return ((BeamSortRel) node).getCount();
    } else if (node instanceof BeamCalcRel) {
      return ((BeamCalcRel) node).getLimitCountOfSortRel();
    }

    throw new RuntimeException(
        "Cannot get limit count from RelNode tree with root " + node.getRelTypeName());
  }
}<|MERGE_RESOLUTION|>--- conflicted
+++ resolved
@@ -20,10 +20,7 @@
 import static com.google.common.base.Preconditions.checkArgument;
 
 import java.io.IOException;
-<<<<<<< HEAD
 import java.io.Serializable;
-=======
->>>>>>> ede0fb1e
 import java.util.List;
 import java.util.Map;
 import java.util.Queue;
@@ -106,13 +103,10 @@
       Thread.currentThread().setContextClassLoader(BeamEnumerableConverter.class.getClassLoader());
       if (node instanceof BeamIOSinkRel) {
         return count(options, node);
-<<<<<<< HEAD
       } else if (isLimitQuery(node)) {
-=======
-      } else if (node instanceof BeamSortRel && ((BeamSortRel)node).isLimitOnly()) {
->>>>>>> ede0fb1e
         return limitCollect(options, node);
       }
+
       return collect(options, node);
     } finally {
       Thread.currentThread().setContextClassLoader(originalClassLoader);
@@ -145,11 +139,6 @@
     Pipeline pipeline = Pipeline.create(options);
     PCollectionTuple.empty(pipeline).apply(node.toPTransform()).apply(ParDo.of(doFn));
     PipelineResult result = pipeline.run();
-<<<<<<< HEAD
-=======
-    pipelineResults.put(options.getOptionsId(), result);
->>>>>>> ede0fb1e
-
     result.waitUntilFinish();
     return result;
   }
@@ -216,7 +205,6 @@
             .getRunner()
             .getCanonicalName()
             .equals("org.apache.beam.runners.direct.DirectRunner"));
-<<<<<<< HEAD
 
     LimitStateWrapper stateWrapper = new LimitStateWrapper();
     LimitCounter.globalValues.put(id, values);
@@ -226,13 +214,6 @@
     LimitCounter.globalValues.remove(id);
     LimitCounter.globalLimitArguments.remove(id);
     LimitCounter.globalStates.remove(id);
-=======
-    LimitCounter.globalValues.put(id, values);
-    LimitCounter.globalLimitArguments.put(id, ((BeamSortRel)node).getCount());
-    run(options, node, new LimitCounter());
-    LimitCounter.globalValues.remove(id);
-    LimitCounter.globalLimitArguments.put(id, ((BeamSortRel)node).getCount());
->>>>>>> ede0fb1e
 
     return Linq4j.asEnumerable(values);
   }
@@ -242,37 +223,24 @@
         new ConcurrentHashMap<Long, Integer>();
     private static final Map<Long, Queue<Object>> globalValues =
         new ConcurrentHashMap<Long, Queue<Object>>();
-<<<<<<< HEAD
     private static final Map<Long, LimitStateWrapper> globalStates =
         new ConcurrentHashMap<Long, LimitStateWrapper>();
 
     @Nullable private volatile Queue<Object> values;
     @Nullable private volatile Integer count;
     @Nullable private volatile LimitStateWrapper stateWrapper;
-=======
-
-    @Nullable private volatile Queue<Object> values;
-    @Nullable private volatile Integer count;
-    @Nullable private volatile PipelineResult pipelineResult;
-
->>>>>>> ede0fb1e
 
     @StartBundle
     public void startBundle(StartBundleContext context) {
       long id = context.getPipelineOptions().getOptionsId();
       values = globalValues.get(id);
       count = globalLimitArguments.get(id);
-<<<<<<< HEAD
       stateWrapper = globalStates.get(id);
-=======
-      pipelineResult = pipelineResults.get(id);
->>>>>>> ede0fb1e
     }
 
     @ProcessElement
     public void processElement(ProcessContext context) {
       Object[] input = context.element().getValues().toArray();
-<<<<<<< HEAD
 
       if (values.size() < count) {
         if (input.length == 1) {
@@ -284,20 +252,6 @@
 
       if (values.size() >= count && !stateWrapper.isReached()) {
         stateWrapper.setReached();
-=======
-      if (input.length == 1) {
-        values.add(input[0]);
-      } else {
-        values.add(input);
-      }
-
-      if (values.size() >= count) {
-        try {
-          pipelineResult.cancel();
-        } catch (IOException e) {
-          e.printStackTrace();
-        }
->>>>>>> ede0fb1e
       }
     }
   }
