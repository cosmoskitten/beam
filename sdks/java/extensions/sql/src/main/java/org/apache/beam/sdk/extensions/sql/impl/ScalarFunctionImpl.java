/*
 * Licensed to the Apache Software Foundation (ASF) under one
 * or more contributor license agreements.  See the NOTICE file
 * distributed with this work for additional information
 * regarding copyright ownership.  The ASF licenses this file
 * to you under the Apache License, Version 2.0 (the
 * "License"); you may not use this file except in compliance
 * with the License.  You may obtain a copy of the License at
 *
 *     http://www.apache.org/licenses/LICENSE-2.0
 *
 * Unless required by applicable law or agreed to in writing, software
 * distributed under the License is distributed on an "AS IS" BASIS,
 * WITHOUT WARRANTIES OR CONDITIONS OF ANY KIND, either express or implied.
 * See the License for the specific language governing permissions and
 * limitations under the License.
 */
package org.apache.beam.sdk.extensions.sql.impl;

import static org.apache.beam.vendor.calcite.v1_20_0.org.apache.calcite.util.Static.RESOURCE;

import java.lang.reflect.Constructor;
import java.lang.reflect.Method;
import java.lang.reflect.Modifier;
import java.lang.reflect.Type;
import java.util.ArrayList;
import java.util.Arrays;
import java.util.List;
import org.apache.beam.sdk.extensions.sql.impl.utils.CalciteUtils;
import org.apache.beam.vendor.calcite.v1_20_0.com.google.common.base.Preconditions;
import org.apache.beam.vendor.calcite.v1_20_0.com.google.common.collect.ImmutableMultimap;
import org.apache.beam.vendor.calcite.v1_20_0.org.apache.calcite.adapter.enumerable.CallImplementor;
import org.apache.beam.vendor.calcite.v1_20_0.org.apache.calcite.adapter.enumerable.NullPolicy;
import org.apache.beam.vendor.calcite.v1_20_0.org.apache.calcite.adapter.enumerable.ReflectiveCallNotNullImplementor;
import org.apache.beam.vendor.calcite.v1_20_0.org.apache.calcite.adapter.enumerable.RexImpTable;
import org.apache.beam.vendor.calcite.v1_20_0.org.apache.calcite.adapter.enumerable.RexToLixTranslator;
import org.apache.beam.vendor.calcite.v1_20_0.org.apache.calcite.avatica.util.ByteString;
import org.apache.beam.vendor.calcite.v1_20_0.org.apache.calcite.linq4j.function.SemiStrict;
import org.apache.beam.vendor.calcite.v1_20_0.org.apache.calcite.linq4j.function.Strict;
import org.apache.beam.vendor.calcite.v1_20_0.org.apache.calcite.linq4j.tree.Expression;
import org.apache.beam.vendor.calcite.v1_20_0.org.apache.calcite.linq4j.tree.Expressions;
import org.apache.beam.vendor.calcite.v1_20_0.org.apache.calcite.rel.type.RelDataType;
import org.apache.beam.vendor.calcite.v1_20_0.org.apache.calcite.rel.type.RelDataTypeFactory;
import org.apache.beam.vendor.calcite.v1_20_0.org.apache.calcite.rex.RexCall;
import org.apache.beam.vendor.calcite.v1_20_0.org.apache.calcite.schema.Function;
import org.apache.beam.vendor.calcite.v1_20_0.org.apache.calcite.schema.ImplementableFunction;
import org.apache.beam.vendor.calcite.v1_20_0.org.apache.calcite.schema.ScalarFunction;
import org.apache.beam.vendor.calcite.v1_20_0.org.apache.calcite.sql.SqlOperatorBinding;

/**
 * Beam-customized version from {@link
 * org.apache.beam.vendor.calcite.v1_20_0.org.apache.calcite.schema.impl.ScalarFunctionImpl} , to
 * address BEAM-5921.
 */
public class ScalarFunctionImpl extends UdfImplReflectiveFunctionBase
    implements ScalarFunction, ImplementableFunction {

  private final CallImplementor implementor;

  /** Private constructor. */
  private ScalarFunctionImpl(Method method, CallImplementor implementor) {
    super(method);
    this.implementor = implementor;
  }

  /**
   * Creates {@link org.apache.beam.vendor.calcite.v1_20_0.org.apache.calcite.schema.Function} for
   * each method in a given class.
   */
  public static ImmutableMultimap<String, Function> createAll(Class<?> clazz) {
    final ImmutableMultimap.Builder<String, Function> builder = ImmutableMultimap.builder();
    for (Method method : clazz.getMethods()) {
      if (method.getDeclaringClass() == Object.class) {
        continue;
      }
      if (!Modifier.isStatic(method.getModifiers()) && !classHasPublicZeroArgsConstructor(clazz)) {
        continue;
      }
      final Function function = create(method);
      builder.put(method.getName(), function);
    }
    return builder.build();
  }

  /**
   * Creates {@link org.apache.beam.vendor.calcite.v1_20_0.org.apache.calcite.schema.Function} from
   * given class.
   *
   * <p>If a method of the given name is not found or it does not suit, returns {@code null}.
   *
   * @param clazz class that is used to implement the function
   * @param methodName Method name (typically "eval")
   * @return created {@link ScalarFunction} or null
   */
  public static Function create(Class<?> clazz, String methodName) {
    final Method method = findMethod(clazz, methodName);
    if (method == null) {
      return null;
    }
    return create(method);
  }

  /**
   * Creates {@link org.apache.beam.vendor.calcite.v1_20_0.org.apache.calcite.schema.Function} from
   * given method. When {@code eval} method does not suit, {@code null} is returned.
   *
   * @param method method that is used to implement the function
   * @return created {@link Function} or null
   */
  public static Function create(Method method) {
    if (!Modifier.isStatic(method.getModifiers())) {
      Class clazz = method.getDeclaringClass();
      if (!classHasPublicZeroArgsConstructor(clazz)) {
        throw RESOURCE.requireDefaultConstructor(clazz.getName()).ex();
      }
    }
    if (method.getExceptionTypes().length != 0) {
      throw new RuntimeException(method.getName() + " must not throw checked exception");
    }

    CallImplementor implementor = createImplementor(method);
    return new ScalarFunctionImpl(method, implementor);
  }

  @Override
  public RelDataType getReturnType(RelDataTypeFactory typeFactory) {
    return CalciteUtils.sqlTypeWithAutoCast(typeFactory, method.getReturnType());
  }

  @Override
  public CallImplementor getImplementor() {
    return implementor;
  }

  /**
   * Version of {@link ReflectiveCallNotNullImplementor} that does parameter conversion for Beam
   * UDFs.
   */
  private static class ScalarReflectiveCallNotNullImplementor
      extends ReflectiveCallNotNullImplementor {
    ScalarReflectiveCallNotNullImplementor(Method method) {
      super(method);
    }

    private static List<Expression> translate(List<Type> types, List<Expression> expressions) {
      // https://issues.apache.org/jira/browse/BEAM-8241
      // In user defined functions Calcite allows variants with fewer arguments than Beam defined.
      Preconditions.checkArgument(
          types.size() >= expressions.size(), "types.size() < expressions.size()");

      final List<Expression> translated = new ArrayList<>();
      for (int i = 0; i < expressions.size(); i++) {
<<<<<<< HEAD
        // TODO: Add support for user defined function with var-arg
=======
        // TODO: [BEAM-8255] Add support for user defined function with var-arg
>>>>>>> 710d4009
        // Ex: types: [String[].class], expression: [param1, param2, ...]
        translated.add(translate(types.get(i), expressions.get(i)));
      }

      return translated;
    }

    private static Expression translate(Type type, Expression expression) {
      // NB: base class is called ReflectiveCallNotNullImplementor, but nulls are possible
      //
      // Calcite infers our UDF parameters as nullable, and WILL pass nullable expressions to this
      // method. We could revisit this by explicitly asking users to add @Nullable annotation
      // to UDF parameters, and not treating them as nullable by default, and then we can better
      // determine if expression is possibly nullable by using reflection.

      if (type == byte[].class && expression.type == ByteString.class) {
        return Expressions.condition(
            Expressions.equal(expression, Expressions.constant(null)),
            Expressions.constant(null),
            Expressions.call(expression, "getBytes"));
      }

      return expression;
    }

    @Override
    public Expression implement(
        RexToLixTranslator translator, RexCall call, List<Expression> translatedOperands) {
      final List<Expression> translated =
          translate(Arrays.asList(method.getParameterTypes()), translatedOperands);

      // delegate to the underlying implementation to do the rest of translations
      return super.implement(translator, call, translated);
    }
  }

  private static CallImplementor createImplementor(Method method) {
    final NullPolicy nullPolicy = getNullPolicy(method);
    return RexImpTable.createImplementor(
        new ScalarReflectiveCallNotNullImplementor(method), nullPolicy, false);
  }

  private static NullPolicy getNullPolicy(Method m) {
    if (m.getAnnotation(Strict.class) != null) {
      return NullPolicy.STRICT;
    } else if (m.getAnnotation(SemiStrict.class) != null) {
      return NullPolicy.SEMI_STRICT;
    } else if (m.getDeclaringClass().getAnnotation(Strict.class) != null) {
      return NullPolicy.STRICT;
    } else if (m.getDeclaringClass().getAnnotation(SemiStrict.class) != null) {
      return NullPolicy.SEMI_STRICT;
    } else {
      return NullPolicy.NONE;
    }
  }

  public RelDataType getReturnType(RelDataTypeFactory typeFactory, SqlOperatorBinding opBinding) {
    // Strict and semi-strict functions can return null even if their Java
    // functions return a primitive type. Because when one of their arguments
    // is null, they won't even be called.
    final RelDataType returnType = getReturnType(typeFactory);
    switch (getNullPolicy(method)) {
      case STRICT:
        for (RelDataType type : opBinding.collectOperandTypes()) {
          if (type.isNullable()) {
            return typeFactory.createTypeWithNullability(returnType, true);
          }
        }
        break;
      case SEMI_STRICT:
        return typeFactory.createTypeWithNullability(returnType, true);
      default:
        break;
    }
    return returnType;
  }

  /**
   * Verifies if given class has public constructor with zero arguments.
   *
   * @param clazz class to verify
   * @return true if given class has public constructor with zero arguments
   */
  static boolean classHasPublicZeroArgsConstructor(Class<?> clazz) {
    for (Constructor<?> constructor : clazz.getConstructors()) {
      if (constructor.getParameterTypes().length == 0
          && Modifier.isPublic(constructor.getModifiers())) {
        return true;
      }
    }
    return false;
  }

  /*
   * Finds a method in a given class by name.
   * @param clazz class to search method in
   * @param name name of the method to find
   * @return the first method with matching name or null when no method found
   */
  static Method findMethod(Class<?> clazz, String name) {
    for (Method method : clazz.getMethods()) {
      if (method.getName().equals(name) && !method.isBridge()) {
        return method;
      }
    }
    return null;
  }
}

// End ScalarFunctionImpl.java<|MERGE_RESOLUTION|>--- conflicted
+++ resolved
@@ -150,11 +150,7 @@
 
       final List<Expression> translated = new ArrayList<>();
       for (int i = 0; i < expressions.size(); i++) {
-<<<<<<< HEAD
-        // TODO: Add support for user defined function with var-arg
-=======
         // TODO: [BEAM-8255] Add support for user defined function with var-arg
->>>>>>> 710d4009
         // Ex: types: [String[].class], expression: [param1, param2, ...]
         translated.add(translate(types.get(i), expressions.get(i)));
       }
