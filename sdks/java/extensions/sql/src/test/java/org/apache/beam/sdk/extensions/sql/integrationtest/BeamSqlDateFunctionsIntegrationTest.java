--- conflicted
+++ resolved
@@ -55,8 +55,6 @@
     checker.buildRunAndCheck();
   }
 
-<<<<<<< HEAD
-
   @Test public void testTimestampDiff() throws Exception {
     ExpressionChecker checker = new ExpressionChecker()
         .addExpr("TIMESTAMPDIFF(SECOND, TIMESTAMP '1984-04-19 01:01:58', "
@@ -106,8 +104,8 @@
         .addExpr("TIMESTAMPDIFF(YEAR, TIMESTAMP '1981-01-19 01:01:58', "
             + "TIMESTAMP '1979-01-19 01:01:58')", -2)
     ;
-=======
-  @Test public void testDatetimePlusFunction() throws Exception {
+
+    @Test public void testDatetimePlusFunction() throws Exception {
     ExpressionChecker checker = new ExpressionChecker()
         .addExpr("TIMESTAMPADD(SECOND, 3, TIMESTAMP '1984-04-19 01:02:03')",
             parseDate("1984-04-19 01:02:06"))
@@ -140,7 +138,6 @@
         .addExpr("TIMESTAMP '1984-01-19 01:02:03' + INTERVAL '2' YEAR",
             parseDate("1986-01-19 01:02:03"))
         ;
->>>>>>> ee2292af
     checker.buildRunAndCheck();
   }
 
