--- conflicted
+++ resolved
@@ -533,14 +533,9 @@
         spark_network_common                        : "org.apache.spark:spark-network-common_2.11:$spark_version",
         spark_streaming                             : "org.apache.spark:spark-streaming_2.11:$spark_version",
         stax2_api                                   : "org.codehaus.woodstox:stax2-api:3.1.4",
-<<<<<<< HEAD
-        vendored_calcite_1_19_0                     : "org.apache.beam:beam-vendor-calcite-1_19_0:0.1-SNAPSHOT",
-        vendored_grpc_1_13_1                        : "org.apache.beam:beam-vendor-grpc-1_13_1:0.2",
-        vendored_guava_20_0                         : "org.apache.beam:beam-vendor-guava-20_0:0.1",
-=======
         vendored_grpc_1_21_0                        : "org.apache.beam:beam-vendor-grpc-1_21_0:0.1",
         vendored_guava_26_0_jre                     : "org.apache.beam:beam-vendor-guava-26_0-jre:0.1",
->>>>>>> 6cf3b113
+        vendored_calcite_1_19_0                     : "org.apache.beam:beam-vendor-calcite-1_19_0:0.1-SNAPSHOT",
         woodstox_core_asl                           : "org.codehaus.woodstox:woodstox-core-asl:4.4.1",
         zstd_jni                                    : "com.github.luben:zstd-jni:1.3.8-3",
         quickcheck_core                             : "com.pholser:junit-quickcheck-core:$quickcheck_version",
