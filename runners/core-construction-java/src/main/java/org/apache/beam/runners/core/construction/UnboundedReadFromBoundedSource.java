/*
 * Licensed to the Apache Software Foundation (ASF) under one
 * or more contributor license agreements.  See the NOTICE file
 * distributed with this work for additional information
 * regarding copyright ownership.  The ASF licenses this file
 * to you under the Apache License, Version 2.0 (the
 * "License"); you may not use this file except in compliance
 * with the License.  You may obtain a copy of the License at
 *
 *     http://www.apache.org/licenses/LICENSE-2.0
 *
 * Unless required by applicable law or agreed to in writing, software
 * distributed under the License is distributed on an "AS IS" BASIS,
 * WITHOUT WARRANTIES OR CONDITIONS OF ANY KIND, either express or implied.
 * See the License for the specific language governing permissions and
 * limitations under the License.
 */
package org.apache.beam.runners.core.construction;

import static com.google.common.base.Preconditions.checkArgument;
import static com.google.common.base.Preconditions.checkNotNull;

import com.fasterxml.jackson.annotation.JsonCreator;
import com.fasterxml.jackson.annotation.JsonProperty;
import com.google.common.annotations.VisibleForTesting;
import com.google.common.base.Function;
import com.google.common.collect.ImmutableList;
import com.google.common.collect.Lists;
import java.io.IOException;
import java.io.InputStream;
import java.io.OutputStream;
import java.util.Arrays;
import java.util.Collections;
import java.util.Iterator;
import java.util.List;
import java.util.NoSuchElementException;
import javax.annotation.Nullable;
import org.apache.beam.sdk.coders.Coder;
import org.apache.beam.sdk.coders.CoderException;
import org.apache.beam.sdk.coders.ListCoder;
import org.apache.beam.sdk.coders.NullableCoder;
import org.apache.beam.sdk.coders.SerializableCoder;
import org.apache.beam.sdk.coders.StandardCoder;
import org.apache.beam.sdk.io.BoundedSource;
import org.apache.beam.sdk.io.BoundedSource.BoundedReader;
import org.apache.beam.sdk.io.Read;
import org.apache.beam.sdk.io.UnboundedSource;
import org.apache.beam.sdk.options.PipelineOptions;
import org.apache.beam.sdk.transforms.PTransform;
import org.apache.beam.sdk.transforms.display.DisplayData;
import org.apache.beam.sdk.transforms.windowing.BoundedWindow;
import org.apache.beam.sdk.util.NameUtils;
import org.apache.beam.sdk.util.PropertyNames;
import org.apache.beam.sdk.values.PBegin;
import org.apache.beam.sdk.values.PCollection;
import org.apache.beam.sdk.values.TimestampedValue;
import org.joda.time.Instant;
import org.slf4j.Logger;
import org.slf4j.LoggerFactory;

/**
 * {@link PTransform} that converts a {@link BoundedSource} as an {@link UnboundedSource}.
 *
<<<<<<< HEAD
 * <p>{@link BoundedSource} is read directly without calling {@link BoundedSource#split},
=======
 * <p>{@link BoundedSource} is read directly without calling
 * {@link BoundedSource#split},
>>>>>>> 104f9823
 * and element timestamps are propagated. While any elements remain, the watermark is the beginning
 * of time {@link BoundedWindow#TIMESTAMP_MIN_VALUE}, and after all elements have been produced
 * the watermark goes to the end of time {@link BoundedWindow#TIMESTAMP_MAX_VALUE}.
 *
 * <p>Checkpoints are created by calling {@link BoundedReader#splitAtFraction} on inner
 * {@link BoundedSource}.
 * Sources that cannot be split are read entirely into memory, so this transform does not work well
 * with large, unsplittable sources.
 *
 * <p>This transform is intended to be used by a runner during pipeline translation to convert
 * a Read.Bounded into a Read.Unbounded.
 */
public class UnboundedReadFromBoundedSource<T> extends PTransform<PBegin, PCollection<T>> {

  private static final Logger LOG = LoggerFactory.getLogger(UnboundedReadFromBoundedSource.class);

  private final BoundedSource<T> source;

  /**
   * Constructs a {@link PTransform} that performs an unbounded read from a {@link BoundedSource}.
   */
  public UnboundedReadFromBoundedSource(BoundedSource<T> source) {
    this.source = source;
  }

  @Override
  public PCollection<T> expand(PBegin input) {
    return input.getPipeline().apply(
        Read.from(new BoundedToUnboundedSourceAdapter<>(source)));
  }

  @Override
  protected Coder<T> getDefaultOutputCoder() {
    return source.getDefaultOutputCoder();
  }

  @Override
  public String getKindString() {
    return String.format("Read(%s)", NameUtils.approximateSimpleName(source));
  }

  @Override
  public void populateDisplayData(DisplayData.Builder builder) {
    // We explicitly do not register base-class data, instead we use the delegate inner source.
    builder
        .add(DisplayData.item("source", source.getClass()))
        .include("source", source);
  }

  /**
   * A {@code BoundedSource} to {@code UnboundedSource} adapter.
   */
  @VisibleForTesting
  public static class BoundedToUnboundedSourceAdapter<T>
      extends UnboundedSource<T, BoundedToUnboundedSourceAdapter.Checkpoint<T>> {

    private BoundedSource<T> boundedSource;

    public BoundedToUnboundedSourceAdapter(BoundedSource<T> boundedSource) {
      this.boundedSource = boundedSource;
    }

    @Override
    public void validate() {
      boundedSource.validate();
    }

    @Override
    public List<BoundedToUnboundedSourceAdapter<T>> split(
        int desiredNumSplits, PipelineOptions options) throws Exception {
      try {
        long desiredBundleSize = boundedSource.getEstimatedSizeBytes(options) / desiredNumSplits;
        if (desiredBundleSize <= 0) {
          LOG.warn("BoundedSource {} cannot estimate its size, skips the initial splits.",
              boundedSource);
          return ImmutableList.of(this);
        }
        List<? extends BoundedSource<T>> splits =
            boundedSource.split(desiredBundleSize, options);
        if (splits == null) {
          LOG.warn("BoundedSource cannot split {}, skips the initial splits.", boundedSource);
          return ImmutableList.of(this);
        }
        return Lists.transform(
            splits,
            new Function<BoundedSource<T>, BoundedToUnboundedSourceAdapter<T>>() {
              @Override
              public BoundedToUnboundedSourceAdapter<T> apply(BoundedSource<T> input) {
                return new BoundedToUnboundedSourceAdapter<>(input);
              }});
      } catch (Exception e) {
        LOG.warn("Exception while splitting {}, skips the initial splits.", boundedSource, e);
        return ImmutableList.of(this);
      }
    }

    @Override
    public Reader createReader(PipelineOptions options, Checkpoint<T> checkpoint)
        throws IOException {
      if (checkpoint == null) {
        return new Reader(null /* residualElements */, boundedSource, options);
      } else {
        return new Reader(checkpoint.residualElements, checkpoint.residualSource, options);
      }
    }

    @Override
    public Coder<T> getDefaultOutputCoder() {
      return boundedSource.getDefaultOutputCoder();
    }

    @SuppressWarnings({"rawtypes", "unchecked"})
    @Override
    public Coder<Checkpoint<T>> getCheckpointMarkCoder() {
      return new CheckpointCoder<>(boundedSource.getDefaultOutputCoder());
    }

    @VisibleForTesting
    static class Checkpoint<T> implements UnboundedSource.CheckpointMark {
      private final @Nullable List<TimestampedValue<T>> residualElements;
      private final @Nullable BoundedSource<T> residualSource;

      public Checkpoint(
          @Nullable List<TimestampedValue<T>> residualElements,
          @Nullable BoundedSource<T> residualSource) {
        this.residualElements = residualElements;
        this.residualSource = residualSource;
      }

      @Override
      public void finalizeCheckpoint() {}

      @VisibleForTesting
      @Nullable List<TimestampedValue<T>> getResidualElements() {
        return residualElements;
      }

      @VisibleForTesting
      @Nullable BoundedSource<T> getResidualSource() {
        return residualSource;
      }
    }

    @VisibleForTesting
    static class CheckpointCoder<T> extends StandardCoder<Checkpoint<T>> {

      @JsonCreator
      public static CheckpointCoder<?> of(
          @JsonProperty(PropertyNames.COMPONENT_ENCODINGS)
          List<Coder<?>> components) {
        checkArgument(components.size() == 1,
            "Expecting 1 components, got %s", components.size());
        return new CheckpointCoder<>(components.get(0));
      }

      // The coder for a list of residual elements and their timestamps
      private final Coder<List<TimestampedValue<T>>> elemsCoder;
      // The coder from the BoundedReader for coding each element
      private final Coder<T> elemCoder;
      // The nullable and serializable coder for the BoundedSource.
      @SuppressWarnings("rawtypes")
      private final Coder<BoundedSource> sourceCoder;

      CheckpointCoder(Coder<T> elemCoder) {
        this.elemsCoder = NullableCoder.of(
            ListCoder.of(TimestampedValue.TimestampedValueCoder.of(elemCoder)));
        this.elemCoder = elemCoder;
        this.sourceCoder = NullableCoder.of(SerializableCoder.of(BoundedSource.class));
      }

      @Override
      public void encode(Checkpoint<T> value, OutputStream outStream, Context context)
          throws CoderException, IOException {
        elemsCoder.encode(value.residualElements, outStream, context.nested());
        sourceCoder.encode(value.residualSource, outStream, context);
      }

      @SuppressWarnings("unchecked")
      @Override
      public Checkpoint<T> decode(InputStream inStream, Context context)
          throws CoderException, IOException {
        return new Checkpoint<>(
            elemsCoder.decode(inStream, context.nested()),
            sourceCoder.decode(inStream, context));
      }

      @Override
      public List<Coder<?>> getCoderArguments() {
        return Arrays.<Coder<?>>asList(elemCoder);
      }

      @Override
      public void verifyDeterministic() throws NonDeterministicException {
        throw new NonDeterministicException(this,
            "CheckpointCoder uses Java Serialization, which may be non-deterministic.");
      }
    }

    /**
     * An {@code UnboundedReader<T>} that wraps a {@code BoundedSource<T>} into
     * {@link ResidualElements} and {@link ResidualSource}.
     *
     * <p>In the initial state, {@link ResidualElements} is null and {@link ResidualSource} contains
     * the {@code BoundedSource<T>}. After the first checkpoint, the {@code BoundedSource<T>} will
     * be split into {@link ResidualElements} and {@link ResidualSource}.
     */
    @VisibleForTesting
    class Reader extends UnboundedReader<T> {
      private ResidualElements residualElements;
      private @Nullable ResidualSource residualSource;
      private final PipelineOptions options;
      private boolean done;

      Reader(
          @Nullable List<TimestampedValue<T>> residualElementsList,
          @Nullable BoundedSource<T> residualSource,
          PipelineOptions options) {
        init(residualElementsList, residualSource, options);
        this.options = checkNotNull(options, "options");
        this.done = false;
      }

      private void init(
          @Nullable List<TimestampedValue<T>> residualElementsList,
          @Nullable BoundedSource<T> residualSource,
          PipelineOptions options) {
        this.residualElements = residualElementsList == null
            ? new ResidualElements(Collections.<TimestampedValue<T>>emptyList())
                : new ResidualElements(residualElementsList);
        this.residualSource =
            residualSource == null ? null : new ResidualSource(residualSource, options);
      }

      @Override
      public boolean start() throws IOException {
        return advance();
      }

      @Override
      public boolean advance() throws IOException {
        if (residualElements.advance()) {
          return true;
        } else if (residualSource != null && residualSource.advance()) {
          return true;
        } else {
          done = true;
          return false;
        }
      }

      @Override
      public void close() throws IOException {
        if (residualSource != null) {
          residualSource.close();
        }
      }

      @Override
      public T getCurrent() throws NoSuchElementException {
        if (residualElements.hasCurrent()) {
          return residualElements.getCurrent();
        } else if (residualSource != null) {
          return residualSource.getCurrent();
        } else {
          throw new NoSuchElementException();
        }
      }

      @Override
      public Instant getCurrentTimestamp() throws NoSuchElementException {
        if (residualElements.hasCurrent()) {
          return residualElements.getCurrentTimestamp();
        } else if (residualSource != null) {
          return residualSource.getCurrentTimestamp();
        } else {
          throw new NoSuchElementException();
        }
      }

      @Override
      public Instant getWatermark() {
        return done ? BoundedWindow.TIMESTAMP_MAX_VALUE : BoundedWindow.TIMESTAMP_MIN_VALUE;
      }

      /**
       * {@inheritDoc}
       *
       * <p>If only part of the {@link ResidualElements} is consumed, the new
       * checkpoint will contain the remaining elements in {@link ResidualElements} and
       * the {@link ResidualSource}.
       *
       * <p>If all {@link ResidualElements} and part of the
       * {@link ResidualSource} are consumed, the new checkpoint is done by splitting
       * {@link ResidualSource} into new {@link ResidualElements} and {@link ResidualSource}.
       * {@link ResidualSource} is the source split from the current source,
       * and {@link ResidualElements} contains rest elements from the current source after
       * the splitting. For unsplittable source, it will put all remaining elements into
       * the {@link ResidualElements}.
       */
      @Override
      public Checkpoint<T> getCheckpointMark() {
        Checkpoint<T> newCheckpoint;
        if (!residualElements.done()) {
          // Part of residualElements are consumed.
          // Checkpoints the remaining elements and residualSource.
          newCheckpoint = new Checkpoint<>(
              residualElements.getRestElements(),
              residualSource == null ? null : residualSource.getSource());
        } else if (residualSource != null) {
          newCheckpoint = residualSource.getCheckpointMark();
        } else {
          newCheckpoint = new Checkpoint<>(null /* residualElements */, null /* residualSource */);
        }
        // Re-initialize since the residualElements and the residualSource might be
        // consumed or split by checkpointing.
        init(newCheckpoint.residualElements, newCheckpoint.residualSource, options);
        return newCheckpoint;
      }

      @Override
      public BoundedToUnboundedSourceAdapter<T> getCurrentSource() {
        return BoundedToUnboundedSourceAdapter.this;
      }
    }

    private class ResidualElements {
      private final List<TimestampedValue<T>> elementsList;
      private @Nullable Iterator<TimestampedValue<T>> elementsIterator;
      private @Nullable TimestampedValue<T> currentT;
      private boolean hasCurrent;
      private boolean done;

      ResidualElements(List<TimestampedValue<T>> residualElementsList) {
        this.elementsList = checkNotNull(residualElementsList, "residualElementsList");
        this.elementsIterator = null;
        this.currentT = null;
        this.hasCurrent = false;
        this.done = false;
      }

      public boolean advance() {
        if (elementsIterator == null) {
          elementsIterator = elementsList.iterator();
        }
        if (elementsIterator.hasNext()) {
          currentT = elementsIterator.next();
          hasCurrent = true;
          return true;
        } else {
          done = true;
          hasCurrent = false;
          return false;
        }
      }

      boolean hasCurrent() {
        return hasCurrent;
      }

      boolean done() {
        return done;
      }

      TimestampedValue<T> getCurrentTimestampedValue() {
        if (!hasCurrent) {
          throw new NoSuchElementException();
        }
        return currentT;
      }

      T getCurrent() {
        return getCurrentTimestampedValue().getValue();
      }

      Instant getCurrentTimestamp() {
        return getCurrentTimestampedValue().getTimestamp();
      }

      List<TimestampedValue<T>> getRestElements() {
        if (elementsIterator == null) {
          return elementsList;
        } else {
          List<TimestampedValue<T>> newResidualElements = Lists.newArrayList();
          while (elementsIterator.hasNext()) {
            newResidualElements.add(elementsIterator.next());
          }
          return newResidualElements;
        }
      }
    }

    private class ResidualSource {
      private BoundedSource<T> residualSource;
      private PipelineOptions options;
      private @Nullable BoundedReader<T> reader;
      private boolean closed;
      private boolean readerDone;

      public ResidualSource(BoundedSource<T> residualSource, PipelineOptions options) {
        this.residualSource = checkNotNull(residualSource, "residualSource");
        this.options = checkNotNull(options, "options");
        this.reader = null;
        this.closed = false;
        this.readerDone = false;
      }

      private boolean advance() throws IOException {
        checkArgument(!closed, "advance() call on closed %s", getClass().getName());
        if (readerDone) {
          return false;
        }
        if (reader == null) {
          reader = residualSource.createReader(options);
          readerDone = !reader.start();
        } else {
          readerDone = !reader.advance();
        }
        return !readerDone;
      }

      T getCurrent() throws NoSuchElementException {
        if (reader == null) {
          throw new NoSuchElementException();
        }
        return reader.getCurrent();
      }

      Instant getCurrentTimestamp() throws NoSuchElementException {
        if (reader == null) {
          throw new NoSuchElementException();
        }
        return reader.getCurrentTimestamp();
      }

      void close() throws IOException {
        if (reader != null) {
          reader.close();
          reader = null;
        }
        closed = true;
      }

      BoundedSource<T> getSource() {
        return residualSource;
      }

      Checkpoint<T> getCheckpointMark() {
        if (reader == null) {
          // Reader hasn't started, checkpoint the residualSource.
          return new Checkpoint<>(null /* residualElements */, residualSource);
        } else {
          // Part of residualSource are consumed.
          // Splits the residualSource and tracks the new residualElements in current source.
          BoundedSource<T> residualSplit = null;
          Double fractionConsumed = reader.getFractionConsumed();
          if (fractionConsumed != null && 0 <= fractionConsumed && fractionConsumed <= 1) {
            double fractionRest = 1 - fractionConsumed;
            int splitAttempts = 8;
            for (int i = 0; i < 8 && residualSplit == null; ++i) {
              double fractionToSplit = fractionConsumed + fractionRest * i / splitAttempts;
              residualSplit = reader.splitAtFraction(fractionToSplit);
            }
          }
          List<TimestampedValue<T>> newResidualElements = Lists.newArrayList();
          try {
            while (advance()) {
              newResidualElements.add(
                  TimestampedValue.of(reader.getCurrent(), reader.getCurrentTimestamp()));
            }
          } catch (IOException e) {
            throw new RuntimeException("Failed to read elements from the bounded reader.", e);
          }
          return new Checkpoint<>(newResidualElements, residualSplit);
        }
      }
    }
  }
}<|MERGE_RESOLUTION|>--- conflicted
+++ resolved
@@ -61,12 +61,7 @@
 /**
  * {@link PTransform} that converts a {@link BoundedSource} as an {@link UnboundedSource}.
  *
-<<<<<<< HEAD
  * <p>{@link BoundedSource} is read directly without calling {@link BoundedSource#split},
-=======
- * <p>{@link BoundedSource} is read directly without calling
- * {@link BoundedSource#split},
->>>>>>> 104f9823
  * and element timestamps are propagated. While any elements remain, the watermark is the beginning
  * of time {@link BoundedWindow#TIMESTAMP_MIN_VALUE}, and after all elements have been produced
  * the watermark goes to the end of time {@link BoundedWindow#TIMESTAMP_MAX_VALUE}.
