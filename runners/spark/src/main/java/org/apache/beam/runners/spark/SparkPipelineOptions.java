--- conflicted
+++ resolved
@@ -48,7 +48,7 @@
   Long getBatchIntervalMillis();
   void setBatchIntervalMillis(Long batchInterval);
 
-<<<<<<< HEAD
+
   @Description("If the spark runner will be initialized with a provided Spark Context")
   @Default.Boolean(false)
   boolean getUsesProvidedSparkContext();
@@ -58,10 +58,10 @@
   @JsonIgnore
   JavaSparkContext getProvidedSparkContext();
   void setProvidedSparkContext(JavaSparkContext jsc);
-=======
+
   @Description("Enable/disable sending aggregator values to Spark's metric sinks")
   @Default.Boolean(true)
   Boolean getEnableSparkSinks();
   void setEnableSparkSinks(Boolean enableSparkSinks);
->>>>>>> 5161937c
+
 }