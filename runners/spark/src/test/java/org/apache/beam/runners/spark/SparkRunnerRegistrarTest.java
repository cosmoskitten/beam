--- conflicted
+++ resolved
@@ -47,11 +47,7 @@
 
   @Test
   public void testRunners() {
-<<<<<<< HEAD
-    assertEquals(ImmutableList.of(SparkPipelineRunner.class, TestSparkPipelineRunner.class),
-=======
     assertEquals(ImmutableList.of(SparkRunner.class, TestSparkRunner.class),
->>>>>>> 34d50127
         new SparkRunnerRegistrar.Runner().getPipelineRunners());
   }
 
