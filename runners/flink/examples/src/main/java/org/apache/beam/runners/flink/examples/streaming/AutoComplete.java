--- conflicted
+++ resolved
@@ -378,10 +378,7 @@
     options.setNumberOfExecutionRetries(5);
     options.setExecutionRetryDelay(3000L);
     options.setRunner(FlinkRunner.class);
-<<<<<<< HEAD
-=======
-
->>>>>>> 34d50127
+
 
     WindowFn<Object, ?> windowFn =
         FixedWindows.of(Duration.standardSeconds(options.getWindowSize()));
