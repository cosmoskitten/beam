--- conflicted
+++ resolved
@@ -27,11 +27,11 @@
 import java.util.function.BiConsumer;
 import org.apache.beam.model.fnexecution.v1.BeamFnApi.Metric;
 import org.apache.beam.model.fnexecution.v1.BeamFnApi.MonitoringInfo;
-import org.apache.beam.runners.core.construction.metrics.MetricKey;
 import org.apache.beam.runners.core.metrics.MetricsContainerImpl;
 import org.apache.beam.runners.core.metrics.MetricsContainerStepMap;
 import org.apache.beam.sdk.metrics.DistributionResult;
 import org.apache.beam.sdk.metrics.GaugeResult;
+import org.apache.beam.sdk.metrics.MetricKey;
 import org.apache.beam.sdk.metrics.MetricName;
 import org.apache.beam.sdk.metrics.MetricQueryResults;
 import org.apache.beam.sdk.metrics.MetricResult;
@@ -107,7 +107,6 @@
     LOG.info("Flink updating metrics with {} monitoring infos", monitoringInfos.size());
     monitoringInfos.forEach(
         monitoringInfo -> {
-<<<<<<< HEAD
           if (!monitoringInfo.hasMetric()) {
             LOG.info("Skipping metric-less MonitoringInfo: {}", monitoringInfo);
             return;
@@ -124,42 +123,6 @@
           if (container == null) {
             LOG.warn("Can't add monitoringinfo to null MetricsContainer: {}", monitoringInfo);
             return;
-=======
-          if (monitoringInfo.hasMetric()) {
-            String urn = monitoringInfo.getUrn();
-            MetricName metricName = parseUrn(urn);
-            if (metricName == null) {
-              LOG.info("Skipping non-user metric: {}", urn);
-              return;
-            }
-            Metric metric = monitoringInfo.getMetric();
-            if (metric.hasCounterData()) {
-              CounterData counterData = metric.getCounterData();
-              if (counterData.getValueCase() == CounterData.ValueCase.INT64_VALUE) {
-                org.apache.beam.sdk.metrics.Counter counter =
-                    metricsContainer.getCounter(metricName);
-                counter.inc(counterData.getInt64Value());
-              } else {
-                LOG.warn("Unsupported CounterData type: {}", counterData);
-              }
-            } else if (metric.hasDistributionData()) {
-              DistributionData distributionData = metric.getDistributionData();
-              if (distributionData.hasIntDistributionData()) {
-                Distribution distribution = metricsContainer.getDistribution(metricName);
-                IntDistributionData intDistributionData = distributionData.getIntDistributionData();
-                distribution.update(
-                    intDistributionData.getSum(),
-                    intDistributionData.getCount(),
-                    intDistributionData.getMin(),
-                    intDistributionData.getMax());
-              } else {
-                LOG.warn("Unsupported DistributionData type: {}", distributionData);
-              }
-            } else if (metric.hasExtremaData()) {
-              ExtremaData extremaData = metric.getExtremaData();
-              LOG.warn("Extrema metric unsupported: {}", extremaData);
-            }
->>>>>>> 81f77f98
           }
 
           // Update Beam metrics
@@ -198,7 +161,7 @@
   private <T> void updateMetrics(
       Iterable<MetricResult<T>> metricResults, BiConsumer<MetricKey, T> fn) {
     for (MetricResult<T> metricResult : metricResults) {
-      MetricKey key = MetricKey.create(metricResult.getStep(), metricResult.getName());
+      MetricKey key = metricResult.getKey();
       fn.accept(key, metricResult.getAttempted());
     }
   }
