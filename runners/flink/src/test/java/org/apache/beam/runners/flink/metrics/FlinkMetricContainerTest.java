--- conflicted
+++ resolved
@@ -20,6 +20,7 @@
 import static org.apache.beam.runners.core.metrics.SimpleMonitoringInfoBuilder.ELEMENT_COUNT_URN;
 import static org.apache.beam.runners.core.metrics.SimpleMonitoringInfoBuilder.PTRANSFORM_LABEL;
 import static org.apache.beam.runners.core.metrics.SimpleMonitoringInfoBuilder.USER_METRIC_URN_PREFIX;
+import static org.apache.beam.runners.flink.metrics.FlinkMetricContainer.getFlinkMetricNameString;
 import static org.hamcrest.CoreMatchers.is;
 import static org.junit.Assert.assertNotNull;
 import static org.junit.Assert.assertThat;
@@ -33,11 +34,6 @@
 import org.apache.beam.model.fnexecution.v1.BeamFnApi.IntDistributionData;
 import org.apache.beam.model.fnexecution.v1.BeamFnApi.Metric;
 import org.apache.beam.model.fnexecution.v1.BeamFnApi.MonitoringInfo;
-<<<<<<< HEAD
-import org.apache.beam.model.fnexecution.v1.BeamFnApi.MonitoringInfo.MonitoringInfoLabels;
-import org.apache.beam.runners.core.construction.metrics.MetricKey;
-=======
->>>>>>> 81f77f98
 import org.apache.beam.runners.core.metrics.CounterCell;
 import org.apache.beam.runners.core.metrics.DistributionCell;
 import org.apache.beam.runners.core.metrics.DistributionData;
@@ -49,6 +45,7 @@
 import org.apache.beam.sdk.metrics.DistributionResult;
 import org.apache.beam.sdk.metrics.Gauge;
 import org.apache.beam.sdk.metrics.GaugeResult;
+import org.apache.beam.sdk.metrics.MetricKey;
 import org.apache.beam.sdk.metrics.MetricName;
 import org.apache.beam.sdk.metrics.MetricsContainer;
 import org.apache.beam.vendor.grpc.v1p13p1.com.google.common.collect.ImmutableList;
@@ -79,7 +76,7 @@
   @Test
   public void testMetricNameGeneration() {
     MetricKey key = MetricKey.create("step", MetricName.named("namespace", "name"));
-    String name = FlinkMetricContainer.getFlinkMetricNameString(key);
+    String name = getFlinkMetricNameString(key);
     assertThat(name, is("step.namespace.name"));
   }
 
@@ -150,53 +147,31 @@
     assertThat(elemCounter.getCount(), is(0L));
     container.updateMetrics(ImmutableList.of(userCountMonitoringInfo, elemCountMonitoringInfo));
     assertThat(userCounter.getCount(), is(111L));
-    assertThat(elemCounter.getCount(), is(0L)); // system metrics aren't propagated yet
+    assertThat(elemCounter.getCount(), is(222L));
   }
 
   @Test
   public void testSupportMultipleMonitoringInfoTypes() {
     FlinkMetricContainer flinkContainer = new FlinkMetricContainer(runtimeContext);
-    MetricsContainer step = flinkContainer.getMetricsContainer("step");
-
-<<<<<<< HEAD
+    MetricsContainer container = flinkContainer.getMetricsContainer("step");
+
     MonitoringInfo counter1 =
         MonitoringInfo.newBuilder()
-            .setUrn(USER_COUNTER_URN_PREFIX + "ns1:counter1")
-=======
-    MonitoringInfo intCounter =
-        MonitoringInfo.newBuilder()
-            .setUrn(USER_METRIC_URN_PREFIX + "ns1:int_counter")
-            .putLabels(PTRANSFORM_LABEL, "step")
-            .setMetric(
-                Metric.newBuilder().setCounterData(CounterData.newBuilder().setInt64Value(111)))
-            .build();
-
-    MonitoringInfo doubleCounter =
-        MonitoringInfo.newBuilder()
-            .setUrn(USER_METRIC_URN_PREFIX + "ns2:double_counter")
->>>>>>> 81f77f98
+            .setUrn(USER_METRIC_URN_PREFIX + "ns1:counter1")
             .putLabels(PTRANSFORM_LABEL, "step")
             .setMetric(Metric.newBuilder().setCounter(111))
             .build();
 
     MonitoringInfo counter2 =
         MonitoringInfo.newBuilder()
-<<<<<<< HEAD
-            .setUrn(USER_COUNTER_URN_PREFIX + "ns2:counter2")
-=======
-            .setUrn(USER_METRIC_URN_PREFIX + "ns3:int_distribution")
->>>>>>> 81f77f98
+            .setUrn(USER_METRIC_URN_PREFIX + "ns2:counter2")
             .putLabels(PTRANSFORM_LABEL, "step")
             .setMetric(Metric.newBuilder().setCounter(222))
             .build();
 
     MonitoringInfo distribution =
         MonitoringInfo.newBuilder()
-<<<<<<< HEAD
-            .setUrn(USER_COUNTER_URN_PREFIX + "ns3:distribution")
-=======
-            .setUrn(USER_METRIC_URN_PREFIX + "ns4:double_distribution")
->>>>>>> 81f77f98
+            .setUrn(USER_METRIC_URN_PREFIX + "ns3:distribution")
             .putLabels(PTRANSFORM_LABEL, "step")
             .setMetric(
                 Metric.newBuilder()
@@ -208,7 +183,7 @@
                             .setMax(5)))
             .build();
 
-    // Mock out the counter that Flink returns; the distribution gets created by
+    // Mock out the counters that Flink returns; the distribution gets created by
     // FlinkMetricContainer, not by Flink itself, so we verify it in a different way below
 
     SimpleCounter flinkCounter1 = new SimpleCounter();
@@ -237,22 +212,22 @@
     verify(metricGroup).counter(eq("step.ns1.counter1"));
     verify(metricGroup).counter(eq("step.ns2.counter2"));
 
-    // Verify that the counter injected into flink has the right value
+    // Verify that the counters injected into flink has the right value
     assertThat(flinkCounter1.getCount(), is(111L));
     assertThat(flinkCounter2.getCount(), is(222L));
 
     // Verify the counter in the java SDK MetricsContainer
     long count1 =
-        ((CounterCell) step.getCounter(MetricName.named("ns1", "counter1"))).getCumulative();
+        ((CounterCell) container.getCounter(MetricName.named("ns1", "counter1"))).getCumulative();
     assertThat(count1, is(111L));
 
     long count2 =
-        ((CounterCell) step.getCounter(MetricName.named("ns2", "counter2"))).getCumulative();
+        ((CounterCell) container.getCounter(MetricName.named("ns2", "counter2"))).getCumulative();
     assertThat(count2, is(222L));
 
     // Verify that the Java SDK MetricsContainer holds the same information
     DistributionData actualDistributionData =
-        ((DistributionCell) step.getDistribution(MetricName.named("ns3", "distribution")))
+        ((DistributionCell) container.getDistribution(MetricName.named("ns3", "distribution")))
             .getCumulative();
     assertThat(actualDistributionData, is(distributionData));
   }
