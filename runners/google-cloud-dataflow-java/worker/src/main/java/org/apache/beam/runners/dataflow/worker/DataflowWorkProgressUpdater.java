--- conflicted
+++ resolved
@@ -50,15 +50,7 @@
   /** The WorkItem for which work progress updates are sent. */
   private final WorkItem workItem;
 
-<<<<<<< HEAD
   private HotKeyLogger hotKeyLogger;
-=======
-  /**
-   * The previous time the HotKeyDetection was logged. This is used to throttle logging to every 5
-   * minutes.
-   */
-  private long prevHotKeyDetectionLogMs = 0;
->>>>>>> 08d01467
 
   public DataflowWorkProgressUpdater(
       WorkItemStatusClient workItemStatusClient, WorkItem workItem, WorkExecutor worker) {
@@ -109,17 +101,12 @@
             dynamicSplitResultToReport, Duration.millis(requestedLeaseDurationMs));
 
     if (result != null) {
-<<<<<<< HEAD
       if (result.getHotKeyDetection() != null
           && result.getHotKeyDetection().getUserStepName() != null) {
         HotKeyDetection hotKeyDetection = result.getHotKeyDetection();
         hotKeyLogger.logHotKeyDetection(
             hotKeyDetection.getUserStepName(),
             TimeUtil.fromCloudDuration(hotKeyDetection.getHotKeyAge()));
-=======
-      if (shouldLogHotKeyMessage(result)) {
-        LOG.warn(getHotKeyMessage(result));
->>>>>>> 08d01467
       }
 
       // Resets state after a successful progress report.
