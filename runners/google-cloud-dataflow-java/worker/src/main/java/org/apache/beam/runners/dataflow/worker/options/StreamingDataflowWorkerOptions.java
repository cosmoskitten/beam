/*
 * Licensed to the Apache Software Foundation (ASF) under one
 * or more contributor license agreements.  See the NOTICE file
 * distributed with this work for additional information
 * regarding copyright ownership.  The ASF licenses this file
 * to you under the Apache License, Version 2.0 (the
 * "License"); you may not use this file except in compliance
 * with the License.  You may obtain a copy of the License at
 *
 *     http://www.apache.org/licenses/LICENSE-2.0
 *
 * Unless required by applicable law or agreed to in writing, software
 * distributed under the License is distributed on an "AS IS" BASIS,
 * WITHOUT WARRANTIES OR CONDITIONS OF ANY KIND, either express or implied.
 * See the License for the specific language governing permissions and
 * limitations under the License.
 */
package org.apache.beam.runners.dataflow.worker.options;

import static org.apache.beam.runners.dataflow.DataflowRunner.hasExperiment;

import java.io.IOException;
import org.apache.beam.runners.dataflow.options.DataflowWorkerHarnessOptions;
import org.apache.beam.runners.dataflow.worker.windmill.GrpcWindmillServer;
import org.apache.beam.runners.dataflow.worker.windmill.WindmillServer;
import org.apache.beam.runners.dataflow.worker.windmill.WindmillServerStub;
import org.apache.beam.sdk.options.Default;
import org.apache.beam.sdk.options.DefaultValueFactory;
import org.apache.beam.sdk.options.Description;
import org.apache.beam.sdk.options.Hidden;
import org.apache.beam.sdk.options.PipelineOptions;
import org.joda.time.Duration;

/** [Internal] Options for configuring StreamingDataflowWorker. */
@Description("[Internal] Options for configuring StreamingDataflowWorker.")
@Hidden
public interface StreamingDataflowWorkerOptions extends DataflowWorkerHarnessOptions {
  @Description("Stub for communicating with Windmill.")
  @Default.InstanceFactory(WindmillServerStubFactory.class)
  WindmillServerStub getWindmillServerStub();

  void setWindmillServerStub(WindmillServerStub value);

  @Description("Hostport of a co-located Windmill server.")
  @Default.InstanceFactory(LocalWindmillHostportFactory.class)
  String getLocalWindmillHostport();

  void setLocalWindmillHostport(String value);

  @Description(
      "Period for reporting worker updates. The duration is specified as seconds in "
          + "'PTx.yS' format, e.g. 'PT5.125S'. Default is PT10S (10 seconds)."
          + "Explicitly set only in tests.")
  @Default.InstanceFactory(HarnessUpdateReportingPeriodFactory.class)
  Duration getWindmillHarnessUpdateReportingPeriod();

  void setWindmillHarnessUpdateReportingPeriod(Duration value);

  @Description("Limit on depth of user exception stack trace reported to cloud monitoring.")
  @Default.InstanceFactory(MaxStackTraceDepthToReportFactory.class)
  int getMaxStackTraceDepthToReport();

  void setMaxStackTraceDepthToReport(int value);

  @Description(
      "Frequency at which active work should be reported back to Windmill, in millis. "
          + "The first refresh will occur after at least this much time has passed since "
          + "starting the work item")
  @Default.Integer(10000)
  int getActiveWorkRefreshPeriodMillis();

  void setActiveWorkRefreshPeriodMillis(int value);

  @Description(
      "Period for sending 'global get config' requests to the service. The duration is "
          + "specified as seconds in 'PTx.yS' format, e.g. 'PT5.125S'."
          + " Default is PT120S (2 minutes).")
  @Default.InstanceFactory(GlobalConfigRefreshPeriodFactory.class)
  Duration getGlobalConfigRefreshPeriod();

  void setGlobalConfigRefreshPeriod(Duration value);

  @Description(
      "If non-null, StreamingDataflowWorkerHarness will periodically snapshot it's status pages"
          + "and thread stacks to a file in this directory. Generally only set for tests.")
  @Default.InstanceFactory(PeriodicStatusPageDirectoryFactory.class)
  String getPeriodicStatusPageOutputDirectory();

  void setPeriodicStatusPageOutputDirectory(String directory);

  @Description("Streaming requests will be batched into messages up to this limit.")
  @Default.InstanceFactory(WindmillServiceStreamingRpcBatchLimitFactory.class)
  int getWindmillServiceStreamingRpcBatchLimit();

  void setWindmillServiceStreamingRpcBatchLimit(int value);

  /**
   * Factory for creating local Windmill address. Reads from system propery 'windmill.hostport' for
   * backwards compatibility.
   */
  public static class LocalWindmillHostportFactory implements DefaultValueFactory<String> {
    private static final String WINDMILL_HOSTPORT_PROPERTY = "windmill.hostport";

    @Override
    public String create(PipelineOptions options) {
      return System.getProperty(WINDMILL_HOSTPORT_PROPERTY);
    }
  }

  /**
   * Read counter reporting period from system property 'windmill.harness_update_reporting_period'.
   * The duration is specified as seconds in "PTx.yS" format, e.g. 'PT2.153S'. @See Duration#parse
   */
  static class HarnessUpdateReportingPeriodFactory implements DefaultValueFactory<Duration> {
    @Override
    public Duration create(PipelineOptions options) {
      Duration period =
          Duration.parse(System.getProperty("windmill.harness_update_reporting_period", "PT10S"));
      return period.isLongerThan(Duration.ZERO) ? period : Duration.standardSeconds(10);
    }
  }

  /**
   * Read global get config request period from system property
   * 'windmill.global_config_refresh_period'. The duration is specified as seconds in "PTx.yS"
   * format, e.g. 'PT2.153S'. @See Duration#parse
   */
  static class GlobalConfigRefreshPeriodFactory implements DefaultValueFactory<Duration> {
    @Override
    public Duration create(PipelineOptions options) {
      Duration period =
          Duration.parse(System.getProperty("windmill.global_get_config_refresh_period", "PT120S"));
      return period.isLongerThan(Duration.ZERO) ? period : Duration.standardMinutes(2);
    }
  }

  /**
   * Read 'MaxStackTraceToReport' from system property 'windmill.max_stack_trace_to_report' or
   * Integer.MAX_VALUE if unspecified.
   */
  static class MaxStackTraceDepthToReportFactory implements DefaultValueFactory<Integer> {
    @Override
    public Integer create(PipelineOptions options) {
      return Integer.parseInt(
          System.getProperty(
              "windmill.max_stack_trace_depth_to_report", Integer.toString(Integer.MAX_VALUE)));
    }
  }

  /**
   * Read 'PeriodicStatusPageOutputDirector' from system property
   * 'windmill.periodic_status_page_directory' or null if unspecified.
   */
  static class PeriodicStatusPageDirectoryFactory implements DefaultValueFactory<String> {
    @Override
    public String create(PipelineOptions options) {
      return System.getProperty("windmill.periodic_status_page_directory");
    }
  }

  /**
   * Factory for creating {@link WindmillServerStub} instances. If {@link setLocalWindmillHostport}
   * is set, returns a stub to a local Windmill server, otherwise returns a remote gRPC stub.
   */
  public static class WindmillServerStubFactory implements DefaultValueFactory<WindmillServerStub> {
    @Override
    public WindmillServerStub create(PipelineOptions options) {
      StreamingDataflowWorkerOptions streamingOptions =
          options.as(StreamingDataflowWorkerOptions.class);
      if (streamingOptions.getWindmillServiceEndpoint() != null
          || streamingOptions.isEnableStreamingEngine()
          || streamingOptions.getLocalWindmillHostport().startsWith("grpc:")) {
        try {
          return new GrpcWindmillServer(streamingOptions);
        } catch (IOException e) {
          throw new RuntimeException("Failed to create GrpcWindmillServer: ", e);
        }
      } else {
        return new WindmillServer(streamingOptions.getLocalWindmillHostport());
      }
    }
  }

  /** Factory for setting value of WindmillServiceStreamingRpcBatchLimit based on environment. */
  public static class WindmillServiceStreamingRpcBatchLimitFactory
      implements DefaultValueFactory<Integer> {
    @Override
    public Integer create(PipelineOptions options) {
      StreamingDataflowWorkerOptions streamingOptions =
          options.as(StreamingDataflowWorkerOptions.class);
<<<<<<< HEAD
      if (streamingOptions.isEnableStreamingEngine()
          && hasExperiment(streamingOptions, "windmill_service_streaming_rpc_batching")) {
        return Integer.MAX_VALUE;
      }
      return 1;
=======
      return streamingEngineEnabled(streamingOptions) ? Integer.MAX_VALUE : 1;
>>>>>>> a0714555
    }
  }
}<|MERGE_RESOLUTION|>--- conflicted
+++ resolved
@@ -188,15 +188,7 @@
     public Integer create(PipelineOptions options) {
       StreamingDataflowWorkerOptions streamingOptions =
           options.as(StreamingDataflowWorkerOptions.class);
-<<<<<<< HEAD
-      if (streamingOptions.isEnableStreamingEngine()
-          && hasExperiment(streamingOptions, "windmill_service_streaming_rpc_batching")) {
-        return Integer.MAX_VALUE;
-      }
-      return 1;
-=======
-      return streamingEngineEnabled(streamingOptions) ? Integer.MAX_VALUE : 1;
->>>>>>> a0714555
+      return streamingOptions.isEnableStreamingEngine() ? Integer.MAX_VALUE : 1;
     }
   }
 }