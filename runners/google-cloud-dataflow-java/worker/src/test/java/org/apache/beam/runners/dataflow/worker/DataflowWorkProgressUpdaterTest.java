--- conflicted
+++ resolved
@@ -71,11 +71,7 @@
   private static final String JOB_ID = "TEST_JOB_ID";
   private static final Long WORK_ID = 1234567890L;
   private static final String STEP_ID = "TEST_STEP_ID";
-<<<<<<< HEAD
   private static final Duration HOT_KEY_AGE = Duration.standardSeconds(1);
-=======
-  private static final String HOT_KEY_AGE = "1s";
->>>>>>> 08d01467
 
   @Rule public final ExpectedException thrown = ExpectedException.none();
 
@@ -106,11 +102,7 @@
 
     progressUpdater =
         new DataflowWorkProgressUpdater(
-<<<<<<< HEAD
             workItemStatusClient, workItem, worker, executor.getExecutor(), clock, hotKeyLogger) {
-=======
-            workItemStatusClient, workItem, worker, executor.getExecutor(), clock) {
->>>>>>> 08d01467
 
           // Shorten reporting interval boundaries for faster testing.
           @Override
@@ -326,11 +318,7 @@
 
     HotKeyDetection hotKeyDetection = new HotKeyDetection();
     hotKeyDetection.setUserStepName(STEP_ID);
-<<<<<<< HEAD
     hotKeyDetection.setHotKeyAge(toCloudDuration(HOT_KEY_AGE));
-=======
-    hotKeyDetection.setHotKeyAge(HOT_KEY_AGE);
->>>>>>> 08d01467
     responseState.setHotKeyDetection(hotKeyDetection);
 
     return responseState;
