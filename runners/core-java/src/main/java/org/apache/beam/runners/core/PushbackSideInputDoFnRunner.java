/*
 * Licensed to the Apache Software Foundation (ASF) under one
 * or more contributor license agreements.  See the NOTICE file
 * distributed with this work for additional information
 * regarding copyright ownership.  The ASF licenses this file
 * to you under the Apache License, Version 2.0 (the
 * "License"); you may not use this file except in compliance
 * with the License.  You may obtain a copy of the License at
 *
 *     http://www.apache.org/licenses/LICENSE-2.0
 *
 * Unless required by applicable law or agreed to in writing, software
 * distributed under the License is distributed on an "AS IS" BASIS,
 * WITHOUT WARRANTIES OR CONDITIONS OF ANY KIND, either express or implied.
 * See the License for the specific language governing permissions and
 * limitations under the License.
 */
package org.apache.beam.runners.core;

import org.apache.beam.sdk.state.TimeDomain;
import org.apache.beam.sdk.transforms.DoFn;
import org.apache.beam.sdk.transforms.windowing.BoundedWindow;
import org.apache.beam.sdk.util.WindowedValue;
import org.joda.time.Instant;

/**
 * Interface for runners of {@link DoFn}'s that support pushback when reading side inputs, i.e.
 * return elements that could not be processed because they require reading a side input window that
 * is not ready.
 */
public interface PushbackSideInputDoFnRunner<InputT, OutputT> {
  /** Calls the underlying {@link DoFn.StartBundle} method. */
  void startBundle();

  /**
   * Call the underlying {@link DoFn.ProcessElement} method for the provided element for each window
   * the element is in that is ready.
   *
   * @param elem the element to process in all ready windows
   * @return each element that could not be processed because it requires a side input window that
   *     is not ready.
   */
  Iterable<WindowedValue<InputT>> processElementInReadyWindows(WindowedValue<InputT> elem);

  /** Calls the underlying {@link DoFn.OnTimer} method. */
<<<<<<< HEAD
  void onTimer(
      String timerId, BoundedWindow window, Instant timestamp, Instant outputTimestamp,
      TimeDomain timeDomain);
=======
  void onTimer(String timerId, BoundedWindow window, Instant timestamp, TimeDomain timeDomain);
>>>>>>> d21bbaf4

  /** Calls the underlying {@link DoFn.FinishBundle} method. */
  void finishBundle();

  /**
   * @since 2.5.0
   * @return the underlying fn instance.
   */
  DoFn<InputT, OutputT> getFn();
}<|MERGE_RESOLUTION|>--- conflicted
+++ resolved
@@ -43,13 +43,12 @@
   Iterable<WindowedValue<InputT>> processElementInReadyWindows(WindowedValue<InputT> elem);
 
   /** Calls the underlying {@link DoFn.OnTimer} method. */
-<<<<<<< HEAD
   void onTimer(
-      String timerId, BoundedWindow window, Instant timestamp, Instant outputTimestamp,
+      String timerId,
+      BoundedWindow window,
+      Instant timestamp,
+      Instant outputTimestamp,
       TimeDomain timeDomain);
-=======
-  void onTimer(String timerId, BoundedWindow window, Instant timestamp, TimeDomain timeDomain);
->>>>>>> d21bbaf4
 
   /** Calls the underlying {@link DoFn.FinishBundle} method. */
   void finishBundle();
