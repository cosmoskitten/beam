/*
 * Licensed to the Apache Software Foundation (ASF) under one
 * or more contributor license agreements.  See the NOTICE file
 * distributed with this work for additional information
 * regarding copyright ownership.  The ASF licenses this file
 * to you under the Apache License, Version 2.0 (the
 * "License"); you may not use this file except in compliance
 * with the License.  You may obtain a copy of the License at
 *
 *     http://www.apache.org/licenses/LICENSE-2.0
 *
 * Unless required by applicable law or agreed to in writing, software
 * distributed under the License is distributed on an "AS IS" BASIS,
 * WITHOUT WARRANTIES OR CONDITIONS OF ANY KIND, either express or implied.
 * See the License for the specific language governing permissions and
 * limitations under the License.
 */
package org.apache.beam.runners.core.metrics;

import static org.apache.beam.runners.core.metrics.SimpleMonitoringInfoBuilder.PCOLLECTION_LABEL;
import static org.apache.beam.runners.core.metrics.SimpleMonitoringInfoBuilder.USER_COUNTER_URN_PREFIX;
import static org.apache.beam.vendor.guava.v20_0.com.google.common.base.Preconditions.checkArgument;

import java.util.HashMap;
<<<<<<< HEAD
import java.util.List;
=======
>>>>>>> 81f77f98
import java.util.Map;
import java.util.Map.Entry;
import java.util.Objects;
import javax.annotation.Nullable;
import org.apache.beam.model.fnexecution.v1.BeamFnApi.MonitoringInfo;
import org.apache.beam.sdk.metrics.MetricName;
import org.apache.beam.vendor.guava.v20_0.com.google.common.base.Strings;

/**
 * An implementation of {@code MetricKey} based on a MonitoringInfo's URN and label to represent the
 * key instead of only a name+namespace. This is useful when defining system defined metrics with a
 * specific urn via a {@code CounterContainer}.
 */
public class MonitoringInfoMetricName extends MetricName {

  private String urn;
  @Nullable private String name;
  @Nullable private String namespace;
  private Map<String, String> labels = new HashMap<>();

  private MonitoringInfoMetricName(String urn, Map<String, String> labels) {
    checkArgument(!Strings.isNullOrEmpty(urn), "MonitoringInfoMetricName urn must be non-empty");
    checkArgument(labels != null, "MonitoringInfoMetricName labels must be non-null");
    // TODO(ajamato): Move SimpleMonitoringInfoBuilder to beam-runner-core-construction-java
    // and ensure all necessary labels are set for the specific URN.
    this.urn = urn;
    for (Entry<String, String> entry : labels.entrySet()) {
      this.labels.put(entry.getKey(), entry.getValue());
    }
  }

  /** Parse the urn field into a name and namespace field. */
  private void parseUrn() {
<<<<<<< HEAD
    if (this.urn.startsWith(USER_COUNTER_URN_PREFIX)) {
      List<String> split = new ArrayList<String>(Arrays.asList(this.getUrn().split(":")));
      this.name = split.get(split.size() - 1);
      this.namespace = split.get(split.size() - 2);
=======
    MetricName metricName = MetricUrns.parseUrn(getUrn());
    if (metricName == null) {
      throw new IllegalStateException(
          "Attempting to access namespace/name of a non-user metric: " + getUrn());
>>>>>>> 81f77f98
    }
    namespace = metricName.getNamespace();
    name = metricName.getName();
  }

  /** @return the parsed namespace from the user metric URN, otherwise null. */
  @Override
  public String getNamespace() {
    if (this.namespace == null) {
      parseUrn();
    }
    return this.namespace;
  }

  /** @return the parsed name from the user metric URN, otherwise null. */
  @Override
  public String getName() {
    if (this.name == null) {
      parseUrn();
    }
    return this.name;
  }

  /** @return the urn of this MonitoringInfo metric. */
  public String getUrn() {
    return this.urn;
  }

  /** @return The labels associated with this MonitoringInfo. */
  public Map<String, String> getLabels() {
    return this.labels;
  }

<<<<<<< HEAD
  /**
   * Polymorphic constructor of {@link MetricName}s.
   *
   * <p>If `urn` is a {@link SimpleMonitoringInfoBuilder#USER_COUNTER_URN_PREFIX user metric},
   * return a {@link MetricName} auto-value (which will {@link Object#equals equal} and {@link
   * Object#hashCode hash} consistently with other {@link MetricName}s.
   *
   * <p>Otherwise, return a concrete {@link MonitoringInfoMetricName} representing a "system"
   * metric.
   */
  public static MetricName named(String urn, Map<String, String> labels) {
    MetricName metricName = MetricUrns.parseUrn(urn);
    if (metricName == null) {
      return new MonitoringInfoMetricName(urn, labels);
    }
    return metricName;
  }

  /** @return a MetricName for a specific urn and labels map. */
  public static MetricName create(MonitoringInfo monitoringInfo) {
    return named(monitoringInfo.getUrn(), monitoringInfo.getLabelsMap());
=======
  public static MonitoringInfoMetricName named(String urn, Map<String, String> labels) {
    return new MonitoringInfoMetricName(urn, labels);
>>>>>>> 81f77f98
  }

  @Override
  public int hashCode() {
    // Don't include name and namespace, since they are lazily set.
    return Objects.hash(urn, labels);
  }

  @Override
  public boolean equals(Object o) {
    // If the object is compared with itself then return true
    if (o == this) {
      return true;
    }
    if (!(o instanceof MonitoringInfoMetricName)) {
      return false;
    }
    MonitoringInfoMetricName other = (MonitoringInfoMetricName) o;
    return this.urn.equals(other.urn) && this.labels.equals(other.labels);
  }

  @Override
  public String toString(String delimiter) {
    if (getNamespace() != null && getName() != null) {
      return super.toString(delimiter);
    }
    StringBuilder builder = new StringBuilder();
    if (labels.containsKey(PCOLLECTION_LABEL)) {
      builder.append(labels.get(PCOLLECTION_LABEL)).append(delimiter);
    }
    builder.append(this.urn.replaceAll(":", delimiter));
    return builder.toString();
  }
}<|MERGE_RESOLUTION|>--- conflicted
+++ resolved
@@ -18,14 +18,9 @@
 package org.apache.beam.runners.core.metrics;
 
 import static org.apache.beam.runners.core.metrics.SimpleMonitoringInfoBuilder.PCOLLECTION_LABEL;
-import static org.apache.beam.runners.core.metrics.SimpleMonitoringInfoBuilder.USER_COUNTER_URN_PREFIX;
 import static org.apache.beam.vendor.guava.v20_0.com.google.common.base.Preconditions.checkArgument;
 
 import java.util.HashMap;
-<<<<<<< HEAD
-import java.util.List;
-=======
->>>>>>> 81f77f98
 import java.util.Map;
 import java.util.Map.Entry;
 import java.util.Objects;
@@ -58,28 +53,28 @@
   }
 
   /** Parse the urn field into a name and namespace field. */
-  private void parseUrn() {
-<<<<<<< HEAD
-    if (this.urn.startsWith(USER_COUNTER_URN_PREFIX)) {
-      List<String> split = new ArrayList<String>(Arrays.asList(this.getUrn().split(":")));
-      this.name = split.get(split.size() - 1);
-      this.namespace = split.get(split.size() - 2);
-=======
+  private boolean parseUrn(boolean raise) {
+    if (namespace != null && name != null) {
+      return true;
+    }
     MetricName metricName = MetricUrns.parseUrn(getUrn());
     if (metricName == null) {
-      throw new IllegalStateException(
-          "Attempting to access namespace/name of a non-user metric: " + getUrn());
->>>>>>> 81f77f98
+      if (raise) {
+        throw new IllegalStateException(
+            "Attempting to access namespace/name of a non-user metric: " + getUrn());
+      }
+      return false;
     }
     namespace = metricName.getNamespace();
     name = metricName.getName();
+    return true;
   }
 
   /** @return the parsed namespace from the user metric URN, otherwise null. */
   @Override
   public String getNamespace() {
     if (this.namespace == null) {
-      parseUrn();
+      parseUrn(true);
     }
     return this.namespace;
   }
@@ -88,7 +83,7 @@
   @Override
   public String getName() {
     if (this.name == null) {
-      parseUrn();
+      parseUrn(true);
     }
     return this.name;
   }
@@ -103,12 +98,11 @@
     return this.labels;
   }
 
-<<<<<<< HEAD
   /**
    * Polymorphic constructor of {@link MetricName}s.
    *
-   * <p>If `urn` is a {@link SimpleMonitoringInfoBuilder#USER_COUNTER_URN_PREFIX user metric},
-   * return a {@link MetricName} auto-value (which will {@link Object#equals equal} and {@link
+   * <p>If `urn` is a {@link SimpleMonitoringInfoBuilder#USER_METRIC_URN_PREFIX metric}, return a
+   * {@link MetricName} auto-value (which will {@link Object#equals equal} and {@link
    * Object#hashCode hash} consistently with other {@link MetricName}s.
    *
    * <p>Otherwise, return a concrete {@link MonitoringInfoMetricName} representing a "system"
@@ -125,10 +119,6 @@
   /** @return a MetricName for a specific urn and labels map. */
   public static MetricName create(MonitoringInfo monitoringInfo) {
     return named(monitoringInfo.getUrn(), monitoringInfo.getLabelsMap());
-=======
-  public static MonitoringInfoMetricName named(String urn, Map<String, String> labels) {
-    return new MonitoringInfoMetricName(urn, labels);
->>>>>>> 81f77f98
   }
 
   @Override
@@ -152,7 +142,7 @@
 
   @Override
   public String toString(String delimiter) {
-    if (getNamespace() != null && getName() != null) {
+    if (parseUrn(false)) {
       return super.toString(delimiter);
     }
     StringBuilder builder = new StringBuilder();
