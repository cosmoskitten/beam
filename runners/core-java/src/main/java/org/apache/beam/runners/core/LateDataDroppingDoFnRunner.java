/*
 * Licensed to the Apache Software Foundation (ASF) under one
 * or more contributor license agreements.  See the NOTICE file
 * distributed with this work for additional information
 * regarding copyright ownership.  The ASF licenses this file
 * to you under the Apache License, Version 2.0 (the
 * "License"); you may not use this file except in compliance
 * with the License.  You may obtain a copy of the License at
 *
 *     http://www.apache.org/licenses/LICENSE-2.0
 *
 * Unless required by applicable law or agreed to in writing, software
 * distributed under the License is distributed on an "AS IS" BASIS,
 * WITHOUT WARRANTIES OR CONDITIONS OF ANY KIND, either express or implied.
 * See the License for the specific language governing permissions and
 * limitations under the License.
 */
package org.apache.beam.runners.core;

import java.util.stream.Collectors;
import java.util.stream.StreamSupport;
import org.apache.beam.sdk.metrics.Counter;
import org.apache.beam.sdk.metrics.Metrics;
import org.apache.beam.sdk.state.TimeDomain;
import org.apache.beam.sdk.transforms.DoFn;
import org.apache.beam.sdk.transforms.windowing.BoundedWindow;
import org.apache.beam.sdk.util.WindowTracing;
import org.apache.beam.sdk.util.WindowedValue;
import org.apache.beam.sdk.values.KV;
import org.apache.beam.sdk.values.WindowingStrategy;
import org.apache.beam.vendor.guava.v26_0_jre.com.google.common.annotations.VisibleForTesting;
import org.apache.beam.vendor.guava.v26_0_jre.com.google.common.collect.Iterables;
import org.joda.time.Instant;

/**
 * A customized {@link DoFnRunner} that handles late data dropping for a {@link KeyedWorkItem} input
 * {@link DoFn}.
 *
 * <p>It expands windows before checking data lateness.
 *
 * <p>{@link KeyedWorkItem KeyedWorkItems} are always in empty windows.
 *
 * @param <K> key type
 * @param <InputT> input value element type
 * @param <OutputT> output value element type
 * @param <W> window type
 */
public class LateDataDroppingDoFnRunner<K, InputT, OutputT, W extends BoundedWindow>
    implements DoFnRunner<KeyedWorkItem<K, InputT>, KV<K, OutputT>> {
  private final DoFnRunner<KeyedWorkItem<K, InputT>, KV<K, OutputT>> doFnRunner;
  private final LateDataFilter lateDataFilter;

  public static final String DROPPED_DUE_TO_LATENESS = "droppedDueToLateness";

  public LateDataDroppingDoFnRunner(
      DoFnRunner<KeyedWorkItem<K, InputT>, KV<K, OutputT>> doFnRunner,
      WindowingStrategy<?, ?> windowingStrategy,
      TimerInternals timerInternals) {
    this.doFnRunner = doFnRunner;
    lateDataFilter = new LateDataFilter(windowingStrategy, timerInternals);
  }

  @Override
  public DoFn<KeyedWorkItem<K, InputT>, KV<K, OutputT>> getFn() {
    return doFnRunner.getFn();
  }

  @Override
  public void startBundle() {
    doFnRunner.startBundle();
  }

  @Override
  public void processElement(WindowedValue<KeyedWorkItem<K, InputT>> elem) {
    Iterable<WindowedValue<InputT>> nonLateElements =
        lateDataFilter.filter(elem.getValue().key(), elem.getValue().elementsIterable());
    KeyedWorkItem<K, InputT> keyedWorkItem =
        KeyedWorkItems.workItem(
            elem.getValue().key(), elem.getValue().timersIterable(), nonLateElements);
    doFnRunner.processElement(elem.withValue(keyedWorkItem));
  }

  @Override
  public void onTimer(
<<<<<<< HEAD
      String timerId, BoundedWindow window, Instant timestamp, Instant outputTimestamp,
      TimeDomain timeDomain) {
    doFnRunner.onTimer(timerId, window, timestamp, outputTimestamp, timeDomain);
=======
      String timerId, BoundedWindow window, Instant timestamp, TimeDomain timeDomain) {
    doFnRunner.onTimer(timerId, window, timestamp, timeDomain);
>>>>>>> d21bbaf4
  }

  @Override
  public void finishBundle() {
    doFnRunner.finishBundle();
  }

  /** It filters late data in a {@link KeyedWorkItem}. */
  @VisibleForTesting
  static class LateDataFilter {
    private final WindowingStrategy<?, ?> windowingStrategy;
    private final TimerInternals timerInternals;
    private final Counter droppedDueToLateness;

    public LateDataFilter(
        WindowingStrategy<?, ?> windowingStrategy, TimerInternals timerInternals) {
      this.windowingStrategy = windowingStrategy;
      this.timerInternals = timerInternals;
      this.droppedDueToLateness =
          Metrics.counter(LateDataDroppingDoFnRunner.class, DROPPED_DUE_TO_LATENESS);
    }

    /**
     * Returns an {@code Iterable<WindowedValue<InputT>>} that only contains non-late input
     * elements.
     */
    public <K, InputT> Iterable<WindowedValue<InputT>> filter(
        final K key, Iterable<WindowedValue<InputT>> elements) {
      Iterable<Iterable<WindowedValue<InputT>>> windowsExpandedElements =
          StreamSupport.stream(elements.spliterator(), false)
              .map(
                  input ->
                      input.getWindows().stream()
                          .map(
                              window ->
                                  WindowedValue.of(
                                      input.getValue(),
                                      input.getTimestamp(),
                                      window,
                                      input.getPane()))
                          .collect(Collectors.toList()))
              .collect(Collectors.toList());
      Iterable<WindowedValue<InputT>> concatElements = Iterables.concat(windowsExpandedElements);

      // Bump the counter separately since we don't want multiple iterations to
      // increase it multiple times.
      for (WindowedValue<InputT> input : concatElements) {
        BoundedWindow window = Iterables.getOnlyElement(input.getWindows());
        if (canDropDueToExpiredWindow(window)) {
          // The element is too late for this window.
          droppedDueToLateness.inc();
          WindowTracing.debug(
              "{}: Dropping element at {} for key:{}; window:{} "
                  + "since too far behind inputWatermark:{}; outputWatermark:{}",
              LateDataFilter.class.getSimpleName(),
              input.getTimestamp(),
              key,
              window,
              timerInternals.currentInputWatermarkTime(),
              timerInternals.currentOutputWatermarkTime());
        }
      }

      // return nonLateElements
      return StreamSupport.stream(concatElements.spliterator(), false)
          .filter(
              input -> {
                BoundedWindow window = Iterables.getOnlyElement(input.getWindows());
                return !canDropDueToExpiredWindow(window);
              })
          .collect(Collectors.toList());
    }

    /** Is {@code window} expired w.r.t. the garbage collection watermark? */
    private boolean canDropDueToExpiredWindow(BoundedWindow window) {
      Instant inputWM = timerInternals.currentInputWatermarkTime();
      return LateDataUtils.garbageCollectionTime(window, windowingStrategy).isBefore(inputWM);
    }
  }
}<|MERGE_RESOLUTION|>--- conflicted
+++ resolved
@@ -82,14 +82,12 @@
 
   @Override
   public void onTimer(
-<<<<<<< HEAD
-      String timerId, BoundedWindow window, Instant timestamp, Instant outputTimestamp,
+      String timerId,
+      BoundedWindow window,
+      Instant timestamp,
+      Instant outputTimestamp,
       TimeDomain timeDomain) {
     doFnRunner.onTimer(timerId, window, timestamp, outputTimestamp, timeDomain);
-=======
-      String timerId, BoundedWindow window, Instant timestamp, TimeDomain timeDomain) {
-    doFnRunner.onTimer(timerId, window, timestamp, timeDomain);
->>>>>>> d21bbaf4
   }
 
   @Override
