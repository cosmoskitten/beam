--- conflicted
+++ resolved
@@ -263,12 +263,11 @@
 
     @Override
     public void onTimer(
-<<<<<<< HEAD
-        String timerId, BoundedWindow window, Instant timestamp, Instant outputTimestamp,
+        String timerId,
+        BoundedWindow window,
+        Instant timestamp,
+        Instant outputTimestamp,
         TimeDomain timeDomain) {
-=======
-        String timerId, BoundedWindow window, Instant timestamp, TimeDomain timeDomain) {
->>>>>>> d21bbaf4
       firedTimers.add(
           TimerData.of(
               timerId,
