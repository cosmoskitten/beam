/*
 * Licensed to the Apache Software Foundation (ASF) under one
 * or more contributor license agreements.  See the NOTICE file
 * distributed with this work for additional information
 * regarding copyright ownership.  The ASF licenses this file
 * to you under the Apache License, Version 2.0 (the
 * "License"); you may not use this file except in compliance
 * with the License.  You may obtain a copy of the License at
 *
 *     http://www.apache.org/licenses/LICENSE-2.0
 *
 * Unless required by applicable law or agreed to in writing, software
 * distributed under the License is distributed on an "AS IS" BASIS,
 * WITHOUT WARRANTIES OR CONDITIONS OF ANY KIND, either express or implied.
 * See the License for the specific language governing permissions and
 * limitations under the License.
 */
package org.apache.beam.runners.direct.portable.job;

import java.io.IOException;
import java.nio.file.Paths;
import java.util.Arrays;
import org.apache.beam.model.pipeline.v1.Endpoints.ApiServiceDescriptor;
import org.apache.beam.runners.fnexecution.GrpcFnServer;
import org.apache.beam.runners.fnexecution.ServerFactory;
import org.kohsuke.args4j.CmdLineException;
import org.kohsuke.args4j.CmdLineParser;
import org.kohsuke.args4j.Option;
import org.slf4j.Logger;
import org.slf4j.LoggerFactory;

/** A program that runs a {@link ReferenceRunnerJobService}. */
public class ReferenceRunnerJobServer {
  private static final Logger LOG = LoggerFactory.getLogger(ReferenceRunnerJobServer.class);
  private final ServerConfiguration configuration;
  private GrpcFnServer<ReferenceRunnerJobService> server;

  private ReferenceRunnerJobServer(ServerConfiguration configuration) {
    this.configuration = configuration;
  }

  public static void main(String[] args) throws Exception {
    try {
      runServer(parseConfiguration(args));
    } catch (CmdLineException ignored) {
    }
  }

  private static ServerConfiguration parseConfiguration(String[] args) throws CmdLineException {
    ServerConfiguration configuration = new ServerConfiguration();
    CmdLineParser parser = new CmdLineParser(configuration);
    try {
      parser.parseArgument(args);
    } catch (CmdLineException e) {
      e.printStackTrace(System.err);
      printUsage(parser);
      throw e;
    }
    return configuration;
  }

  private static void printUsage(CmdLineParser parser) {
    System.err.println(
        String.format(
            "Usage: java %s arguments...", ReferenceRunnerJobService.class.getSimpleName()));
    parser.printUsage(System.err);
    System.err.println();
  }

  private static void runServer(ServerConfiguration configuration) throws Exception {
    ServerFactory serverFactory = ServerFactory.createDefault();
    ReferenceRunnerJobService.Configuration jobServiceConfig =
        createJobServiceConfig(configuration);
    ReferenceRunnerJobService service =
        ReferenceRunnerJobService.create(serverFactory, jobServiceConfig);
    try (GrpcFnServer<ReferenceRunnerJobService> server =
        createServer(configuration, serverFactory, service)) {
      System.out.println(
          String.format(
              "Started %s at %s",
              ReferenceRunnerJobService.class.getSimpleName(),
              server.getApiServiceDescriptor().getUrl()));
      server.getServer().awaitTermination();
    }
    System.out.println("Server shut down, exiting");
  }

  public static ReferenceRunnerJobServer fromParams(String[] args) {
    try {
      return new ReferenceRunnerJobServer(parseConfiguration(args));
    } catch (CmdLineException e) {
      throw new IllegalArgumentException(
          "Unable to parse command line arguments " + Arrays.asList(args), e);
    }
  }

  public String start() throws Exception {
    ServerFactory serverFactory = ServerFactory.createDefault();
    ReferenceRunnerJobService.Configuration jobServiceConfig =
        createJobServiceConfig(configuration);
    server =
        createServer(
            configuration,
            serverFactory,
            ReferenceRunnerJobService.create(serverFactory, jobServiceConfig));

    return server.getApiServiceDescriptor().getUrl();
  }

  public void stop() {
    if (server != null) {
      try {
        server.close();
      } catch (Exception e) {
        LOG.error("Unable to stop job server.", e);
      }
    }
  }

  private static GrpcFnServer<ReferenceRunnerJobService> createServer(
      ServerConfiguration configuration,
      ServerFactory serverFactory,
      ReferenceRunnerJobService service)
      throws IOException {
    if (configuration.port <= 0) {
      return GrpcFnServer.allocatePortAndCreateFor(service, serverFactory);
    }
    return GrpcFnServer.create(
        service,
        ApiServiceDescriptor.newBuilder().setUrl("localhost:" + configuration.port).build(),
        serverFactory);
  }

  /**
   * Helper function to fill out a {@code ReferenceRunnerJobService.Configuration Configuration}
   * object for {@code ReferenceRunnerJobService}.
   */
  private static ReferenceRunnerJobService.Configuration createJobServiceConfig(
      ServerConfiguration configuration) {
    ReferenceRunnerJobService.Configuration jobServiceConfig =
        new ReferenceRunnerJobService.Configuration();
    jobServiceConfig.artifactStagingPath = configuration.artifactStagingPath;
    jobServiceConfig.keepArtifacts = configuration.keepArtifacts;
    return jobServiceConfig;
  }

<<<<<<< HEAD
  /** Helper class that represents configuration for runner server. */
=======
  /** Command-line options to configure the JobServer. */
>>>>>>> 98952d20
  public static class ServerConfiguration {
    @Option(
        name = "-p",
        aliases = {"--port"},
        usage = "The local port to expose the server on. 0 to use a dynamic port. (Default: 8099)")
    private int port = 8099;

    @Option(name = "--artifacts-dir", usage = "The location to store staged artifact files")
    String artifactStagingPath =
        Paths.get(System.getProperty("java.io.tmpdir"), "beam-artifact-staging").toString();

    @Option(
        name = "--keep-artifacts",
        usage = "When enabled, do not delete staged artifacts when a job completes")
    boolean keepArtifacts;
  }
}<|MERGE_RESOLUTION|>--- conflicted
+++ resolved
@@ -144,11 +144,7 @@
     return jobServiceConfig;
   }
 
-<<<<<<< HEAD
-  /** Helper class that represents configuration for runner server. */
-=======
   /** Command-line options to configure the JobServer. */
->>>>>>> 98952d20
   public static class ServerConfiguration {
     @Option(
         name = "-p",
