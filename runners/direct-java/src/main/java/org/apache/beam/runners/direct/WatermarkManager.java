/*
 * Licensed to the Apache Software Foundation (ASF) under one
 * or more contributor license agreements.  See the NOTICE file
 * distributed with this work for additional information
 * regarding copyright ownership.  The ASF licenses this file
 * to you under the Apache License, Version 2.0 (the
 * "License"); you may not use this file except in compliance
 * with the License.  You may obtain a copy of the License at
 *
 *     http://www.apache.org/licenses/LICENSE-2.0
 *
 * Unless required by applicable law or agreed to in writing, software
 * distributed under the License is distributed on an "AS IS" BASIS,
 * WITHOUT WARRANTIES OR CONDITIONS OF ANY KIND, either express or implied.
 * See the License for the specific language governing permissions and
 * limitations under the License.
 */
package org.apache.beam.runners.direct;

import static org.apache.beam.vendor.guava.v26_0_jre.com.google.common.base.Preconditions.checkArgument;
import static org.apache.beam.vendor.guava.v26_0_jre.com.google.common.base.Preconditions.checkNotNull;

import com.google.auto.value.AutoValue;
import edu.umd.cs.findbugs.annotations.SuppressFBWarnings;
import java.io.Serializable;
import java.util.ArrayList;
import java.util.Collection;
import java.util.Collections;
import java.util.EnumMap;
import java.util.HashMap;
import java.util.HashSet;
import java.util.LinkedHashSet;
import java.util.List;
import java.util.Map;
import java.util.NavigableSet;
import java.util.Objects;
import java.util.Set;
import java.util.TreeSet;
import java.util.concurrent.ConcurrentLinkedQueue;
import java.util.concurrent.atomic.AtomicReference;
import java.util.concurrent.locks.Lock;
import java.util.concurrent.locks.ReentrantLock;
import java.util.function.Function;
import javax.annotation.Nonnull;
import javax.annotation.Nullable;
import javax.annotation.concurrent.GuardedBy;
import org.apache.beam.runners.core.StateNamespace;
import org.apache.beam.runners.core.TimerInternals;
import org.apache.beam.runners.core.TimerInternals.TimerData;
<<<<<<< HEAD
import org.apache.beam.runners.core.TimerInternals.TimerOutputTimestampComparator;
import org.apache.beam.runners.core.construction.TransformInputs;
=======
import org.apache.beam.runners.local.Bundle;
>>>>>>> d21bbaf4
import org.apache.beam.runners.local.StructuralKey;
import org.apache.beam.sdk.Pipeline;
import org.apache.beam.sdk.annotations.Internal;
import org.apache.beam.sdk.runners.AppliedPTransform;
import org.apache.beam.sdk.state.TimeDomain;
import org.apache.beam.sdk.transforms.PTransform;
import org.apache.beam.sdk.transforms.windowing.BoundedWindow;
import org.apache.beam.sdk.util.WindowTracing;
import org.apache.beam.sdk.values.PCollection;
import org.apache.beam.vendor.guava.v26_0_jre.com.google.common.annotations.VisibleForTesting;
import org.apache.beam.vendor.guava.v26_0_jre.com.google.common.base.MoreObjects;
import org.apache.beam.vendor.guava.v26_0_jre.com.google.common.collect.ComparisonChain;
import org.apache.beam.vendor.guava.v26_0_jre.com.google.common.collect.HashBasedTable;
import org.apache.beam.vendor.guava.v26_0_jre.com.google.common.collect.ImmutableList;
import org.apache.beam.vendor.guava.v26_0_jre.com.google.common.collect.Iterables;
import org.apache.beam.vendor.guava.v26_0_jre.com.google.common.collect.Ordering;
import org.apache.beam.vendor.guava.v26_0_jre.com.google.common.collect.SortedMultiset;
import org.apache.beam.vendor.guava.v26_0_jre.com.google.common.collect.Table;
import org.apache.beam.vendor.guava.v26_0_jre.com.google.common.collect.TreeMultiset;
import org.joda.time.Instant;

/**
 * Manages watermarks of {@link PCollection PCollections} and input and output watermarks of {@link
 * AppliedPTransform AppliedPTransforms} to provide event-time and completion tracking for in-memory
 * execution. {@link WatermarkManager} is designed to update and return a consistent view of
 * watermarks in the presence of concurrent updates.
 *
 * <p>An {@link WatermarkManager} is provided with the collection of root {@link AppliedPTransform
 * AppliedPTransforms} and a map of {@link PCollection PCollections} to all the {@link
 * AppliedPTransform AppliedPTransforms} that consume them at construction time.
 *
 * <p>Whenever a root {@link AppliedPTransform executable} produces elements, the {@link
 * WatermarkManager} is provided with the produced elements and the output watermark of the
 * producing {@link AppliedPTransform executable}. The {@link WatermarkManager watermark manager} is
 * responsible for computing the watermarks of all {@link AppliedPTransform transforms} that consume
 * one or more {@link PCollection PCollections}.
 *
 * <p>Whenever a non-root {@link AppliedPTransform} finishes processing one or more in-flight
 * elements (referred to as the input {@link CommittedBundle bundle}), the following occurs
 * atomically:
 *
 * <ul>
<<<<<<< HEAD
 *  <li>All of the in-flight elements are removed from the collection of pending elements for the
 *      {@link AppliedPTransform}.</li>
 *  <li>All of the elements produced by the {@link AppliedPTransform} are added to the collection
 *      of pending elements for each {@link AppliedPTransform} that consumes them.</li>
 *  <li>The input watermark for the {@link AppliedPTransform} becomes the maximum value of
 *    <ul>
 *      <li>the previous input watermark</li>
 *      <li>the minimum of
 *        <ul>
 *          <li>the timestamps of all currently pending elements</li>
 *          <li>all input {@link PCollection} watermarks</li>
 *        </ul>
 *      </li>
 *    </ul>
 *  </li>
 *  <li>The output watermark for the {@link AppliedPTransform} becomes the maximum of
 *    <ul>
 *      <li>the previous output watermark</li>
 *      <li>the minimum of
 *        <ul>
 *          <li>the current input watermark</li>
 *          <li>the current watermark holds</li>
 *          <li>the earliest delivery timestamp of pending timers</li>
 *          <li>the earliest output timestamp of pending timers</li>
 *        </ul>
 *      </li>
 *    </ul>
 *  </li>
 *  <li>The watermark of the output {@link PCollection} can be advanced to the output watermark of
 *      the {@link AppliedPTransform}</li>
 *  <li>The watermark of all downstream {@link AppliedPTransform AppliedPTransforms} can be
 *      advanced.</li>
=======
 *   <li>All of the in-flight elements are removed from the collection of pending elements for the
 *       {@link AppliedPTransform}.
 *   <li>All of the elements produced by the {@link AppliedPTransform} are added to the collection
 *       of pending elements for each {@link AppliedPTransform} that consumes them.
 *   <li>The input watermark for the {@link AppliedPTransform} becomes the maximum value of
 *       <ul>
 *         <li>the previous input watermark
 *         <li>the minimum of
 *             <ul>
 *               <li>the timestamps of all currently pending elements
 *               <li>all input {@link PCollection} watermarks
 *             </ul>
 *       </ul>
 *   <li>The output watermark for the {@link AppliedPTransform} becomes the maximum of
 *       <ul>
 *         <li>the previous output watermark
 *         <li>the minimum of
 *             <ul>
 *               <li>the current input watermark
 *               <li>the current watermark holds
 *             </ul>
 *       </ul>
 *   <li>The watermark of the output {@link PCollection} can be advanced to the output watermark of
 *       the {@link AppliedPTransform}
 *   <li>The watermark of all downstream {@link AppliedPTransform AppliedPTransforms} can be
 *       advanced.
>>>>>>> d21bbaf4
 * </ul>
 *
 * <p>The watermark of a {@link PCollection} is equal to the output watermark of the {@link
 * AppliedPTransform} that produces it.
 *
 * <p>The watermarks for a {@link PTransform} are updated as follows when output is committed:
 *
 * <pre>
 * Watermark_In'  = MAX(Watermark_In, MIN(U(TS_Pending), U(Watermark_InputPCollection)))
 * Watermark_Out' = MAX(Watermark_Out, MIN(Watermark_In', U(StateHold)))
 * Watermark_PCollection = Watermark_Out_ProducingPTransform
 * </pre>
 */
@Internal
public class WatermarkManager<ExecutableT, CollectionT> {
  // The number of updates to apply in #tryApplyPendingUpdates
  private static final int MAX_INCREMENTAL_UPDATES = 10;

  /**
   * The watermark of some {@link Pipeline} element, usually a {@link PTransform} or a {@link
   * PCollection}.
   *
   * <p>A watermark is a monotonically increasing value, which represents the point up to which the
   * system believes it has received all of the data. Data that arrives with a timestamp that is
   * before the watermark is considered late. {@link BoundedWindow#TIMESTAMP_MAX_VALUE} is a special
   * timestamp which indicates we have received all of the data and there will be no more on-time or
   * late data. This value is represented by {@link WatermarkManager#THE_END_OF_TIME}.
   */
  @VisibleForTesting
  interface Watermark {
    String getName();

    /** Returns the current value of this watermark. */
    Instant get();

    /**
     * Refreshes the value of this watermark from its input watermarks and watermark holds.
     *
     * @return true if the value of the watermark has changed (and thus dependent watermark must
     *     also be updated
     */
    WatermarkUpdate refresh();
  }

  /** The result of computing a {@link Watermark}. */
  private enum WatermarkUpdate {
    /** The watermark is later than the value at the previous time it was computed. */
    ADVANCED(true),
    /** The watermark is equal to the value at the previous time it was computed. */
    NO_CHANGE(false);

    private final boolean advanced;

    private WatermarkUpdate(boolean advanced) {
      this.advanced = advanced;
    }

    public boolean isAdvanced() {
      return advanced;
    }

    /**
     * Returns the {@link WatermarkUpdate} that is a result of combining the two watermark updates.
     *
     * <p>If either of the input {@link WatermarkUpdate WatermarkUpdates} were advanced, the result
     * {@link WatermarkUpdate} has been advanced.
     */
    public WatermarkUpdate union(WatermarkUpdate that) {
      if (this.advanced) {
        return this;
      }
      return that;
    }

    /**
     * Returns the {@link WatermarkUpdate} based on the former and current {@link Instant
     * timestamps}.
     */
    public static WatermarkUpdate fromTimestamps(Instant oldTime, Instant currentTime) {
      if (currentTime.isAfter(oldTime)) {
        return ADVANCED;
      }
      return NO_CHANGE;
    }
  }

  private static WatermarkUpdate updateAndTrace(String name, Instant oldTime, Instant currentTime) {
    WatermarkUpdate res = WatermarkUpdate.fromTimestamps(oldTime, currentTime);
    if (res.isAdvanced()) {
      WindowTracing.debug("Watermark {} advanced from {} to {}", name, oldTime, currentTime);
    }
    return res;
  }

  /**
   * The input {@link Watermark} of an {@link AppliedPTransform}.
   *
   * <p>At any point, the value of an {@link AppliedPTransformInputWatermark} is equal to the
   * minimum watermark across all of its input {@link Watermark Watermarks}, and the minimum
   * timestamp of all of the pending elements, restricted to be monotonically increasing.
   *
   * <p>See {@link #refresh()} for more information.
   */
  @VisibleForTesting
  static class AppliedPTransformInputWatermark implements Watermark {
    private final String name;

    private final Collection<? extends Watermark> inputWatermarks;
    private final SortedMultiset<Bundle<?, ?>> pendingElements;

<<<<<<< HEAD
    // Keeps track of pending timers sorted by timestamp they fire at.
    private final SortedMultiset<TimerData> pendingTimersSortedByTs;

    // Keeps track of pending timers sorted by output timestamp.
    private final SortedMultiset<TimerData> pendingTimersSortedByOutputTs;
=======
    // This tracks only the quantity of timers at each timestamp, for quickly getting the cross-key
    // minimum
    private final SortedMultiset<TimerData> pendingTimers;
>>>>>>> d21bbaf4

    // Entries in this table represent the authoritative timestamp for which
    // a per-key-and-StateNamespace timer is set.
    private final Map<StructuralKey<?>, Table<StateNamespace, String, TimerData>> existingTimers;

    // This per-key sorted set allows quick retrieval of timers that should fire for a key
    private final Map<StructuralKey<?>, NavigableSet<TimerData>> objectTimers;

    private AtomicReference<Instant> currentWatermark;

    public AppliedPTransformInputWatermark(
        String name, Collection<? extends Watermark> inputWatermarks) {
      this.name = name;

      this.inputWatermarks = inputWatermarks;
      // The ordering must order elements by timestamp, and must not compare two distinct elements
      // as equal. This is built on the assumption that any element added as a pending element will
      // be consumed without modifications.
      //
      // The same logic is applied for pending timers
      Ordering<Bundle<?, ?>> pendingBundleComparator =
          new BundleByElementTimestampComparator().compound(Ordering.arbitrary());
<<<<<<< HEAD
      this.pendingElements =
          TreeMultiset.create(pendingBundleComparator);
      this.pendingTimersSortedByTs = TreeMultiset.create();
      this.pendingTimersSortedByOutputTs =
          TreeMultiset.create(new TimerOutputTimestampComparator());
=======
      this.pendingElements = TreeMultiset.create(pendingBundleComparator);
      this.pendingTimers = TreeMultiset.create();
>>>>>>> d21bbaf4
      this.objectTimers = new HashMap<>();
      this.existingTimers = new HashMap<>();
      currentWatermark = new AtomicReference<>(BoundedWindow.TIMESTAMP_MIN_VALUE);
    }

    @Override
    public String getName() {
      return name;
    }

    @Override
    public Instant get() {
      return currentWatermark.get();
    }

    /**
     * {@inheritDoc}.
     *
     * <p>When refresh is called, the value of the {@link AppliedPTransformInputWatermark} becomes
     * equal to the maximum value of
     *
     * <ul>
     *   <li>the previous input watermark
     *   <li>the minimum of
     *       <ul>
     *         <li>the timestamps of all currently pending elements
     *         <li>all input {@link PCollection} watermarks
     *       </ul>
     * </ul>
     */
    @Override
    public synchronized WatermarkUpdate refresh() {
      Instant oldWatermark = currentWatermark.get();
      Instant minInputWatermark = BoundedWindow.TIMESTAMP_MAX_VALUE;
      for (Watermark inputWatermark : inputWatermarks) {
        minInputWatermark = INSTANT_ORDERING.min(minInputWatermark, inputWatermark.get());
      }
      if (!pendingElements.isEmpty()) {
        minInputWatermark =
            INSTANT_ORDERING.min(
                minInputWatermark, pendingElements.firstEntry().getElement().getMinimumTimestamp());
      }
      Instant newWatermark = INSTANT_ORDERING.max(oldWatermark, minInputWatermark);
      currentWatermark.set(newWatermark);
      return updateAndTrace(getName(), oldWatermark, newWatermark);
    }

    private synchronized void addPending(Bundle<?, ?> newPending) {
      pendingElements.add(newPending);
    }

    private synchronized void removePending(Bundle<?, ?> completed) {
      pendingElements.remove(completed);
    }

<<<<<<< HEAD
    private synchronized Instant getEarliestTimerTimestamp() {
      if (pendingTimersSortedByTs.isEmpty()) {
        return BoundedWindow.TIMESTAMP_MAX_VALUE;
      } else {
        return pendingTimersSortedByTs.firstEntry().getElement().getTimestamp();
      }
    }

    private synchronized Instant getEarliestTimerOutputTimestamp() {
      if (pendingTimersSortedByOutputTs.isEmpty()) {
        return BoundedWindow.TIMESTAMP_MAX_VALUE;
      } else {
        return pendingTimersSortedByOutputTs.firstEntry().getElement().getOutputTimestamp();
=======
    @VisibleForTesting
    synchronized Instant getEarliestTimerTimestamp() {
      if (pendingTimers.isEmpty()) {
        return BoundedWindow.TIMESTAMP_MAX_VALUE;
      } else {
        return pendingTimers.firstEntry().getElement().getTimestamp();
>>>>>>> d21bbaf4
      }
    }

    @VisibleForTesting
    synchronized void updateTimers(TimerUpdate update) {
      NavigableSet<TimerData> keyTimers =
          objectTimers.computeIfAbsent(update.key, k -> new TreeSet<>());
      Table<StateNamespace, String, TimerData> existingTimersForKey =
          existingTimers.computeIfAbsent(update.key, k -> HashBasedTable.create());

      for (TimerData timer : update.getSetTimers()) {
        if (TimeDomain.EVENT_TIME.equals(timer.getDomain())) {
          @Nullable
          TimerData existingTimer =
              existingTimersForKey.get(timer.getNamespace(), timer.getTimerId());

          if (existingTimer == null) {
<<<<<<< HEAD
            pendingTimersSortedByTs.add(timer);
            pendingTimersSortedByOutputTs.add(timer);
=======
            pendingTimers.add(timer);
>>>>>>> d21bbaf4
            keyTimers.add(timer);
          } else if (!existingTimer.equals(timer)) {
            pendingTimers.remove(existingTimer);
            keyTimers.remove(existingTimer);
            pendingTimers.add(timer);
            keyTimers.add(timer);
          } // else the timer is already set identically, so noop

          existingTimersForKey.put(timer.getNamespace(), timer.getTimerId(), timer);
        }
      }

      for (TimerData timer : update.getDeletedTimers()) {
        if (TimeDomain.EVENT_TIME.equals(timer.getDomain())) {
          @Nullable
          TimerData existingTimer =
              existingTimersForKey.get(timer.getNamespace(), timer.getTimerId());

          if (existingTimer != null) {
<<<<<<< HEAD
            pendingTimersSortedByTs.remove(existingTimer);
            pendingTimersSortedByOutputTs.remove(existingTimer);
=======
            pendingTimers.remove(existingTimer);
>>>>>>> d21bbaf4
            keyTimers.remove(existingTimer);
            existingTimersForKey.remove(existingTimer.getNamespace(), existingTimer.getTimerId());
          }
        }
      }

      for (TimerData timer : update.getCompletedTimers()) {
        if (TimeDomain.EVENT_TIME.equals(timer.getDomain())) {
<<<<<<< HEAD
          pendingTimersSortedByTs.remove(timer);
          pendingTimersSortedByOutputTs.remove(timer);
=======
          keyTimers.remove(timer);
          pendingTimers.remove(timer);
>>>>>>> d21bbaf4
        }
      }
    }

    @VisibleForTesting
    synchronized Map<StructuralKey<?>, List<TimerData>> extractFiredEventTimeTimers() {
      return extractFiredTimers(currentWatermark.get(), objectTimers);
    }

    @Override
    public synchronized String toString() {
      return MoreObjects.toStringHelper(AppliedPTransformInputWatermark.class)
          .add("pendingElements", pendingElements)
          .add("currentWatermark", currentWatermark)
          .toString();
    }
  }

  /**
   * The output {@link Watermark} of an {@link AppliedPTransform}.
   *
   * <p>The value of an {@link AppliedPTransformOutputWatermark} is equal to the minimum of the
   * current watermark hold and the {@link AppliedPTransformInputWatermark} for the same {@link
   * AppliedPTransform}, restricted to be monotonically increasing. See {@link #refresh()} for more
   * information.
   */
  private static class AppliedPTransformOutputWatermark implements Watermark {
    private final String name;

    private final AppliedPTransformInputWatermark inputWatermark;
    private final PerKeyHolds holds;
    private AtomicReference<Instant> currentWatermark;

    public AppliedPTransformOutputWatermark(
        String name, AppliedPTransformInputWatermark inputWatermark) {
      this.name = name;
      this.inputWatermark = inputWatermark;
      holds = new PerKeyHolds();
      currentWatermark = new AtomicReference<>(BoundedWindow.TIMESTAMP_MIN_VALUE);
    }

    public synchronized void updateHold(Object key, Instant newHold) {
      if (newHold == null) {
        holds.removeHold(key);
      } else {
        holds.updateHold(key, newHold);
      }
    }

    @Override
    public String getName() {
      return name;
    }

    @Override
    public Instant get() {
      return currentWatermark.get();
    }

    /**
     * {@inheritDoc}.
     *
     * <p>When refresh is called, the value of the {@link AppliedPTransformOutputWatermark} becomes
     * equal to the maximum value of:
     *
     * <ul>
     *   <li>the previous output watermark
     *   <li>the minimum of
<<<<<<< HEAD
     *     <ul>
     *       <li>the current input watermark</li>
     *       <li>the current watermark holds</li>
     *       <li>the earliest delivery timestamp of pending timers</li>
     *       <li>the earliest output timestamp of pending timers</li>
     *     </ul>
     *   </li>
=======
     *       <ul>
     *         <li>the current input watermark
     *         <li>the current watermark holds
     *       </ul>
>>>>>>> d21bbaf4
     * </ul>
     */
    @Override
    public synchronized WatermarkUpdate refresh() {
      Instant oldWatermark = currentWatermark.get();
      Instant newWatermark =
          INSTANT_ORDERING.min(
<<<<<<< HEAD
              inputWatermark.get(), holds.getMinHold(), inputWatermark.getEarliestTimerTimestamp()
              // inputWatermark.getEarliestTimerOutputTimestamp()
              );
      // if (holds.getMinHold().equals(new Instant(5)))
      //   System.out.println("WM hold: " + holds.getMinHold());
      System.out.println("WM hold: " + holds.getMinHold() + " " + holds.keyedHolds.keySet());
=======
              inputWatermark.get(), inputWatermark.getEarliestTimerTimestamp(), holds.getMinHold());
>>>>>>> d21bbaf4
      newWatermark = INSTANT_ORDERING.max(oldWatermark, newWatermark);
      currentWatermark.set(newWatermark);
      return updateAndTrace(getName(), oldWatermark, newWatermark);
    }

    @Override
    public synchronized String toString() {
      return MoreObjects.toStringHelper(AppliedPTransformOutputWatermark.class)
          .add("holds", holds)
          .add("currentWatermark", currentWatermark)
          .toString();
    }
  }

  /**
   * The input {@link TimeDomain#SYNCHRONIZED_PROCESSING_TIME} hold for an {@link
   * AppliedPTransform}.
   *
   * <p>At any point, the hold value of an {@link SynchronizedProcessingTimeInputWatermark} is equal
   * to the minimum across all pending bundles at the {@link AppliedPTransform} and all upstream
   * {@link TimeDomain#SYNCHRONIZED_PROCESSING_TIME} watermarks. The value of the input synchronized
   * processing time at any step is equal to the maximum of:
   *
   * <ul>
   *   <li>The most recently returned synchronized processing input time
   *   <li>The minimum of
   *       <ul>
   *         <li>The current processing time
   *         <li>The current synchronized processing time input hold
   *       </ul>
   * </ul>
   */
  private static class SynchronizedProcessingTimeInputWatermark implements Watermark {
    private final String name;

    private final Collection<? extends Watermark> inputWms;
    private final Collection<Bundle<?, ?>> pendingBundles;
    private final Map<StructuralKey<?>, NavigableSet<TimerData>> processingTimers;
    private final Map<StructuralKey<?>, NavigableSet<TimerData>> synchronizedProcessingTimers;
    private final Map<StructuralKey<?>, Table<StateNamespace, String, TimerData>> existingTimers;

    private final NavigableSet<TimerData> pendingTimers;

    private AtomicReference<Instant> earliestHold;

    public SynchronizedProcessingTimeInputWatermark(
        String name, Collection<? extends Watermark> inputWms) {
      this.name = name;
      this.inputWms = inputWms;
      this.pendingBundles = new HashSet<>();
      this.processingTimers = new HashMap<>();
      this.synchronizedProcessingTimers = new HashMap<>();
      this.existingTimers = new HashMap<>();
      this.pendingTimers = new TreeSet<>();
      Instant initialHold = BoundedWindow.TIMESTAMP_MAX_VALUE;
      for (Watermark wm : inputWms) {
        initialHold = INSTANT_ORDERING.min(initialHold, wm.get());
      }
      earliestHold = new AtomicReference<>(initialHold);
    }

    @Override
    public String getName() {
      return name;
    }

    @Override
    public Instant get() {
      return earliestHold.get();
    }

    /**
     * {@inheritDoc}.
     *
     * <p>When refresh is called, the value of the {@link SynchronizedProcessingTimeInputWatermark}
     * becomes equal to the minimum value of
     *
     * <ul>
     *   <li>the timestamps of all currently pending bundles
     *   <li>all input {@link PCollection} synchronized processing time watermarks
     * </ul>
     *
     * <p>Note that this value is not monotonic, but the returned value for the synchronized
     * processing time must be.
     */
    @Override
    public synchronized WatermarkUpdate refresh() {
      Instant oldHold = earliestHold.get();
      Instant minTime = THE_END_OF_TIME.get();
      for (Watermark input : inputWms) {
        minTime = INSTANT_ORDERING.min(minTime, input.get());
      }
      for (Bundle<?, ?> bundle : pendingBundles) {
        // TODO: Track elements in the bundle by the processing time they were output instead of
        // entire bundles. Requried to support arbitrarily splitting and merging bundles between
        // steps
        minTime = INSTANT_ORDERING.min(minTime, bundle.getSynchronizedProcessingOutputWatermark());
      }
      earliestHold.set(minTime);
      return updateAndTrace(getName(), oldHold, minTime);
    }

    public synchronized void addPending(Bundle<?, ?> bundle) {
      pendingBundles.add(bundle);
    }

    public synchronized void removePending(Bundle<?, ?> bundle) {
      pendingBundles.remove(bundle);
    }

    /**
     * Return the earliest timestamp of the earliest timer that has not been completed. This is
     * either the earliest timestamp across timers that have not been completed, or the earliest
     * timestamp across timers that have been delivered but have not been completed.
     */
    public synchronized Instant getEarliestTimerTimestamp() {
      Instant earliest = THE_END_OF_TIME.get();
      for (NavigableSet<TimerData> timers : processingTimers.values()) {
        if (!timers.isEmpty()) {
          earliest = INSTANT_ORDERING.min(timers.first().getTimestamp(), earliest);
        }
      }
      for (NavigableSet<TimerData> timers : synchronizedProcessingTimers.values()) {
        if (!timers.isEmpty()) {
          earliest = INSTANT_ORDERING.min(timers.first().getTimestamp(), earliest);
        }
      }
      if (!pendingTimers.isEmpty()) {
        earliest = INSTANT_ORDERING.min(pendingTimers.first().getTimestamp(), earliest);
      }
      return earliest;
    }

    private synchronized void updateTimers(TimerUpdate update) {
      Map<TimeDomain, NavigableSet<TimerData>> timerMap = timerMap(update.key);
      Table<StateNamespace, String, TimerData> existingTimersForKey =
          existingTimers.computeIfAbsent(update.key, k -> HashBasedTable.create());

      for (TimerData addedTimer : update.setTimers) {
        NavigableSet<TimerData> timerQueue = timerMap.get(addedTimer.getDomain());
        if (timerQueue == null) {
          continue;
        }

        @Nullable
        TimerData existingTimer =
            existingTimersForKey.get(addedTimer.getNamespace(), addedTimer.getTimerId());
        if (existingTimer == null) {
          timerQueue.add(addedTimer);
        } else if (!existingTimer.equals(addedTimer)) {
          timerQueue.remove(existingTimer);
          timerQueue.add(addedTimer);
        } // else the timer is already set identically, so noop.

        existingTimersForKey.put(addedTimer.getNamespace(), addedTimer.getTimerId(), addedTimer);
      }

      for (TimerData deletedTimer : update.deletedTimers) {
        NavigableSet<TimerData> timerQueue = timerMap.get(deletedTimer.getDomain());
        if (timerQueue == null) {
          continue;
        }

        @Nullable
        TimerData existingTimer =
            existingTimersForKey.get(deletedTimer.getNamespace(), deletedTimer.getTimerId());

        if (existingTimer != null) {
          pendingTimers.remove(deletedTimer);
          timerQueue.remove(deletedTimer);
          existingTimersForKey.remove(existingTimer.getNamespace(), existingTimer.getTimerId());
        }
      }

      for (TimerData completedTimer : update.completedTimers) {
        pendingTimers.remove(completedTimer);
      }
    }

    private synchronized Map<StructuralKey<?>, List<TimerData>> extractFiredDomainTimers(
        TimeDomain domain, Instant firingTime) {
      Map<StructuralKey<?>, List<TimerData>> firedTimers;
      switch (domain) {
        case PROCESSING_TIME:
          firedTimers = extractFiredTimers(firingTime, processingTimers);
          break;
        case SYNCHRONIZED_PROCESSING_TIME:
          firedTimers =
              extractFiredTimers(
                  INSTANT_ORDERING.min(firingTime, earliestHold.get()),
                  synchronizedProcessingTimers);
          break;
        default:
          throw new IllegalArgumentException(
              "Called getFiredTimers on a Synchronized Processing Time watermark"
                  + " and gave a non-processing time domain "
                  + domain);
      }
      for (Map.Entry<StructuralKey<?>, ? extends Collection<TimerData>> firedTimer :
          firedTimers.entrySet()) {
        pendingTimers.addAll(firedTimer.getValue());
      }
      return firedTimers;
    }

    private Map<TimeDomain, NavigableSet<TimerData>> timerMap(StructuralKey<?> key) {
      NavigableSet<TimerData> processingQueue =
          processingTimers.computeIfAbsent(key, k -> new TreeSet<>());
      NavigableSet<TimerData> synchronizedProcessingQueue =
          synchronizedProcessingTimers.computeIfAbsent(key, k -> new TreeSet<>());
      EnumMap<TimeDomain, NavigableSet<TimerData>> result = new EnumMap<>(TimeDomain.class);
      result.put(TimeDomain.PROCESSING_TIME, processingQueue);
      result.put(TimeDomain.SYNCHRONIZED_PROCESSING_TIME, synchronizedProcessingQueue);
      return result;
    }

    @Override
    public synchronized String toString() {
      return MoreObjects.toStringHelper(SynchronizedProcessingTimeInputWatermark.class)
          .add("earliestHold", earliestHold)
          .toString();
    }
  }

  /**
   * The output {@link TimeDomain#SYNCHRONIZED_PROCESSING_TIME} hold for an {@link
   * AppliedPTransform}.
   *
   * <p>At any point, the hold value of an {@link SynchronizedProcessingTimeOutputWatermark} is
   * equal to the minimum across all incomplete timers at the {@link AppliedPTransform} and all
   * upstream {@link TimeDomain#SYNCHRONIZED_PROCESSING_TIME} watermarks. The value of the output
   * synchronized processing time at any step is equal to the maximum of:
   *
   * <ul>
   *   <li>The most recently returned synchronized processing output time
   *   <li>The minimum of
   *       <ul>
   *         <li>The current processing time
   *         <li>The current synchronized processing time output hold
   *       </ul>
   * </ul>
   */
  private static class SynchronizedProcessingTimeOutputWatermark implements Watermark {
    private final String name;

    private final SynchronizedProcessingTimeInputWatermark inputWm;
    private AtomicReference<Instant> latestRefresh;

    public SynchronizedProcessingTimeOutputWatermark(
        String name, SynchronizedProcessingTimeInputWatermark inputWm) {
      this.name = name;
      this.inputWm = inputWm;
      this.latestRefresh = new AtomicReference<>(BoundedWindow.TIMESTAMP_MIN_VALUE);
    }

    @Override
    public String getName() {
      return name;
    }

    @Override
    public Instant get() {
      return latestRefresh.get();
    }

    /**
     * {@inheritDoc}.
     *
     * <p>When refresh is called, the value of the {@link SynchronizedProcessingTimeOutputWatermark}
     * becomes equal to the minimum value of:
     *
     * <ul>
     *   <li>the current input watermark.
     *   <li>all {@link TimeDomain#SYNCHRONIZED_PROCESSING_TIME} timers that are based on the input
     *       watermark.
     *   <li>all {@link TimeDomain#PROCESSING_TIME} timers that are based on the input watermark.
     * </ul>
     *
     * <p>Note that this value is not monotonic, but the returned value for the synchronized
     * processing time must be.
     */
    @Override
    public synchronized WatermarkUpdate refresh() {
      // Hold the output synchronized processing time to the input watermark, which takes into
      // account buffered bundles, and the earliest pending timer, which determines what to hold
      // downstream timers to.
      Instant oldRefresh = latestRefresh.get();
      Instant newTimestamp =
          INSTANT_ORDERING.min(inputWm.get(), inputWm.getEarliestTimerTimestamp());
      latestRefresh.set(newTimestamp);
      return updateAndTrace(getName(), oldRefresh, newTimestamp);
    }

    @Override
    public synchronized String toString() {
      return MoreObjects.toStringHelper(SynchronizedProcessingTimeOutputWatermark.class)
          .add("latestRefresh", latestRefresh)
          .toString();
    }
  }

  /**
   * The {@code Watermark} that is after the latest time it is possible to represent in the global
   * window. This is a distinguished value representing a complete {@link PTransform}.
   */
  private static final Watermark THE_END_OF_TIME =
      new Watermark() {
        @Override
        public String getName() {
          return "THE_END_OF_TIME";
        }

        @Override
        public WatermarkUpdate refresh() {
          // THE_END_OF_TIME is a distinguished value that cannot be advanced.
          return WatermarkUpdate.NO_CHANGE;
        }

        @Override
        public Instant get() {
          return BoundedWindow.TIMESTAMP_MAX_VALUE;
        }
      };

  private static final Ordering<Instant> INSTANT_ORDERING = Ordering.natural();

  /**
   * For each (Object, NavigableSet) pair in the provided map, remove each Timer that is before the
   * latestTime argument and put in in the result with the same key, then remove all of the keys
   * which have no more pending timers.
   *
   * <p>The result collection retains ordering of timers (from earliest to latest).
   */
  private static Map<StructuralKey<?>, List<TimerData>> extractFiredTimers(
      Instant latestTime, Map<StructuralKey<?>, NavigableSet<TimerData>> objectTimers) {
    Map<StructuralKey<?>, List<TimerData>> result = new HashMap<>();
    Set<StructuralKey<?>> emptyKeys = new HashSet<>();
    for (Map.Entry<StructuralKey<?>, NavigableSet<TimerData>> pendingTimers :
        objectTimers.entrySet()) {
      NavigableSet<TimerData> timers = pendingTimers.getValue();
      if (!timers.isEmpty() && timers.first().getTimestamp().isBefore(latestTime)) {
        ArrayList<TimerData> keyFiredTimers = new ArrayList<>();
        result.put(pendingTimers.getKey(), keyFiredTimers);
        while (!timers.isEmpty() && timers.first().getTimestamp().isBefore(latestTime)) {
          keyFiredTimers.add(timers.first());
          timers.remove(timers.first());
        }
      }
      if (timers.isEmpty()) {
        emptyKeys.add(pendingTimers.getKey());
      }
    }
    objectTimers.keySet().removeAll(emptyKeys);
    return result;
  }

  ////////////////////////////////////////////////////////////////////////////////////////////////

  /**
   * The {@link Clock} providing the current time in the {@link TimeDomain#PROCESSING_TIME} domain.
   */
  private final Clock clock;

  /**
   * The {@link DirectGraph} representing the {@link Pipeline} this {@link WatermarkManager} tracks
   * watermarks for.
   */
  private final ExecutableGraph<ExecutableT, CollectionT> graph;

  private final Function<ExecutableT, String> getName;

  /** The input and output watermark of each {@link AppliedPTransform}. */
  private final Map<ExecutableT, TransformWatermarks> transformToWatermarks;

  /** A queue of pending updates to the state of this {@link WatermarkManager}. */
  private final ConcurrentLinkedQueue<PendingWatermarkUpdate> pendingUpdates;

  /** A lock used to control concurrency for updating pending values. */
  private final Lock refreshLock;

  /**
   * A queue of pending {@link AppliedPTransform AppliedPTransforms} that have potentially stale
   * data.
   */
  @GuardedBy("refreshLock")
  private final Set<ExecutableT> pendingRefreshes;

  /**
   * Creates a new {@link WatermarkManager}. All watermarks within the newly created {@link
   * WatermarkManager} start at {@link BoundedWindow#TIMESTAMP_MIN_VALUE}, the minimum watermark,
   * with no watermark holds or pending elements.
   *
   * @param clock the clock to use to determine processing time
   * @param graph the graph representing this pipeline
   * @param getName a function for producing a short identifier for the executable in watermark
   *     tracing log messages.
   */
  public static <ExecutableT, CollectionT>
      WatermarkManager<ExecutableT, ? super CollectionT> create(
          Clock clock,
          ExecutableGraph<ExecutableT, ? super CollectionT> graph,
          Function<ExecutableT, String> getName) {
    return new WatermarkManager<>(clock, graph, getName);
  }

  private WatermarkManager(
      Clock clock,
      ExecutableGraph<ExecutableT, CollectionT> graph,
      Function<ExecutableT, String> getName) {
    this.clock = clock;
    this.graph = graph;
    this.getName = getName;

    this.pendingUpdates = new ConcurrentLinkedQueue<>();

    this.refreshLock = new ReentrantLock();
    this.pendingRefreshes = new HashSet<>();

    transformToWatermarks = new HashMap<>();

    for (ExecutableT rootTransform : graph.getRootTransforms()) {
      getTransformWatermark(rootTransform);
    }
    for (ExecutableT primitiveTransform : graph.getExecutables()) {
      getTransformWatermark(primitiveTransform);
    }
  }

  private TransformWatermarks getValueWatermark(CollectionT value) {
    return getTransformWatermark(graph.getProducer(value));
  }

  private TransformWatermarks getTransformWatermark(ExecutableT executable) {
    String name = getName.apply(executable);

    TransformWatermarks wms = transformToWatermarks.get(executable);
    if (wms == null) {
      List<Watermark> inputCollectionWatermarks = getInputWatermarks(executable);
      AppliedPTransformInputWatermark inputWatermark =
          new AppliedPTransformInputWatermark(name + ".in", inputCollectionWatermarks);
      AppliedPTransformOutputWatermark outputWatermark =
          new AppliedPTransformOutputWatermark(name + ".out", inputWatermark);

      SynchronizedProcessingTimeInputWatermark inputProcessingWatermark =
          new SynchronizedProcessingTimeInputWatermark(
              name + ".inProcessing", getInputProcessingWatermarks(executable));
      SynchronizedProcessingTimeOutputWatermark outputProcessingWatermark =
          new SynchronizedProcessingTimeOutputWatermark(
              name + ".outProcessing", inputProcessingWatermark);

      wms =
          new TransformWatermarks(
              executable,
              inputWatermark,
              outputWatermark,
              inputProcessingWatermark,
              outputProcessingWatermark);
      transformToWatermarks.put(executable, wms);
    }
    return wms;
  }

  private Collection<Watermark> getInputProcessingWatermarks(ExecutableT executable) {
    ImmutableList.Builder<Watermark> inputWmsBuilder = ImmutableList.builder();
    Collection<CollectionT> inputs = graph.getPerElementInputs(executable);
    if (inputs.isEmpty()) {
      inputWmsBuilder.add(THE_END_OF_TIME);
    }
    for (CollectionT input : inputs) {
      Watermark producerOutputWatermark =
          getValueWatermark(input).synchronizedProcessingOutputWatermark;
      inputWmsBuilder.add(producerOutputWatermark);
    }
    return inputWmsBuilder.build();
  }

  private List<Watermark> getInputWatermarks(ExecutableT executable) {
    ImmutableList.Builder<Watermark> inputWatermarksBuilder = ImmutableList.builder();
    Collection<CollectionT> inputs = graph.getPerElementInputs(executable);
    if (inputs.isEmpty()) {
      inputWatermarksBuilder.add(THE_END_OF_TIME);
    }
    for (CollectionT input : inputs) {
      Watermark producerOutputWatermark = getValueWatermark(input).outputWatermark;
      inputWatermarksBuilder.add(producerOutputWatermark);
    }
    return inputWatermarksBuilder.build();
  }

  ////////////////////////////////////////////////////////////////////////////////////////////////

  /**
   * Gets the input and output watermarks for an {@link AppliedPTransform}. If the {@link
   * AppliedPTransform PTransform} has not processed any elements, return a watermark of {@link
   * BoundedWindow#TIMESTAMP_MIN_VALUE}.
   *
   * @return a snapshot of the input watermark and output watermark for the provided executable
   */
  public TransformWatermarks getWatermarks(ExecutableT executable) {
    return transformToWatermarks.get(executable);
  }

  public void initialize(
      Map<ExecutableT, ? extends Iterable<Bundle<?, CollectionT>>> initialBundles) {
    refreshLock.lock();
    try {
      for (Map.Entry<ExecutableT, ? extends Iterable<Bundle<?, CollectionT>>> rootEntry :
          initialBundles.entrySet()) {
        TransformWatermarks rootWms = transformToWatermarks.get(rootEntry.getKey());
        for (Bundle<?, ? extends CollectionT> initialBundle : rootEntry.getValue()) {
          rootWms.addPending(initialBundle);
        }
        pendingRefreshes.add(rootEntry.getKey());
      }
    } finally {
      refreshLock.unlock();
    }
  }

  /**
   * Updates the watermarks of a executable with one or more inputs.
   *
   * <p>Each executable has two monotonically increasing watermarks: the input watermark, which can,
   * at any time, be updated to equal:
   *
   * <pre>
   * MAX(CurrentInputWatermark, MIN(PendingElements, InputPCollectionWatermarks))
   * </pre>
   *
   * and the output watermark, which can, at any time, be updated to equal:
   *
   * <pre>
   * MAX(CurrentOutputWatermark, MIN(InputWatermark, WatermarkHolds))
   * </pre>
   *
   * .
   *
   * <p>Updates to watermarks may not be immediately visible.
   *
   * @param completed the input that has completed
   * @param timerUpdate the timers that were added, removed, and completed as part of producing this
   *     update
   * @param executable the executable applied to {@code completed} to produce the outputs
   * @param unprocessedInputs inputs that could not be processed
   * @param outputs outputs that were produced by the application of the {@code executable} to the
   *     input
   * @param earliestHold the earliest watermark hold in the executable's state.
   */
  public void updateWatermarks(
      @Nullable Bundle<?, ? extends CollectionT> completed,
      TimerUpdate timerUpdate,
      ExecutableT executable,
      @Nullable Bundle<?, ? extends CollectionT> unprocessedInputs,
      Iterable<? extends Bundle<?, ? extends CollectionT>> outputs,
      Instant earliestHold) {
    pendingUpdates.offer(
        PendingWatermarkUpdate.create(
            executable, completed, timerUpdate, unprocessedInputs, outputs, earliestHold));
    tryApplyPendingUpdates();
  }

  private void tryApplyPendingUpdates() {
    if (refreshLock.tryLock()) {
      try {
        applyNUpdates(MAX_INCREMENTAL_UPDATES);
      } finally {
        refreshLock.unlock();
      }
    }
  }

  /**
   * Applies all pending updates to this {@link WatermarkManager}, causing the pending state of all
   * {@link TransformWatermarks} to be advanced as far as possible.
   */
  private void applyAllPendingUpdates() {
    refreshLock.lock();
    try {
      applyNUpdates(-1);
    } finally {
      refreshLock.unlock();
    }
  }

  /** Applies up to {@code numUpdates}, or all available updates if numUpdates is non-positive. */
  @GuardedBy("refreshLock")
  private void applyNUpdates(int numUpdates) {
    for (int i = 0; !pendingUpdates.isEmpty() && (i < numUpdates || numUpdates <= 0); i++) {
      PendingWatermarkUpdate<ExecutableT, CollectionT> pending = pendingUpdates.poll();
      applyPendingUpdate(pending);
      pendingRefreshes.add(pending.getExecutable());
    }
  }

  /** Apply a {@link PendingWatermarkUpdate} to the {@link WatermarkManager}. */
  private void applyPendingUpdate(PendingWatermarkUpdate<ExecutableT, CollectionT> pending) {
    ExecutableT executable = pending.getExecutable();
    Bundle<?, ? extends CollectionT> inputBundle = pending.getInputBundle();

    updatePending(
        inputBundle,
        pending.getTimerUpdate(),
        executable,
        pending.getUnprocessedInputs(),
        pending.getOutputs());

    TransformWatermarks transformWms = transformToWatermarks.get(executable);
    transformWms.setEventTimeHold(
        inputBundle == null ? null : inputBundle.getKey(), pending.getEarliestHold());
  }

  /**
   * First adds all produced elements to the queue of pending elements for each consumer, then adds
   * all pending timers to the collection of pending timers, then removes all completed and deleted
   * timers from the collection of pending timers, then removes all completed elements from the
   * pending queue of the executable.
   *
   * <p>It is required that all newly pending elements are added to the queue of pending elements
   * for each consumer prior to the completed elements being removed, as doing otherwise could cause
   * a Watermark to appear in a state in which the upstream (completed) element does not hold the
   * watermark but the element it produced is not yet pending. This can cause the watermark to
   * erroneously advance.
   *
   * <p>See {@link #updateWatermarks(Bundle, TimerUpdate, Object, Bundle, Iterable, Instant)} for
   * information about the parameters of this method.
   */
  private void updatePending(
      Bundle<?, ? extends CollectionT> input,
      TimerUpdate timerUpdate,
      ExecutableT executable,
      @Nullable Bundle<?, ? extends CollectionT> unprocessedInputs,
      Iterable<? extends Bundle<?, ? extends CollectionT>> outputs) {
    // Newly pending elements must be added before completed elements are removed, as the two
    // do not share a Mutex within this call and thus can be interleaved with external calls to
    // refresh.
    for (Bundle<?, ? extends CollectionT> bundle : outputs) {
      for (ExecutableT consumer :
          // TODO: Remove this cast once CommittedBundle returns a CollectionT
          graph.getPerElementConsumers((CollectionT) bundle.getPCollection())) {
        TransformWatermarks watermarks = transformToWatermarks.get(consumer);
        watermarks.addPending(bundle);
      }
    }

    TransformWatermarks completedTransform = transformToWatermarks.get(executable);
    if (unprocessedInputs != null) {
      // Add the unprocessed inputs
      completedTransform.addPending(unprocessedInputs);
    }
    completedTransform.updateTimers(timerUpdate);
    if (input != null) {
      completedTransform.removePending(input);
    }
  }

  /**
   * Refresh the watermarks contained within this {@link WatermarkManager}, causing all watermarks
   * to be advanced as far as possible.
   */
  public synchronized void refreshAll() {
    refreshLock.lock();
    try {
      applyAllPendingUpdates();
      Set<ExecutableT> toRefresh = pendingRefreshes;
      while (!toRefresh.isEmpty()) {
        toRefresh = refreshAllOf(toRefresh);
      }
    } finally {
      refreshLock.unlock();
    }
  }

  private Set<ExecutableT> refreshAllOf(Set<ExecutableT> toRefresh) {
    Set<ExecutableT> newRefreshes = new HashSet<>();
    for (ExecutableT executable : toRefresh) {
      newRefreshes.addAll(refreshWatermarks(executable));
    }
    return newRefreshes;
  }

  private Set<ExecutableT> refreshWatermarks(ExecutableT toRefresh) {
    TransformWatermarks myWatermarks = transformToWatermarks.get(toRefresh);
    WatermarkUpdate updateResult = myWatermarks.refresh();
    if (updateResult.isAdvanced()) {
      Set<ExecutableT> additionalRefreshes = new HashSet<>();
      for (CollectionT outputPValue : graph.getProduced(toRefresh)) {
        additionalRefreshes.addAll(graph.getPerElementConsumers(outputPValue));
      }
      return additionalRefreshes;
    }
    return Collections.emptySet();
  }

  /**
   * Returns a map of each {@link PTransform} that has pending timers to those timers. All of the
   * pending timers will be removed from this {@link WatermarkManager}.
   */
  public Collection<FiredTimers<ExecutableT>> extractFiredTimers() {
    Collection<FiredTimers<ExecutableT>> allTimers = new ArrayList<>();
    refreshLock.lock();
    try {
      for (Map.Entry<ExecutableT, TransformWatermarks> watermarksEntry :
          transformToWatermarks.entrySet()) {
        Collection<FiredTimers<ExecutableT>> firedTimers =
            watermarksEntry.getValue().extractFiredTimers();
        allTimers.addAll(firedTimers);
      }
      return allTimers;
    } finally {
      refreshLock.unlock();
    }
  }

  /**
   * A (key, Instant) pair that holds the watermark. Holds are per-key, but the watermark is global,
   * and as such the watermark manager must track holds and the release of holds on a per-key basis.
   *
   * <p>The {@link #compareTo(KeyedHold)} method of {@link KeyedHold} is not consistent with equals,
   * as the key is arbitrarily ordered via identity, rather than object equality.
   */
  private static final class KeyedHold implements Comparable<KeyedHold> {
    private static final Ordering<Object> KEY_ORDERING = Ordering.arbitrary().nullsLast();

    private final Object key;
    private final Instant timestamp;

    /** Create a new KeyedHold with the specified key and timestamp. */
    public static KeyedHold of(Object key, Instant timestamp) {
      return new KeyedHold(key, MoreObjects.firstNonNull(timestamp, THE_END_OF_TIME.get()));
    }

    private KeyedHold(Object key, Instant timestamp) {
      this.key = key;
      this.timestamp = timestamp;
    }

    @Override
    public int compareTo(KeyedHold that) {
      return ComparisonChain.start()
          .compare(this.timestamp, that.timestamp)
          .compare(this.key, that.key, KEY_ORDERING)
          .result();
    }

    @Override
    public int hashCode() {
      return Objects.hash(timestamp, key);
    }

    @Override
    public boolean equals(Object other) {
      if (other == null || !(other instanceof KeyedHold)) {
        return false;
      }
      KeyedHold that = (KeyedHold) other;
      return Objects.equals(this.timestamp, that.timestamp) && Objects.equals(this.key, that.key);
    }

    /** Get the value of this {@link KeyedHold}. */
    public Instant getTimestamp() {
      return timestamp;
    }

    @Override
    public String toString() {
      return MoreObjects.toStringHelper(KeyedHold.class)
          .add("key", key)
          .add("hold", timestamp)
          .toString();
    }
  }

  private static class PerKeyHolds {
    private final Map<Object, KeyedHold> keyedHolds;
    private final NavigableSet<KeyedHold> allHolds;

    private PerKeyHolds() {
      this.keyedHolds = new HashMap<>();
      this.allHolds = new TreeSet<>();
    }

    /**
     * Gets the minimum hold across all keys in this {@link PerKeyHolds}, or THE_END_OF_TIME if
     * there are no holds within this {@link PerKeyHolds}.
     */
    public Instant getMinHold() {
      return allHolds.isEmpty() ? THE_END_OF_TIME.get() : allHolds.first().getTimestamp();
    }

    /**
     * Updates the hold of the provided key to the provided value, removing any other holds for the
     * same key.
     */
    public void updateHold(@Nullable Object key, Instant newHold) {
      removeHold(key);
      KeyedHold newKeyedHold = KeyedHold.of(key, newHold);
      keyedHolds.put(key, newKeyedHold);
      allHolds.add(newKeyedHold);
    }

    /** Removes the hold of the provided key. */
    public void removeHold(Object key) {
      KeyedHold oldHold = keyedHolds.remove(key);
      if (oldHold != null) {
        allHolds.remove(oldHold);
      }
    }
  }

  /** A reference to the input and output watermarks of an {@link AppliedPTransform}. */
  public class TransformWatermarks {
    private final ExecutableT executable;

    private final AppliedPTransformInputWatermark inputWatermark;
    private final AppliedPTransformOutputWatermark outputWatermark;

    private final SynchronizedProcessingTimeInputWatermark synchronizedProcessingInputWatermark;
    private final SynchronizedProcessingTimeOutputWatermark synchronizedProcessingOutputWatermark;

    private Instant latestSynchronizedInputWm;
    private Instant latestSynchronizedOutputWm;

    private TransformWatermarks(
        ExecutableT executable,
        AppliedPTransformInputWatermark inputWatermark,
        AppliedPTransformOutputWatermark outputWatermark,
        SynchronizedProcessingTimeInputWatermark inputSynchProcessingWatermark,
        SynchronizedProcessingTimeOutputWatermark outputSynchProcessingWatermark) {
      this.executable = executable;
      this.inputWatermark = inputWatermark;
      this.outputWatermark = outputWatermark;

      this.synchronizedProcessingInputWatermark = inputSynchProcessingWatermark;
      this.synchronizedProcessingOutputWatermark = outputSynchProcessingWatermark;
      this.latestSynchronizedInputWm = BoundedWindow.TIMESTAMP_MIN_VALUE;
      this.latestSynchronizedOutputWm = BoundedWindow.TIMESTAMP_MIN_VALUE;
    }

    /** Returns the input watermark of the {@link AppliedPTransform}. */
    public Instant getInputWatermark() {
      return checkNotNull(inputWatermark.get());
    }

    /** Returns the output watermark of the {@link AppliedPTransform}. */
    public Instant getOutputWatermark() {
      return outputWatermark.get();
    }

    /**
     * Returns the synchronized processing input time of the {@link AppliedPTransform}.
     *
     * <p>The returned value is guaranteed to be monotonically increasing, and outside of the
     * presence of holds, will increase as the system time progresses.
     */
    public synchronized Instant getSynchronizedProcessingInputTime() {
      latestSynchronizedInputWm =
          INSTANT_ORDERING.max(
              latestSynchronizedInputWm,
              INSTANT_ORDERING.min(clock.now(), synchronizedProcessingInputWatermark.get()));
      return latestSynchronizedInputWm;
    }

    /**
     * Returns the synchronized processing output time of the {@link AppliedPTransform}.
     *
     * <p>The returned value is guaranteed to be monotonically increasing, and outside of the
     * presence of holds, will increase as the system time progresses.
     */
    public synchronized Instant getSynchronizedProcessingOutputTime() {
      latestSynchronizedOutputWm =
          INSTANT_ORDERING.max(
              latestSynchronizedOutputWm,
              INSTANT_ORDERING.min(clock.now(), synchronizedProcessingOutputWatermark.get()));
      return latestSynchronizedOutputWm;
    }

    private WatermarkUpdate refresh() {
      inputWatermark.refresh();
      synchronizedProcessingInputWatermark.refresh();
      WatermarkUpdate eventOutputUpdate = outputWatermark.refresh();
      WatermarkUpdate syncOutputUpdate = synchronizedProcessingOutputWatermark.refresh();
      return eventOutputUpdate.union(syncOutputUpdate);
    }

    private void setEventTimeHold(Object key, Instant newHold) {
      outputWatermark.updateHold(key, newHold);
    }

    private void removePending(Bundle<?, ?> bundle) {
      inputWatermark.removePending(bundle);
      synchronizedProcessingInputWatermark.removePending(bundle);
    }

    private void addPending(Bundle<?, ?> bundle) {
      inputWatermark.addPending(bundle);
      synchronizedProcessingInputWatermark.addPending(bundle);
    }

    private Collection<FiredTimers<ExecutableT>> extractFiredTimers() {
      Map<StructuralKey<?>, List<TimerData>> eventTimeTimers =
          inputWatermark.extractFiredEventTimeTimers();
      Map<StructuralKey<?>, List<TimerData>> processingTimers;
      Map<StructuralKey<?>, List<TimerData>> synchronizedTimers;
      processingTimers =
          synchronizedProcessingInputWatermark.extractFiredDomainTimers(
              TimeDomain.PROCESSING_TIME, clock.now());
      synchronizedTimers =
          synchronizedProcessingInputWatermark.extractFiredDomainTimers(
              TimeDomain.SYNCHRONIZED_PROCESSING_TIME, getSynchronizedProcessingInputTime());

      Map<StructuralKey<?>, List<TimerData>> timersPerKey =
          groupFiredTimers(eventTimeTimers, processingTimers, synchronizedTimers);
      Collection<FiredTimers<ExecutableT>> keyFiredTimers = new ArrayList<>(timersPerKey.size());
      for (Map.Entry<StructuralKey<?>, List<TimerData>> firedTimers : timersPerKey.entrySet()) {
        keyFiredTimers.add(
            new FiredTimers<>(executable, firedTimers.getKey(), firedTimers.getValue()));
      }
      return keyFiredTimers;
    }

    @SafeVarargs
    private final Map<StructuralKey<?>, List<TimerData>> groupFiredTimers(
        Map<StructuralKey<?>, List<TimerData>>... timersToGroup) {
      Map<StructuralKey<?>, List<TimerData>> groupedTimers = new HashMap<>();
      for (Map<StructuralKey<?>, List<TimerData>> subGroup : timersToGroup) {
        for (Map.Entry<StructuralKey<?>, List<TimerData>> newTimers : subGroup.entrySet()) {
          List<TimerData> grouped =
              groupedTimers.computeIfAbsent(newTimers.getKey(), k -> new ArrayList<>());
          grouped.addAll(newTimers.getValue());
        }
      }
      return groupedTimers;
    }

    private void updateTimers(TimerUpdate update) {
      inputWatermark.updateTimers(update);
      synchronizedProcessingInputWatermark.updateTimers(update);
    }

    @Override
    public String toString() {
      return MoreObjects.toStringHelper(TransformWatermarks.class)
          .add("inputWatermark", inputWatermark)
          .add("outputWatermark", outputWatermark)
          .add("inputProcessingTime", synchronizedProcessingInputWatermark)
          .add("outputProcessingTime", synchronizedProcessingOutputWatermark)
          .toString();
    }
  }

  /**
   * A collection of newly set, deleted, and completed timers.
   *
   * <p>setTimers and deletedTimers are collections of {@link TimerData} that have been added to the
   * {@link TimerInternals} of an executed step. completedTimers are timers that were delivered as
   * the input to the executed step.
   */
  public static class TimerUpdate {
    private final StructuralKey<?> key;
    private final Iterable<? extends TimerData> completedTimers;

    private final Iterable<? extends TimerData> setTimers;
    private final Iterable<? extends TimerData> deletedTimers;

    /** Returns a TimerUpdate for a null key with no timers. */
    public static TimerUpdate empty() {
      return new TimerUpdate(
          null, Collections.emptyList(), Collections.emptyList(), Collections.emptyList());
    }

    /**
     * Creates a new {@link TimerUpdate} builder with the provided completed timers that needs the
     * set and deleted timers to be added to it.
     */
    public static TimerUpdateBuilder builder(StructuralKey<?> key) {
      return new TimerUpdateBuilder(key);
    }

    /**
     * A {@link TimerUpdate} builder that needs to be provided with set timers and deleted timers.
     */
    public static final class TimerUpdateBuilder {
      private final StructuralKey<?> key;
      private final Collection<TimerData> completedTimers;
      private final Collection<TimerData> setTimers;
      private final Collection<TimerData> deletedTimers;

      private TimerUpdateBuilder(StructuralKey<?> key) {
        this.key = key;
        this.completedTimers = new LinkedHashSet<>();
        this.setTimers = new LinkedHashSet<>();
        this.deletedTimers = new LinkedHashSet<>();
      }

      /**
       * Adds all of the provided timers to the collection of completed timers, and returns this
       * {@link TimerUpdateBuilder}.
       */
      public TimerUpdateBuilder withCompletedTimers(Iterable<TimerData> completedTimers) {
        Iterables.addAll(this.completedTimers, completedTimers);
        return this;
      }

      /**
       * Adds the provided timer to the collection of set timers, removing it from deleted timers if
       * it has previously been deleted. Returns this {@link TimerUpdateBuilder}.
       */
      public TimerUpdateBuilder setTimer(TimerData setTimer) {
        checkArgument(
            setTimer.getTimestamp().isBefore(BoundedWindow.TIMESTAMP_MAX_VALUE),
            "Got a timer for after the end of time (%s), got %s",
            BoundedWindow.TIMESTAMP_MAX_VALUE,
            setTimer.getTimestamp());
        deletedTimers.remove(setTimer);
        setTimers.add(setTimer);
        return this;
      }

      /**
       * Adds the provided timer to the collection of deleted timers, removing it from set timers if
       * it has previously been set. Returns this {@link TimerUpdateBuilder}.
       */
      public TimerUpdateBuilder deletedTimer(TimerData deletedTimer) {
        deletedTimers.add(deletedTimer);
        setTimers.remove(deletedTimer);
        return this;
      }

      /**
       * Returns a new {@link TimerUpdate} with the most recently set completedTimers, setTimers,
       * and deletedTimers.
       */
      public TimerUpdate build() {
        return new TimerUpdate(
            key,
            ImmutableList.copyOf(completedTimers),
            ImmutableList.copyOf(setTimers),
            ImmutableList.copyOf(deletedTimers));
      }
    }

    private TimerUpdate(
        StructuralKey<?> key,
        Iterable<? extends TimerData> completedTimers,
        Iterable<? extends TimerData> setTimers,
        Iterable<? extends TimerData> deletedTimers) {
      this.key = key;
      this.completedTimers = completedTimers;
      this.setTimers = setTimers;
      this.deletedTimers = deletedTimers;
    }

    @VisibleForTesting
    StructuralKey<?> getKey() {
      return key;
    }

    @VisibleForTesting
    public Iterable<? extends TimerData> getCompletedTimers() {
      return completedTimers;
    }

    @VisibleForTesting
    public Iterable<? extends TimerData> getSetTimers() {
      return setTimers;
    }

    @VisibleForTesting
    public Iterable<? extends TimerData> getDeletedTimers() {
      return deletedTimers;
    }

    /**
     * Returns a {@link TimerUpdate} that is like this one, but with the specified completed timers.
     */
    public TimerUpdate withCompletedTimers(Iterable<TimerData> completedTimers) {
      return new TimerUpdate(this.key, completedTimers, setTimers, deletedTimers);
    }

    @Override
    public int hashCode() {
      return Objects.hash(key, completedTimers, setTimers, deletedTimers);
    }

    @Override
    public boolean equals(Object other) {
      if (other == null || !(other instanceof TimerUpdate)) {
        return false;
      }
      TimerUpdate that = (TimerUpdate) other;
      return Objects.equals(this.key, that.key)
          && Objects.equals(this.completedTimers, that.completedTimers)
          && Objects.equals(this.setTimers, that.setTimers)
          && Objects.equals(this.deletedTimers, that.deletedTimers);
    }
  }

  /**
   * A pair of {@link TimerData} and key which can be delivered to the appropriate {@link
   * AppliedPTransform}. A timer fires at the executable that set it with a specific key when the
   * time domain in which it lives progresses past a specified time, as determined by the {@link
   * WatermarkManager}.
   */
  public static class FiredTimers<ExecutableT> {
    /** The executable the timers were set at and will be delivered to. */
    private final ExecutableT executable;
    /** The key the timers were set for and will be delivered to. */
    private final StructuralKey<?> key;

    private final Collection<TimerData> timers;

    private FiredTimers(
        ExecutableT executable, StructuralKey<?> key, Collection<TimerData> timers) {
      this.executable = executable;
      this.key = key;
      this.timers = timers;
    }

    public ExecutableT getExecutable() {
      return executable;
    }

    public StructuralKey<?> getKey() {
      return key;
    }

    /**
     * Gets all of the timers that have fired within the provided {@link TimeDomain}. If no timers
     * fired within the provided domain, return an empty collection.
     *
     * <p>Timers within a {@link TimeDomain} are guaranteed to be in order of increasing timestamp.
     */
    public Collection<TimerData> getTimers() {
      return timers;
    }

    @Override
    public String toString() {
      return MoreObjects.toStringHelper(FiredTimers.class).add("timers", timers).toString();
    }
  }

  private static class BundleByElementTimestampComparator extends Ordering<Bundle<?, ?>>
      implements Serializable {

    @SuppressFBWarnings(
        value = "NP_METHOD_PARAMETER_TIGHTENS_ANNOTATION",
        justification = "https://github.com/google/guava/issues/920")
    @Override
    public int compare(@Nonnull Bundle<?, ?> o1, @Nonnull Bundle<?, ?> o2) {
      return ComparisonChain.start()
          .compare(o1.getMinimumTimestamp(), o2.getMinimumTimestamp())
          .result();
    }
  }

  @AutoValue
  abstract static class PendingWatermarkUpdate<ExecutableT, CollectionT> {
    abstract ExecutableT getExecutable();

    @Nullable
    abstract Bundle<?, ? extends CollectionT> getInputBundle();

    abstract TimerUpdate getTimerUpdate();

    @Nullable
    abstract Bundle<?, ? extends CollectionT> getUnprocessedInputs();

    abstract Iterable<? extends Bundle<?, ? extends CollectionT>> getOutputs();

    abstract Instant getEarliestHold();

    public static <ExecutableT, CollectionT>
        PendingWatermarkUpdate<ExecutableT, CollectionT> create(
            ExecutableT executable,
            @Nullable Bundle<?, ? extends CollectionT> inputBundle,
            TimerUpdate timerUpdate,
            @Nullable Bundle<?, ? extends CollectionT> unprocessedInputs,
            Iterable<? extends Bundle<?, ? extends CollectionT>> outputs,
            Instant earliestHold) {
      return new AutoValue_WatermarkManager_PendingWatermarkUpdate<>(
          executable, inputBundle, timerUpdate, unprocessedInputs, outputs, earliestHold);
    }
  }
}<|MERGE_RESOLUTION|>--- conflicted
+++ resolved
@@ -47,12 +47,8 @@
 import org.apache.beam.runners.core.StateNamespace;
 import org.apache.beam.runners.core.TimerInternals;
 import org.apache.beam.runners.core.TimerInternals.TimerData;
-<<<<<<< HEAD
 import org.apache.beam.runners.core.TimerInternals.TimerOutputTimestampComparator;
-import org.apache.beam.runners.core.construction.TransformInputs;
-=======
 import org.apache.beam.runners.local.Bundle;
->>>>>>> d21bbaf4
 import org.apache.beam.runners.local.StructuralKey;
 import org.apache.beam.sdk.Pipeline;
 import org.apache.beam.sdk.annotations.Internal;
@@ -95,40 +91,6 @@
  * atomically:
  *
  * <ul>
-<<<<<<< HEAD
- *  <li>All of the in-flight elements are removed from the collection of pending elements for the
- *      {@link AppliedPTransform}.</li>
- *  <li>All of the elements produced by the {@link AppliedPTransform} are added to the collection
- *      of pending elements for each {@link AppliedPTransform} that consumes them.</li>
- *  <li>The input watermark for the {@link AppliedPTransform} becomes the maximum value of
- *    <ul>
- *      <li>the previous input watermark</li>
- *      <li>the minimum of
- *        <ul>
- *          <li>the timestamps of all currently pending elements</li>
- *          <li>all input {@link PCollection} watermarks</li>
- *        </ul>
- *      </li>
- *    </ul>
- *  </li>
- *  <li>The output watermark for the {@link AppliedPTransform} becomes the maximum of
- *    <ul>
- *      <li>the previous output watermark</li>
- *      <li>the minimum of
- *        <ul>
- *          <li>the current input watermark</li>
- *          <li>the current watermark holds</li>
- *          <li>the earliest delivery timestamp of pending timers</li>
- *          <li>the earliest output timestamp of pending timers</li>
- *        </ul>
- *      </li>
- *    </ul>
- *  </li>
- *  <li>The watermark of the output {@link PCollection} can be advanced to the output watermark of
- *      the {@link AppliedPTransform}</li>
- *  <li>The watermark of all downstream {@link AppliedPTransform AppliedPTransforms} can be
- *      advanced.</li>
-=======
  *   <li>All of the in-flight elements are removed from the collection of pending elements for the
  *       {@link AppliedPTransform}.
  *   <li>All of the elements produced by the {@link AppliedPTransform} are added to the collection
@@ -149,13 +111,14 @@
  *             <ul>
  *               <li>the current input watermark
  *               <li>the current watermark holds
+ *               <li>the earliest delivery timestamp of pending timers *
+ *               <li>the earliest output timestamp of pending timers
  *             </ul>
  *       </ul>
  *   <li>The watermark of the output {@link PCollection} can be advanced to the output watermark of
  *       the {@link AppliedPTransform}
  *   <li>The watermark of all downstream {@link AppliedPTransform AppliedPTransforms} can be
  *       advanced.
->>>>>>> d21bbaf4
  * </ul>
  *
  * <p>The watermark of a {@link PCollection} is equal to the output watermark of the {@link
@@ -266,17 +229,15 @@
     private final Collection<? extends Watermark> inputWatermarks;
     private final SortedMultiset<Bundle<?, ?>> pendingElements;
 
-<<<<<<< HEAD
-    // Keeps track of pending timers sorted by timestamp they fire at.
-    private final SortedMultiset<TimerData> pendingTimersSortedByTs;
-
-    // Keeps track of pending timers sorted by output timestamp.
-    private final SortedMultiset<TimerData> pendingTimersSortedByOutputTs;
-=======
     // This tracks only the quantity of timers at each timestamp, for quickly getting the cross-key
     // minimum
     private final SortedMultiset<TimerData> pendingTimers;
->>>>>>> d21bbaf4
+
+    // Keeps track of pending timers sorted by timestamp they fire at.
+    private final SortedMultiset<TimerData> pendingTimersSortedByTs;
+
+    // Keeps track of pending timers sorted by output timestamp.
+    private final SortedMultiset<TimerData> pendingTimersSortedByOutputTs;
 
     // Entries in this table represent the authoritative timestamp for which
     // a per-key-and-StateNamespace timer is set.
@@ -299,16 +260,11 @@
       // The same logic is applied for pending timers
       Ordering<Bundle<?, ?>> pendingBundleComparator =
           new BundleByElementTimestampComparator().compound(Ordering.arbitrary());
-<<<<<<< HEAD
-      this.pendingElements =
-          TreeMultiset.create(pendingBundleComparator);
+      this.pendingElements = TreeMultiset.create(pendingBundleComparator);
+      this.pendingTimers = TreeMultiset.create();
       this.pendingTimersSortedByTs = TreeMultiset.create();
       this.pendingTimersSortedByOutputTs =
           TreeMultiset.create(new TimerOutputTimestampComparator());
-=======
-      this.pendingElements = TreeMultiset.create(pendingBundleComparator);
-      this.pendingTimers = TreeMultiset.create();
->>>>>>> d21bbaf4
       this.objectTimers = new HashMap<>();
       this.existingTimers = new HashMap<>();
       currentWatermark = new AtomicReference<>(BoundedWindow.TIMESTAMP_MIN_VALUE);
@@ -364,8 +320,8 @@
       pendingElements.remove(completed);
     }
 
-<<<<<<< HEAD
-    private synchronized Instant getEarliestTimerTimestamp() {
+    @VisibleForTesting
+    synchronized Instant getEarliestTimerTimestamp() {
       if (pendingTimersSortedByTs.isEmpty()) {
         return BoundedWindow.TIMESTAMP_MAX_VALUE;
       } else {
@@ -373,19 +329,11 @@
       }
     }
 
-    private synchronized Instant getEarliestTimerOutputTimestamp() {
+    synchronized Instant getEarliestTimerOutputTimestamp() {
       if (pendingTimersSortedByOutputTs.isEmpty()) {
         return BoundedWindow.TIMESTAMP_MAX_VALUE;
       } else {
         return pendingTimersSortedByOutputTs.firstEntry().getElement().getOutputTimestamp();
-=======
-    @VisibleForTesting
-    synchronized Instant getEarliestTimerTimestamp() {
-      if (pendingTimers.isEmpty()) {
-        return BoundedWindow.TIMESTAMP_MAX_VALUE;
-      } else {
-        return pendingTimers.firstEntry().getElement().getTimestamp();
->>>>>>> d21bbaf4
       }
     }
 
@@ -403,12 +351,9 @@
               existingTimersForKey.get(timer.getNamespace(), timer.getTimerId());
 
           if (existingTimer == null) {
-<<<<<<< HEAD
+            pendingTimers.add(timer);
             pendingTimersSortedByTs.add(timer);
             pendingTimersSortedByOutputTs.add(timer);
-=======
-            pendingTimers.add(timer);
->>>>>>> d21bbaf4
             keyTimers.add(timer);
           } else if (!existingTimer.equals(timer)) {
             pendingTimers.remove(existingTimer);
@@ -428,12 +373,9 @@
               existingTimersForKey.get(timer.getNamespace(), timer.getTimerId());
 
           if (existingTimer != null) {
-<<<<<<< HEAD
+            pendingTimers.remove(existingTimer);
             pendingTimersSortedByTs.remove(existingTimer);
             pendingTimersSortedByOutputTs.remove(existingTimer);
-=======
-            pendingTimers.remove(existingTimer);
->>>>>>> d21bbaf4
             keyTimers.remove(existingTimer);
             existingTimersForKey.remove(existingTimer.getNamespace(), existingTimer.getTimerId());
           }
@@ -442,13 +384,10 @@
 
       for (TimerData timer : update.getCompletedTimers()) {
         if (TimeDomain.EVENT_TIME.equals(timer.getDomain())) {
-<<<<<<< HEAD
+          keyTimers.remove(timer);
+          pendingTimers.remove(timer);
           pendingTimersSortedByTs.remove(timer);
           pendingTimersSortedByOutputTs.remove(timer);
-=======
-          keyTimers.remove(timer);
-          pendingTimers.remove(timer);
->>>>>>> d21bbaf4
         }
       }
     }
@@ -517,20 +456,12 @@
      * <ul>
      *   <li>the previous output watermark
      *   <li>the minimum of
-<<<<<<< HEAD
-     *     <ul>
-     *       <li>the current input watermark</li>
-     *       <li>the current watermark holds</li>
-     *       <li>the earliest delivery timestamp of pending timers</li>
-     *       <li>the earliest output timestamp of pending timers</li>
-     *     </ul>
-     *   </li>
-=======
      *       <ul>
      *         <li>the current input watermark
      *         <li>the current watermark holds
+     *         <li>the earliest delivery timestamp of pending timers
+     *         <li>the earliest output timestamp of pending timers
      *       </ul>
->>>>>>> d21bbaf4
      * </ul>
      */
     @Override
@@ -538,16 +469,12 @@
       Instant oldWatermark = currentWatermark.get();
       Instant newWatermark =
           INSTANT_ORDERING.min(
-<<<<<<< HEAD
-              inputWatermark.get(), holds.getMinHold(), inputWatermark.getEarliestTimerTimestamp()
-              // inputWatermark.getEarliestTimerOutputTimestamp()
+              inputWatermark.get(), holds.getMinHold(), inputWatermark.getEarliestTimerTimestamp() ,
+               inputWatermark.getEarliestTimerOutputTimestamp()
               );
       // if (holds.getMinHold().equals(new Instant(5)))
       //   System.out.println("WM hold: " + holds.getMinHold());
-      System.out.println("WM hold: " + holds.getMinHold() + " " + holds.keyedHolds.keySet());
-=======
-              inputWatermark.get(), inputWatermark.getEarliestTimerTimestamp(), holds.getMinHold());
->>>>>>> d21bbaf4
+            System.out.println("WM hold: " + holds.getMinHold() + " " + holds.keyedHolds.keySet());
       newWatermark = INSTANT_ORDERING.max(oldWatermark, newWatermark);
       currentWatermark.set(newWatermark);
       return updateAndTrace(getName(), oldWatermark, newWatermark);
