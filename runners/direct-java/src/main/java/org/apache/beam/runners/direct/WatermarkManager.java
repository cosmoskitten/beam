/*
 * Licensed to the Apache Software Foundation (ASF) under one
 * or more contributor license agreements.  See the NOTICE file
 * distributed with this work for additional information
 * regarding copyright ownership.  The ASF licenses this file
 * to you under the Apache License, Version 2.0 (the
 * "License"); you may not use this file except in compliance
 * with the License.  You may obtain a copy of the License at
 *
 *     http://www.apache.org/licenses/LICENSE-2.0
 *
 * Unless required by applicable law or agreed to in writing, software
 * distributed under the License is distributed on an "AS IS" BASIS,
 * WITHOUT WARRANTIES OR CONDITIONS OF ANY KIND, either express or implied.
 * See the License for the specific language governing permissions and
 * limitations under the License.
 */
package org.apache.beam.runners.direct;

import static org.apache.beam.vendor.guava.v26_0_jre.com.google.common.base.Preconditions.checkArgument;
import static org.apache.beam.vendor.guava.v26_0_jre.com.google.common.base.Preconditions.checkNotNull;
import static org.apache.beam.vendor.guava.v26_0_jre.com.google.common.base.Preconditions.checkState;

import com.google.auto.value.AutoValue;
import edu.umd.cs.findbugs.annotations.SuppressFBWarnings;
import java.io.Serializable;
import java.util.ArrayList;
import java.util.Collection;
import java.util.Collections;
import java.util.EnumMap;
import java.util.HashMap;
import java.util.HashSet;
import java.util.LinkedHashSet;
import java.util.List;
import java.util.Map;
import java.util.NavigableSet;
import java.util.Objects;
import java.util.Set;
import java.util.TreeSet;
import java.util.concurrent.ConcurrentHashMap;
import java.util.concurrent.ConcurrentLinkedQueue;
import java.util.concurrent.atomic.AtomicReference;
import java.util.concurrent.locks.Lock;
import java.util.concurrent.locks.ReadWriteLock;
import java.util.concurrent.locks.ReentrantLock;
import java.util.concurrent.locks.ReentrantReadWriteLock;
import java.util.function.Consumer;
import java.util.function.Function;
import java.util.stream.Collectors;
import javax.annotation.Nonnull;
import javax.annotation.Nullable;
import javax.annotation.concurrent.GuardedBy;
import org.apache.beam.runners.core.StateNamespace;
import org.apache.beam.runners.core.TimerInternals;
import org.apache.beam.runners.core.TimerInternals.TimerData;
import org.apache.beam.runners.local.Bundle;
import org.apache.beam.runners.local.StructuralKey;
import org.apache.beam.sdk.Pipeline;
import org.apache.beam.sdk.annotations.Internal;
import org.apache.beam.sdk.runners.AppliedPTransform;
import org.apache.beam.sdk.state.TimeDomain;
import org.apache.beam.sdk.transforms.PTransform;
import org.apache.beam.sdk.transforms.windowing.BoundedWindow;
import org.apache.beam.sdk.util.WindowTracing;
import org.apache.beam.sdk.values.PCollection;
import org.apache.beam.vendor.guava.v26_0_jre.com.google.common.annotations.VisibleForTesting;
import org.apache.beam.vendor.guava.v26_0_jre.com.google.common.base.MoreObjects;
import org.apache.beam.vendor.guava.v26_0_jre.com.google.common.collect.ComparisonChain;
import org.apache.beam.vendor.guava.v26_0_jre.com.google.common.collect.HashBasedTable;
import org.apache.beam.vendor.guava.v26_0_jre.com.google.common.collect.ImmutableList;
import org.apache.beam.vendor.guava.v26_0_jre.com.google.common.collect.Iterables;
import org.apache.beam.vendor.guava.v26_0_jre.com.google.common.collect.Ordering;
import org.apache.beam.vendor.guava.v26_0_jre.com.google.common.collect.Sets;
import org.apache.beam.vendor.guava.v26_0_jre.com.google.common.collect.SortedMultiset;
import org.apache.beam.vendor.guava.v26_0_jre.com.google.common.collect.Table;
import org.apache.beam.vendor.guava.v26_0_jre.com.google.common.collect.TreeMultiset;
import org.joda.time.Instant;

/**
 * Manages watermarks of {@link PCollection PCollections} and input and output watermarks of {@link
 * AppliedPTransform AppliedPTransforms} to provide event-time and completion tracking for in-memory
 * execution. {@link WatermarkManager} is designed to update and return a consistent view of
 * watermarks in the presence of concurrent updates.
 *
 * <p>An {@link WatermarkManager} is provided with the collection of root {@link AppliedPTransform
 * AppliedPTransforms} and a map of {@link PCollection PCollections} to all the {@link
 * AppliedPTransform AppliedPTransforms} that consume them at construction time.
 *
 * <p>Whenever a root {@link AppliedPTransform executable} produces elements, the {@link
 * WatermarkManager} is provided with the produced elements and the output watermark of the
 * producing {@link AppliedPTransform executable}. The {@link WatermarkManager watermark manager} is
 * responsible for computing the watermarks of all {@link AppliedPTransform transforms} that consume
 * one or more {@link PCollection PCollections}.
 *
 * <p>Whenever a non-root {@link AppliedPTransform} finishes processing one or more in-flight
 * elements (referred to as the input {@link CommittedBundle bundle}), the following occurs
 * atomically:
 *
 * <ul>
 *   <li>All of the in-flight elements are removed from the collection of pending elements for the
 *       {@link AppliedPTransform}.
 *   <li>All of the elements produced by the {@link AppliedPTransform} are added to the collection
 *       of pending elements for each {@link AppliedPTransform} that consumes them.
 *   <li>The input watermark for the {@link AppliedPTransform} becomes the maximum value of
 *       <ul>
 *         <li>the previous input watermark
 *         <li>the minimum of
 *             <ul>
 *               <li>the timestamps of all currently pending elements
 *               <li>all input {@link PCollection} watermarks
 *             </ul>
 *       </ul>
 *   <li>The output watermark for the {@link AppliedPTransform} becomes the maximum of
 *       <ul>
 *         <li>the previous output watermark
 *         <li>the minimum of
 *             <ul>
 *               <li>the current input watermark
 *               <li>the current watermark holds
 *             </ul>
 *       </ul>
 *   <li>The watermark of the output {@link PCollection} can be advanced to the output watermark of
 *       the {@link AppliedPTransform}
 *   <li>The watermark of all downstream {@link AppliedPTransform AppliedPTransforms} can be
 *       advanced.
 * </ul>
 *
 * <p>The watermark of a {@link PCollection} is equal to the output watermark of the {@link
 * AppliedPTransform} that produces it.
 *
 * <p>The watermarks for a {@link PTransform} are updated as follows when output is committed:
 *
 * <pre>
 * Watermark_In'  = MAX(Watermark_In, MIN(U(TS_Pending), U(Watermark_InputPCollection)))
 * Watermark_Out' = MAX(Watermark_Out, MIN(Watermark_In', U(StateHold)))
 * Watermark_PCollection = Watermark_Out_ProducingPTransform
 * </pre>
 */
@Internal
public class WatermarkManager<ExecutableT, CollectionT> {
  // The number of updates to apply in #tryApplyPendingUpdates
  private static final int MAX_INCREMENTAL_UPDATES = 10;

  /**
   * The watermark of some {@link Pipeline} element, usually a {@link PTransform} or a {@link
   * PCollection}.
   *
   * <p>A watermark is a monotonically increasing value, which represents the point up to which the
   * system believes it has received all of the data. Data that arrives with a timestamp that is
   * before the watermark is considered late. {@link BoundedWindow#TIMESTAMP_MAX_VALUE} is a special
   * timestamp which indicates we have received all of the data and there will be no more on-time or
   * late data. This value is represented by {@link WatermarkManager#THE_END_OF_TIME}.
   */
  @VisibleForTesting
  interface Watermark {
    String getName();

    /** Returns the current value of this watermark. */
    Instant get();

    /**
     * Refreshes the value of this watermark from its input watermarks and watermark holds.
     *
     * @return true if the value of the watermark has changed (and thus dependent watermark must
     *     also be updated
     */
    WatermarkUpdate refresh();
  }

  /** The result of computing a {@link Watermark}. */
  private enum WatermarkUpdate {
    /** The watermark is later than the value at the previous time it was computed. */
    ADVANCED(true),
    /** The watermark is equal to the value at the previous time it was computed. */
    NO_CHANGE(false);

    private final boolean advanced;

    private WatermarkUpdate(boolean advanced) {
      this.advanced = advanced;
    }

    public boolean isAdvanced() {
      return advanced;
    }

    /**
     * Returns the {@link WatermarkUpdate} that is a result of combining the two watermark updates.
     *
     * <p>If either of the input {@link WatermarkUpdate WatermarkUpdates} were advanced, the result
     * {@link WatermarkUpdate} has been advanced.
     */
    public WatermarkUpdate union(WatermarkUpdate that) {
      if (this.advanced) {
        return this;
      }
      return that;
    }

    /**
     * Returns the {@link WatermarkUpdate} based on the former and current {@link Instant
     * timestamps}.
     */
    public static WatermarkUpdate fromTimestamps(Instant oldTime, Instant currentTime) {
      if (currentTime.isAfter(oldTime)) {
        return ADVANCED;
      }
      return NO_CHANGE;
    }
  }

  private static WatermarkUpdate updateAndTrace(String name, Instant oldTime, Instant currentTime) {
    WatermarkUpdate res = WatermarkUpdate.fromTimestamps(oldTime, currentTime);
    if (res.isAdvanced()) {
      WindowTracing.debug("Watermark {} advanced from {} to {}", name, oldTime, currentTime);
    }
    return res;
  }

  private static class AutoCloseableLock implements AutoCloseable {

    static AutoCloseableLock lockRead(ReadWriteLock lock) {
      return tryLockRead(lock, true);
    }

    static AutoCloseableLock lockWrite(ReadWriteLock lock) {
      return tryLockWrite(lock, true);
    }

    static AutoCloseableLock tryLockWrite(ReadWriteLock lock, boolean force) {
      AutoCloseableLock ret = new AutoCloseableLock(lock);
      if (force) {
        return ret.lockWrite();
      }
      if (!ret.delegate.writeLock().tryLock()) {
        return ret.unlocked();
      }
      return ret.lockedWrite();
    }

    static AutoCloseableLock tryLockRead(ReadWriteLock lock, boolean force) {
      AutoCloseableLock ret = new AutoCloseableLock(lock);
      if (force) {
        return ret.lockRead();
      }
      if (!ret.delegate.readLock().tryLock()) {
        return ret.unlocked();
      }
      return ret.lockedRead();
    }

    private enum LOCKED {
      NONE,
      READ,
      WRITE
    }

    private final ReadWriteLock delegate;
    private LOCKED locked = LOCKED.NONE;

    private AutoCloseableLock(ReadWriteLock delegate) {
      this.delegate = Objects.requireNonNull(delegate);
    }

    private AutoCloseableLock lockWrite() {
      checkState(locked != LOCKED.READ, "Cannot lock read AND write");
      delegate.writeLock().lock();
      locked = LOCKED.WRITE;
      return this;
    }

    private AutoCloseableLock lockedWrite() {
      checkState(locked != LOCKED.READ, "Cannot lock read AND write");
      locked = LOCKED.WRITE;
      return this;
    }

    private AutoCloseableLock lockRead() {
      checkState(locked != LOCKED.WRITE, "Cannot lock read AND write");
      delegate.readLock().lock();
      locked = LOCKED.READ;
      return this;
    }

    private AutoCloseableLock lockedRead() {
      checkState(locked != LOCKED.WRITE, "Cannot lock read AND write");
      locked = LOCKED.READ;
      return this;
    }

    private AutoCloseableLock unlocked() {
      switch (locked) {
        case READ:
          delegate.readLock().unlock();
          break;
        case WRITE:
          delegate.writeLock().unlock();
          break;
        case NONE:
          // pass
      }
      return this;
    }

    private boolean isLocked() {
      return locked != LOCKED.NONE;
    }

    @Override
    public void close() {
      unlocked();
    }
  }

  /**
   * The input {@link Watermark} of an {@link AppliedPTransform}.
   *
   * <p>At any point, the value of an {@link AppliedPTransformInputWatermark} is equal to the
   * minimum watermark across all of its input {@link Watermark Watermarks}, and the minimum
   * timestamp of all of the pending elements, restricted to be monotonically increasing.
   *
   * <p>See {@link #refresh()} for more information.
   */
  @VisibleForTesting
  static class AppliedPTransformInputWatermark implements Watermark {
    private final String name;

    private final Collection<? extends Watermark> inputWatermarks;
    private final SortedMultiset<Bundle<?, ?>> pendingElements;

    // This tracks only the quantity of timers at each timestamp, for quickly getting the cross-key
    // minimum
    private final SortedMultiset<TimerData> pendingTimers;

    // Entries in this table represent the authoritative timestamp for which
    // a per-key-and-StateNamespace timer is set.
    private final Map<StructuralKey<?>, Table<StateNamespace, String, TimerData>> existingTimers;

    // This per-key sorted set allows quick retrieval of timers that should fire for a key
    private final Map<StructuralKey<?>, NavigableSet<TimerData>> objectTimers;

    private final AtomicReference<Instant> currentWatermark;

    private final Consumer<TimerData> timerUpdateNotification;

    public AppliedPTransformInputWatermark(
        String name,
        Collection<? extends Watermark> inputWatermarks,
        Consumer<TimerData> timerUpdateNotification) {

      this.name = name;
      this.inputWatermarks = inputWatermarks;

      // The ordering must order elements by timestamp, and must not compare two distinct elements
      // as equal. This is built on the assumption that any element added as a pending element will
      // be consumed without modifications.
      //
      // The same logic is applied for pending timers
      Ordering<Bundle<?, ?>> pendingBundleComparator =
          new BundleByElementTimestampComparator().compound(Ordering.arbitrary());
      this.pendingElements = TreeMultiset.create(pendingBundleComparator);
      this.pendingTimers = TreeMultiset.create();
      this.objectTimers = new HashMap<>();
      this.existingTimers = new HashMap<>();
      this.currentWatermark = new AtomicReference<>(BoundedWindow.TIMESTAMP_MIN_VALUE);
      this.timerUpdateNotification = timerUpdateNotification;
    }

    @Override
    public String getName() {
      return name;
    }

    @Override
    public Instant get() {
      return currentWatermark.get();
    }

    /**
     * {@inheritDoc}.
     *
     * <p>When refresh is called, the value of the {@link AppliedPTransformInputWatermark} becomes
     * equal to the maximum value of
     *
     * <ul>
     *   <li>the previous input watermark
     *   <li>the minimum of
     *       <ul>
     *         <li>the timestamps of all currently pending elements
     *         <li>all input {@link PCollection} watermarks
     *       </ul>
     * </ul>
     */
    @Override
    public synchronized WatermarkUpdate refresh() {
      Instant oldWatermark = currentWatermark.get();
      Instant minInputWatermark = BoundedWindow.TIMESTAMP_MAX_VALUE;
      for (Watermark inputWatermark : inputWatermarks) {
        minInputWatermark = INSTANT_ORDERING.min(minInputWatermark, inputWatermark.get());
      }
      if (!pendingElements.isEmpty()) {
        minInputWatermark =
            INSTANT_ORDERING.min(
                minInputWatermark, pendingElements.firstEntry().getElement().getMinimumTimestamp());
      }
      Instant newWatermark = INSTANT_ORDERING.max(oldWatermark, minInputWatermark);
      currentWatermark.set(newWatermark);
      return updateAndTrace(getName(), oldWatermark, newWatermark);
    }

    private synchronized void addPending(Bundle<?, ?> newPending) {
      pendingElements.add(newPending);
    }

    private synchronized void removePending(Bundle<?, ?> completed) {
      pendingElements.remove(completed);
    }

    @VisibleForTesting
    synchronized Instant getEarliestTimerTimestamp() {
      if (pendingTimers.isEmpty()) {
        return BoundedWindow.TIMESTAMP_MAX_VALUE;
      } else {
        return pendingTimers.firstEntry().getElement().getTimestamp();
      }
    }

    @VisibleForTesting
    synchronized void updateTimers(TimerUpdate update) {
      NavigableSet<TimerData> keyTimers =
          objectTimers.computeIfAbsent(update.key, k -> new TreeSet<>());
      Table<StateNamespace, String, TimerData> existingTimersForKey =
          existingTimers.computeIfAbsent(update.key, k -> HashBasedTable.create());

      for (TimerData timer : update.getSetTimers()) {
        if (TimeDomain.EVENT_TIME.equals(timer.getDomain())) {
          @Nullable
          TimerData existingTimer =
              existingTimersForKey.get(timer.getNamespace(), timer.getTimerId());

          if (existingTimer == null) {
            pendingTimers.add(timer);
            keyTimers.add(timer);
          } else {
            // reinitialize the timer even if identical,
            // because it might be removed from objectTimers
            // by timer push back
            pendingTimers.remove(existingTimer);
            keyTimers.remove(existingTimer);
            pendingTimers.add(timer);
            keyTimers.add(timer);
          }

          existingTimersForKey.put(timer.getNamespace(), timer.getTimerId(), timer);
        }
      }

      for (TimerData timer : update.getDeletedTimers()) {
        if (TimeDomain.EVENT_TIME.equals(timer.getDomain())) {
          @Nullable
          TimerData existingTimer =
              existingTimersForKey.get(timer.getNamespace(), timer.getTimerId());

          if (existingTimer != null) {
            pendingTimers.remove(existingTimer);
            keyTimers.remove(existingTimer);
            existingTimersForKey.remove(existingTimer.getNamespace(), existingTimer.getTimerId());
          }
        }
      }

      for (TimerData timer : update.getCompletedTimers()) {
        if (TimeDomain.EVENT_TIME.equals(timer.getDomain())) {
          keyTimers.remove(timer);
          pendingTimers.remove(timer);
        }
      }

      // notify of TimerData update
      Iterables.concat(
              update.getCompletedTimers(), update.getDeletedTimers(), update.getSetTimers())
          .forEach(timerUpdateNotification);
    }

    @VisibleForTesting
    synchronized Map<StructuralKey<?>, List<TimerData>> extractFiredEventTimeTimers() {
      return extractFiredTimers(currentWatermark.get(), objectTimers);
    }

    @Override
    public synchronized String toString() {
      return MoreObjects.toStringHelper(AppliedPTransformInputWatermark.class)
          .add("pendingElements", pendingElements)
          .add("currentWatermark", currentWatermark)
          .toString();
    }

    private boolean hasPending() {
      return !pendingElements.isEmpty();
    }
  }

  /**
   * The output {@link Watermark} of an {@link AppliedPTransform}.
   *
   * <p>The value of an {@link AppliedPTransformOutputWatermark} is equal to the minimum of the
   * current watermark hold and the {@link AppliedPTransformInputWatermark} for the same {@link
   * AppliedPTransform}, restricted to be monotonically increasing. See {@link #refresh()} for more
   * information.
   */
  private static class AppliedPTransformOutputWatermark implements Watermark {
    private final String name;

    private final AppliedPTransformInputWatermark inputWatermark;
    private final PerKeyHolds holds;
    private AtomicReference<Instant> currentWatermark;

    public AppliedPTransformOutputWatermark(
        String name, AppliedPTransformInputWatermark inputWatermark) {
      this.name = name;
      this.inputWatermark = inputWatermark;
      holds = new PerKeyHolds();
      currentWatermark = new AtomicReference<>(BoundedWindow.TIMESTAMP_MIN_VALUE);
    }

    public synchronized void updateHold(Object key, Instant newHold) {
      if (newHold == null) {
        holds.removeHold(key);
      } else {
        holds.updateHold(key, newHold);
      }
    }

    @Override
    public String getName() {
      return name;
    }

    @Override
    public Instant get() {
      return currentWatermark.get();
    }

    /**
     * {@inheritDoc}.
     *
     * <p>When refresh is called, the value of the {@link AppliedPTransformOutputWatermark} becomes
     * equal to the maximum value of:
     *
     * <ul>
     *   <li>the previous output watermark
     *   <li>the minimum of
     *       <ul>
     *         <li>the current input watermark
     *         <li>the current watermark holds
     *       </ul>
     * </ul>
     */
    @Override
    public synchronized WatermarkUpdate refresh() {
      Instant oldWatermark = currentWatermark.get();
      Instant newWatermark =
          INSTANT_ORDERING.min(
              inputWatermark.get(), inputWatermark.getEarliestTimerTimestamp(), holds.getMinHold());
      newWatermark = INSTANT_ORDERING.max(oldWatermark, newWatermark);
      currentWatermark.set(newWatermark);
      return updateAndTrace(getName(), oldWatermark, newWatermark);
    }

    @Override
    public synchronized String toString() {
      return MoreObjects.toStringHelper(AppliedPTransformOutputWatermark.class)
          .add("holds", holds)
          .add("currentWatermark", currentWatermark)
          .toString();
    }
  }

  /**
   * The input {@link TimeDomain#SYNCHRONIZED_PROCESSING_TIME} hold for an {@link
   * AppliedPTransform}.
   *
   * <p>At any point, the hold value of an {@link SynchronizedProcessingTimeInputWatermark} is equal
   * to the minimum across all pending bundles at the {@link AppliedPTransform} and all upstream
   * {@link TimeDomain#SYNCHRONIZED_PROCESSING_TIME} watermarks. The value of the input synchronized
   * processing time at any step is equal to the maximum of:
   *
   * <ul>
   *   <li>The most recently returned synchronized processing input time
   *   <li>The minimum of
   *       <ul>
   *         <li>The current processing time
   *         <li>The current synchronized processing time input hold
   *       </ul>
   * </ul>
   */
  private static class SynchronizedProcessingTimeInputWatermark implements Watermark {
    private final String name;

    private final Collection<? extends Watermark> inputWms;
    private final Collection<Bundle<?, ?>> pendingBundles;
    private final Map<StructuralKey<?>, NavigableSet<TimerData>> processingTimers;
    private final Map<StructuralKey<?>, NavigableSet<TimerData>> synchronizedProcessingTimers;
    private final Map<StructuralKey<?>, Table<StateNamespace, String, TimerData>> existingTimers;

    private final NavigableSet<TimerData> pendingTimers;

    private AtomicReference<Instant> earliestHold;

    private final Consumer<TimerData> timerUpdateNotification;

    public SynchronizedProcessingTimeInputWatermark(
        String name,
        Collection<? extends Watermark> inputWms,
        Consumer<TimerData> timerUpdateNotification) {

      this.name = name;
      this.inputWms = inputWms;
      this.pendingBundles = new HashSet<>();
      this.processingTimers = new HashMap<>();
      this.synchronizedProcessingTimers = new HashMap<>();
      this.existingTimers = new HashMap<>();
      this.pendingTimers = new TreeSet<>();
      Instant initialHold = BoundedWindow.TIMESTAMP_MAX_VALUE;
      for (Watermark wm : inputWms) {
        initialHold = INSTANT_ORDERING.min(initialHold, wm.get());
      }
      this.earliestHold = new AtomicReference<>(initialHold);
      this.timerUpdateNotification = timerUpdateNotification;
    }

    @Override
    public String getName() {
      return name;
    }

    @Override
    public Instant get() {
      return earliestHold.get();
    }

    /**
     * {@inheritDoc}.
     *
     * <p>When refresh is called, the value of the {@link SynchronizedProcessingTimeInputWatermark}
     * becomes equal to the minimum value of
     *
     * <ul>
     *   <li>the timestamps of all currently pending bundles
     *   <li>all input {@link PCollection} synchronized processing time watermarks
     * </ul>
     *
     * <p>Note that this value is not monotonic, but the returned value for the synchronized
     * processing time must be.
     */
    @Override
    public synchronized WatermarkUpdate refresh() {
      Instant oldHold = earliestHold.get();
      Instant minTime = THE_END_OF_TIME.get();
      for (Watermark input : inputWms) {
        minTime = INSTANT_ORDERING.min(minTime, input.get());
      }
      for (Bundle<?, ?> bundle : pendingBundles) {
        // TODO: Track elements in the bundle by the processing time they were output instead of
        // entire bundles. Requried to support arbitrarily splitting and merging bundles between
        // steps
        minTime = INSTANT_ORDERING.min(minTime, bundle.getSynchronizedProcessingOutputWatermark());
      }
      earliestHold.set(minTime);
      return updateAndTrace(getName(), oldHold, minTime);
    }

    public synchronized void addPending(Bundle<?, ?> bundle) {
      pendingBundles.add(bundle);
    }

    public synchronized void removePending(Bundle<?, ?> bundle) {
      pendingBundles.remove(bundle);
    }

    /**
     * Return the earliest timestamp of the earliest timer that has not been completed. This is
     * either the earliest timestamp across timers that have not been completed, or the earliest
     * timestamp across timers that have been delivered but have not been completed.
     */
    public synchronized Instant getEarliestTimerTimestamp() {
      Instant earliest = THE_END_OF_TIME.get();
      for (NavigableSet<TimerData> timers : processingTimers.values()) {
        if (!timers.isEmpty()) {
          earliest = INSTANT_ORDERING.min(timers.first().getTimestamp(), earliest);
        }
      }
      for (NavigableSet<TimerData> timers : synchronizedProcessingTimers.values()) {
        if (!timers.isEmpty()) {
          earliest = INSTANT_ORDERING.min(timers.first().getTimestamp(), earliest);
        }
      }
      if (!pendingTimers.isEmpty()) {
        earliest = INSTANT_ORDERING.min(pendingTimers.first().getTimestamp(), earliest);
      }
      return earliest;
    }

    private synchronized void updateTimers(TimerUpdate update) {
      Map<TimeDomain, NavigableSet<TimerData>> timerMap = timerMap(update.key);
      Table<StateNamespace, String, TimerData> existingTimersForKey =
          existingTimers.computeIfAbsent(update.key, k -> HashBasedTable.create());

      for (TimerData addedTimer : update.setTimers) {
        NavigableSet<TimerData> timerQueue = timerMap.get(addedTimer.getDomain());
        if (timerQueue == null) {
          continue;
        }

        @Nullable
        TimerData existingTimer =
            existingTimersForKey.get(addedTimer.getNamespace(), addedTimer.getTimerId());
        if (existingTimer == null) {
          timerQueue.add(addedTimer);
        } else if (!existingTimer.equals(addedTimer)) {
          timerQueue.remove(existingTimer);
          timerQueue.add(addedTimer);
        } // else the timer is already set identically, so noop.

        existingTimersForKey.put(addedTimer.getNamespace(), addedTimer.getTimerId(), addedTimer);
      }

      for (TimerData deletedTimer : update.deletedTimers) {
        NavigableSet<TimerData> timerQueue = timerMap.get(deletedTimer.getDomain());
        if (timerQueue == null) {
          continue;
        }

        @Nullable
        TimerData existingTimer =
            existingTimersForKey.get(deletedTimer.getNamespace(), deletedTimer.getTimerId());

        if (existingTimer != null) {
          pendingTimers.remove(deletedTimer);
          timerQueue.remove(deletedTimer);
          existingTimersForKey.remove(existingTimer.getNamespace(), existingTimer.getTimerId());
        }
      }

      for (TimerData completedTimer : update.completedTimers) {
        pendingTimers.remove(completedTimer);
      }

      // notify of TimerData update
      Iterables.concat(
              update.getCompletedTimers(), update.getDeletedTimers(), update.getSetTimers())
          .forEach(timerUpdateNotification);
    }

    private synchronized Map<StructuralKey<?>, List<TimerData>> extractFiredDomainTimers(
        TimeDomain domain, Instant firingTime) {
      Map<StructuralKey<?>, List<TimerData>> firedTimers;
      switch (domain) {
        case PROCESSING_TIME:
          firedTimers = extractFiredTimers(firingTime, processingTimers);
          break;
        case SYNCHRONIZED_PROCESSING_TIME:
          firedTimers =
              extractFiredTimers(
                  INSTANT_ORDERING.min(firingTime, earliestHold.get()),
                  synchronizedProcessingTimers);
          break;
        default:
          throw new IllegalArgumentException(
              "Called getFiredTimers on a Synchronized Processing Time watermark"
                  + " and gave a non-processing time domain "
                  + domain);
      }
      for (Map.Entry<StructuralKey<?>, ? extends Collection<TimerData>> firedTimer :
          firedTimers.entrySet()) {
        pendingTimers.addAll(firedTimer.getValue());
      }
      return firedTimers;
    }

    private Map<TimeDomain, NavigableSet<TimerData>> timerMap(StructuralKey<?> key) {
      NavigableSet<TimerData> processingQueue =
          processingTimers.computeIfAbsent(key, k -> new TreeSet<>());
      NavigableSet<TimerData> synchronizedProcessingQueue =
          synchronizedProcessingTimers.computeIfAbsent(key, k -> new TreeSet<>());
      EnumMap<TimeDomain, NavigableSet<TimerData>> result = new EnumMap<>(TimeDomain.class);
      result.put(TimeDomain.PROCESSING_TIME, processingQueue);
      result.put(TimeDomain.SYNCHRONIZED_PROCESSING_TIME, synchronizedProcessingQueue);
      return result;
    }

    @Override
    public synchronized String toString() {
      return MoreObjects.toStringHelper(SynchronizedProcessingTimeInputWatermark.class)
          .add("earliestHold", earliestHold)
          .toString();
    }

    private boolean hasPending() {
      return !pendingBundles.isEmpty();
    }
  }

  /**
   * The output {@link TimeDomain#SYNCHRONIZED_PROCESSING_TIME} hold for an {@link
   * AppliedPTransform}.
   *
   * <p>At any point, the hold value of an {@link SynchronizedProcessingTimeOutputWatermark} is
   * equal to the minimum across all incomplete timers at the {@link AppliedPTransform} and all
   * upstream {@link TimeDomain#SYNCHRONIZED_PROCESSING_TIME} watermarks. The value of the output
   * synchronized processing time at any step is equal to the maximum of:
   *
   * <ul>
   *   <li>The most recently returned synchronized processing output time
   *   <li>The minimum of
   *       <ul>
   *         <li>The current processing time
   *         <li>The current synchronized processing time output hold
   *       </ul>
   * </ul>
   */
  private static class SynchronizedProcessingTimeOutputWatermark implements Watermark {
    private final String name;

    private final SynchronizedProcessingTimeInputWatermark inputWm;
    private AtomicReference<Instant> latestRefresh;

    public SynchronizedProcessingTimeOutputWatermark(
        String name, SynchronizedProcessingTimeInputWatermark inputWm) {
      this.name = name;
      this.inputWm = inputWm;
      this.latestRefresh = new AtomicReference<>(BoundedWindow.TIMESTAMP_MIN_VALUE);
    }

    @Override
    public String getName() {
      return name;
    }

    @Override
    public Instant get() {
      return latestRefresh.get();
    }

    /**
     * {@inheritDoc}.
     *
     * <p>When refresh is called, the value of the {@link SynchronizedProcessingTimeOutputWatermark}
     * becomes equal to the minimum value of:
     *
     * <ul>
     *   <li>the current input watermark.
     *   <li>all {@link TimeDomain#SYNCHRONIZED_PROCESSING_TIME} timers that are based on the input
     *       watermark.
     *   <li>all {@link TimeDomain#PROCESSING_TIME} timers that are based on the input watermark.
     * </ul>
     *
     * <p>Note that this value is not monotonic, but the returned value for the synchronized
     * processing time must be.
     */
    @Override
    public synchronized WatermarkUpdate refresh() {
      // Hold the output synchronized processing time to the input watermark, which takes into
      // account buffered bundles, and the earliest pending timer, which determines what to hold
      // downstream timers to.
      Instant oldRefresh = latestRefresh.get();
      Instant newTimestamp =
          INSTANT_ORDERING.min(inputWm.get(), inputWm.getEarliestTimerTimestamp());
      latestRefresh.set(newTimestamp);
      return updateAndTrace(getName(), oldRefresh, newTimestamp);
    }

    @Override
    public synchronized String toString() {
      return MoreObjects.toStringHelper(SynchronizedProcessingTimeOutputWatermark.class)
          .add("latestRefresh", latestRefresh)
          .toString();
    }
  }

  /**
   * The {@code Watermark} that is after the latest time it is possible to represent in the global
   * window. This is a distinguished value representing a complete {@link PTransform}.
   */
  private static final Watermark THE_END_OF_TIME =
      new Watermark() {
        @Override
        public String getName() {
          return "THE_END_OF_TIME";
        }

        @Override
        public WatermarkUpdate refresh() {
          // THE_END_OF_TIME is a distinguished value that cannot be advanced.
          return WatermarkUpdate.NO_CHANGE;
        }

        @Override
        public Instant get() {
          return BoundedWindow.TIMESTAMP_MAX_VALUE;
        }
      };

  private static final Ordering<Instant> INSTANT_ORDERING = Ordering.natural();

  /**
   * For each (Object, NavigableSet) pair in the provided map, remove each Timer that is before the
   * latestTime argument and put in in the result with the same key, then remove all of the keys
   * which have no more pending timers.
   *
   * <p>The result collection retains ordering of timers (from earliest to latest).
   */
  private static Map<StructuralKey<?>, List<TimerData>> extractFiredTimers(
      Instant latestTime, Map<StructuralKey<?>, NavigableSet<TimerData>> objectTimers) {
    Map<StructuralKey<?>, List<TimerData>> result = new HashMap<>();
    Set<StructuralKey<?>> emptyKeys = new HashSet<>();
    for (Map.Entry<StructuralKey<?>, NavigableSet<TimerData>> pendingTimers :
        objectTimers.entrySet()) {
      NavigableSet<TimerData> timers = pendingTimers.getValue();
      if (!timers.isEmpty() && timers.first().getTimestamp().isBefore(latestTime)) {
        ArrayList<TimerData> keyFiredTimers = new ArrayList<>();
        result.put(pendingTimers.getKey(), keyFiredTimers);
        while (!timers.isEmpty() && timers.first().getTimestamp().isBefore(latestTime)) {
          keyFiredTimers.add(timers.first());
          timers.remove(timers.first());
        }
      }
      if (timers.isEmpty()) {
        emptyKeys.add(pendingTimers.getKey());
      }
    }
    objectTimers.keySet().removeAll(emptyKeys);
    return result;
  }

  ////////////////////////////////////////////////////////////////////////////////////////////////

  /**
   * The {@link Clock} providing the current time in the {@link TimeDomain#PROCESSING_TIME} domain.
   */
  private final Clock clock;

  /**
   * The {@link DirectGraph} representing the {@link Pipeline} this {@link WatermarkManager} tracks
   * watermarks for.
   */
  private final ExecutableGraph<ExecutableT, CollectionT> graph;

  private final Function<ExecutableT, String> getName;

  /** The input and output watermark of each {@link AppliedPTransform}. */
  private final Map<ExecutableT, TransformWatermarks> transformToWatermarks;

  /** A queue of pending updates to the state of this {@link WatermarkManager}. */
  private final ConcurrentLinkedQueue<PendingWatermarkUpdate> pendingUpdates;

  /** A lock used to control concurrency for updating pending values. */
  private final Lock refreshLock;

  /**
   * A queue of pending {@link AppliedPTransform AppliedPTransforms} that have potentially stale
   * data.
   */
  @GuardedBy("refreshLock")
  private final Set<ExecutableT> pendingRefreshes;

  /**
   * A set of executables with currently extracted timers, that are to be processed. Note that, due
   * to consistency, we can have only single extracted set of timers that are being processed by
   * bundle processor at a time.
   */
  private final Map<ExecutableT, Set<TimerData>> transformsWithAlreadyExtractedTimers =
      new ConcurrentHashMap<>();

  /**
   * Creates a new {@link WatermarkManager}. All watermarks within the newly created {@link
   * WatermarkManager} start at {@link BoundedWindow#TIMESTAMP_MIN_VALUE}, the minimum watermark,
   * with no watermark holds or pending elements.
   *
   * @param clock the clock to use to determine processing time
   * @param graph the graph representing this pipeline
   * @param getName a function for producing a short identifier for the executable in watermark
   *     tracing log messages.
   */
  public static <ExecutableT, CollectionT>
      WatermarkManager<ExecutableT, ? super CollectionT> create(
          Clock clock,
          ExecutableGraph<ExecutableT, ? super CollectionT> graph,
          Function<ExecutableT, String> getName) {
    return new WatermarkManager<>(clock, graph, getName);
  }

  private WatermarkManager(
      Clock clock,
      ExecutableGraph<ExecutableT, CollectionT> graph,
      Function<ExecutableT, String> getName) {
    this.clock = clock;
    this.graph = graph;
    this.getName = getName;

    this.pendingUpdates = new ConcurrentLinkedQueue<>();

    this.refreshLock = new ReentrantLock();
    this.pendingRefreshes = new HashSet<>();

    transformToWatermarks = new HashMap<>();

    for (ExecutableT rootTransform : graph.getRootTransforms()) {
      getTransformWatermark(rootTransform);
    }
    for (ExecutableT primitiveTransform : graph.getExecutables()) {
      getTransformWatermark(primitiveTransform);
    }
  }

  private TransformWatermarks getValueWatermark(CollectionT value) {
    return getTransformWatermark(graph.getProducer(value));
  }

  private TransformWatermarks getTransformWatermark(ExecutableT executable) {
    String name = getName.apply(executable);

    TransformWatermarks wms = transformToWatermarks.get(executable);
    if (wms == null) {
      List<Watermark> inputCollectionWatermarks = getInputWatermarks(executable);
      AppliedPTransformInputWatermark inputWatermark =
          new AppliedPTransformInputWatermark(
              name + ".in",
              inputCollectionWatermarks,
              timerUpdateConsumer(transformsWithAlreadyExtractedTimers, executable));
      AppliedPTransformOutputWatermark outputWatermark =
          new AppliedPTransformOutputWatermark(name + ".out", inputWatermark);

      SynchronizedProcessingTimeInputWatermark inputProcessingWatermark =
          new SynchronizedProcessingTimeInputWatermark(
              name + ".inProcessing",
              getInputProcessingWatermarks(executable),
              timerUpdateConsumer(transformsWithAlreadyExtractedTimers, executable));
      SynchronizedProcessingTimeOutputWatermark outputProcessingWatermark =
          new SynchronizedProcessingTimeOutputWatermark(
              name + ".outProcessing", inputProcessingWatermark);

      wms =
          new TransformWatermarks(
              executable,
              inputWatermark,
              outputWatermark,
              inputProcessingWatermark,
              outputProcessingWatermark);
      transformToWatermarks.put(executable, wms);
    }
    return wms;
  }

  private static <ExecutableT> Consumer<TimerData> timerUpdateConsumer(
      Map<ExecutableT, Set<TimerData>> transformsWithAlreadyExtractedTimers,
      ExecutableT executable) {

    return update ->
        transformsWithAlreadyExtractedTimers.compute(
            executable,
            (k, v) -> {
              if (v != null) {
                v.remove(update);
                if (v.isEmpty()) {
                  v = null;
                }
              }
              return v;
            });
  }

  private Collection<Watermark> getInputProcessingWatermarks(ExecutableT executable) {
    ImmutableList.Builder<Watermark> inputWmsBuilder = ImmutableList.builder();
    Collection<CollectionT> inputs = graph.getPerElementInputs(executable);
    if (inputs.isEmpty()) {
      inputWmsBuilder.add(THE_END_OF_TIME);
    }
    for (CollectionT input : inputs) {
      Watermark producerOutputWatermark =
          getValueWatermark(input).synchronizedProcessingOutputWatermark;
      inputWmsBuilder.add(producerOutputWatermark);
    }
    return inputWmsBuilder.build();
  }

  private List<Watermark> getInputWatermarks(ExecutableT executable) {
    ImmutableList.Builder<Watermark> inputWatermarksBuilder = ImmutableList.builder();
    Collection<CollectionT> inputs = graph.getPerElementInputs(executable);
    if (inputs.isEmpty()) {
      inputWatermarksBuilder.add(THE_END_OF_TIME);
    }
    for (CollectionT input : inputs) {
      Watermark producerOutputWatermark = getValueWatermark(input).outputWatermark;
      inputWatermarksBuilder.add(producerOutputWatermark);
    }
    return inputWatermarksBuilder.build();
  }

  ////////////////////////////////////////////////////////////////////////////////////////////////

  /**
   * Gets the input and output watermarks for an {@link AppliedPTransform}. If the {@link
   * AppliedPTransform PTransform} has not processed any elements, return a watermark of {@link
   * BoundedWindow#TIMESTAMP_MIN_VALUE}.
   *
   * @return a snapshot of the input watermark and output watermark for the provided executable
   */
  public TransformWatermarks getWatermarks(ExecutableT executable) {
    return transformToWatermarks.get(executable);
  }

  public void initialize(
      Map<ExecutableT, ? extends Iterable<Bundle<?, CollectionT>>> initialBundles) {
    refreshLock.lock();
    try {
      for (Map.Entry<ExecutableT, ? extends Iterable<Bundle<?, CollectionT>>> rootEntry :
          initialBundles.entrySet()) {
        TransformWatermarks rootWms = transformToWatermarks.get(rootEntry.getKey());
        for (Bundle<?, ? extends CollectionT> initialBundle : rootEntry.getValue()) {
          rootWms.addPending(initialBundle);
        }
        pendingRefreshes.add(rootEntry.getKey());
      }
    } finally {
      refreshLock.unlock();
    }
  }

  /**
   * Updates the watermarks of a executable with one or more inputs.
   *
   * <p>Each executable has two monotonically increasing watermarks: the input watermark, which can,
   * at any time, be updated to equal:
   *
   * <pre>
   * MAX(CurrentInputWatermark, MIN(PendingElements, InputPCollectionWatermarks))
   * </pre>
   *
   * and the output watermark, which can, at any time, be updated to equal:
   *
   * <pre>
   * MAX(CurrentOutputWatermark, MIN(InputWatermark, WatermarkHolds))
   * </pre>
   *
   * .
   *
   * <p>Updates to watermarks may not be immediately visible.
   *
   * @param completed the input that has completed
   * @param timerUpdate the timers that were added, removed, and completed as part of producing this
   *     update
   * @param executable the executable applied to {@code completed} to produce the outputs
   * @param unprocessedInputs inputs that could not be processed
   * @param outputs outputs that were produced by the application of the {@code executable} to the
   *     input
   * @param earliestHold the earliest watermark hold in the executable's state.
   */
  public void updateWatermarks(
      @Nullable Bundle<?, ? extends CollectionT> completed,
      TimerUpdate timerUpdate,
      ExecutableT executable,
      @Nullable Bundle<?, ? extends CollectionT> unprocessedInputs,
      Iterable<? extends Bundle<?, ? extends CollectionT>> outputs,
      Instant earliestHold) {
    pendingUpdates.offer(
        PendingWatermarkUpdate.create(
            executable, completed, timerUpdate, unprocessedInputs, outputs, earliestHold));
    tryApplyPendingUpdates();
  }

  private void tryApplyPendingUpdates() {
    if (refreshLock.tryLock()) {
      try {
        applyNUpdates(MAX_INCREMENTAL_UPDATES);
      } finally {
        refreshLock.unlock();
      }
    }
  }

  /**
   * Applies all pending updates to this {@link WatermarkManager}, causing the pending state of all
   * {@link TransformWatermarks} to be advanced as far as possible.
   */
  private void applyAllPendingUpdates() {
    refreshLock.lock();
    try {
      applyNUpdates(-1);
    } finally {
      refreshLock.unlock();
    }
  }

  /** Applies up to {@code numUpdates}, or all available updates if numUpdates is non-positive. */
  @GuardedBy("refreshLock")
  private void applyNUpdates(int numUpdates) {
    for (int i = 0; !pendingUpdates.isEmpty() && (i < numUpdates || numUpdates <= 0); i++) {
      PendingWatermarkUpdate<ExecutableT, CollectionT> pending = pendingUpdates.poll();
      applyPendingUpdate(pending);
      pendingRefreshes.add(pending.getExecutable());
    }
  }

  /** Apply a {@link PendingWatermarkUpdate} to the {@link WatermarkManager}. */
  private void applyPendingUpdate(PendingWatermarkUpdate<ExecutableT, CollectionT> pending) {
    ExecutableT executable = pending.getExecutable();
    Bundle<?, ? extends CollectionT> inputBundle = pending.getInputBundle();

    updatePending(
        inputBundle,
        pending.getTimerUpdate(),
        executable,
        pending.getUnprocessedInputs(),
        pending.getOutputs());

    TransformWatermarks transformWms = transformToWatermarks.get(executable);
    transformWms.setEventTimeHold(
        inputBundle == null ? null : inputBundle.getKey(), pending.getEarliestHold());
  }

  /**
   * First adds all produced elements to the queue of pending elements for each consumer, then adds
   * all pending timers to the collection of pending timers, then removes all completed and deleted
   * timers from the collection of pending timers, then removes all completed elements from the
   * pending queue of the executable.
   *
   * <p>It is required that all newly pending elements are added to the queue of pending elements
   * for each consumer prior to the completed elements being removed, as doing otherwise could cause
   * a Watermark to appear in a state in which the upstream (completed) element does not hold the
   * watermark but the element it produced is not yet pending. This can cause the watermark to
   * erroneously advance.
   *
   * <p>See {@link #updateWatermarks(Bundle, TimerUpdate, Object, Bundle, Iterable, Instant)} for
   * information about the parameters of this method.
   */
  private void updatePending(
      Bundle<?, ? extends CollectionT> input,
      TimerUpdate timerUpdate,
      ExecutableT executable,
      @Nullable Bundle<?, ? extends CollectionT> unprocessedInputs,
      Iterable<? extends Bundle<?, ? extends CollectionT>> outputs) {
    // Newly pending elements must be added before completed elements are removed, as the two
    // do not share a Mutex within this call and thus can be interleaved with external calls to
    // refresh.
    for (Bundle<?, ? extends CollectionT> bundle : outputs) {
      for (ExecutableT consumer :
          // TODO: Remove this cast once CommittedBundle returns a CollectionT
          graph.getPerElementConsumers((CollectionT) bundle.getPCollection())) {
        TransformWatermarks watermarks = transformToWatermarks.get(consumer);
        watermarks.addPending(bundle);
      }
    }

    TransformWatermarks completedTransform = transformToWatermarks.get(executable);
    if (unprocessedInputs != null) {
      // Add the unprocessed inputs
      completedTransform.addPending(unprocessedInputs);
    }
    completedTransform.updateTimers(timerUpdate);
    if (input != null) {
      completedTransform.removePending(input);
    }
  }

  /**
   * Refresh the watermarks contained within this {@link WatermarkManager}, causing all watermarks
   * to be advanced as far as possible.
   */
  public synchronized void refreshAll() {
    refreshLock.lock();
    try {
      applyAllPendingUpdates();
      Set<ExecutableT> toRefresh = pendingRefreshes;
      while (!toRefresh.isEmpty()) {
        toRefresh = refreshAllOf(toRefresh);
      }
    } finally {
      refreshLock.unlock();
    }
  }

  private Set<ExecutableT> refreshAllOf(Set<ExecutableT> toRefresh) {
    Set<ExecutableT> newRefreshes = new HashSet<>();
    long numExecutablesRefreshable = toRefresh.stream()
        .map(transformToWatermarks::get)
        .filter(TransformWatermarks::hasPendingWatermarkRefresh)
        .count();
    for (ExecutableT executable : toRefresh) {
<<<<<<< HEAD
      newRefreshes.addAll(refreshWatermarks(executable, false));
=======
      newRefreshes.addAll(refreshWatermarks(executable, numExecutablesRefreshable == 1));
>>>>>>> 54db1342
    }
    return newRefreshes;
  }

  private Set<ExecutableT> refreshWatermarks(final ExecutableT toRefresh, boolean force) {
    try (AutoCloseableLock l = lockRefresh(toRefresh, false /* write */, force)) {
      if (l.isLocked()) {
        TransformWatermarks myWatermarks = transformToWatermarks.get(toRefresh);
        WatermarkUpdate updateResult = myWatermarks.refresh();
        if (updateResult.isAdvanced()) {
          Set<ExecutableT> additionalRefreshes = new HashSet<>();
          for (CollectionT outputPValue : graph.getProduced(toRefresh)) {
            additionalRefreshes.addAll(graph.getPerElementConsumers(outputPValue));
          }
          return additionalRefreshes;
        }
      }
    }
    return Collections.emptySet();
  }

  /**
   * Returns a map of each {@link PTransform} that has pending timers to those timers. All of the
   * pending timers will be removed from this {@link WatermarkManager}.
   */
  public Collection<FiredTimers<ExecutableT>> extractFiredTimers() {
    Collection<FiredTimers<ExecutableT>> allTimers = new ArrayList<>();
    refreshLock.lock();
    try {
      for (Map.Entry<ExecutableT, TransformWatermarks> watermarksEntry :
          transformToWatermarks.entrySet()) {
        if (!transformsWithAlreadyExtractedTimers.containsKey(watermarksEntry.getKey())) {
          TransformWatermarks watermarks = watermarksEntry.getValue();
          Collection<FiredTimers<ExecutableT>> firedTimers = watermarks.extractFiredTimers();
          if (!firedTimers.isEmpty()) {
            List<TimerData> newTimers =
                firedTimers.stream()
                    .flatMap(f -> f.getTimers().stream())
                    .collect(Collectors.toList());
            transformsWithAlreadyExtractedTimers.compute(
                watermarksEntry.getKey(),
                (k, v) -> {
                  if (v == null) {
                    v = new HashSet<>();
                  }
                  v.addAll(newTimers);
                  return v;
                });
            allTimers.addAll(firedTimers);
          }
        }
      }
      return allTimers;
    } finally {
      refreshLock.unlock();
    }
  }

  AutoCloseableLock lockRefresh(ExecutableT executable, boolean read) {
    return lockRefresh(executable, read, true);
  }

  private AutoCloseableLock lockRefresh(ExecutableT executable, boolean read, boolean force) {

    ReadWriteLock lock = transformToWatermarks.get(executable).getWatermarkLock();
    return read
        ? AutoCloseableLock.tryLockRead(lock, force)
        : AutoCloseableLock.tryLockWrite(lock, force);
  }

  /**
   * A (key, Instant) pair that holds the watermark. Holds are per-key, but the watermark is global,
   * and as such the watermark manager must track holds and the release of holds on a per-key basis.
   *
   * <p>The {@link #compareTo(KeyedHold)} method of {@link KeyedHold} is not consistent with equals,
   * as the key is arbitrarily ordered via identity, rather than object equality.
   */
  private static final class KeyedHold implements Comparable<KeyedHold> {
    private static final Ordering<Object> KEY_ORDERING = Ordering.arbitrary().nullsLast();

    private final Object key;
    private final Instant timestamp;

    /** Create a new KeyedHold with the specified key and timestamp. */
    public static KeyedHold of(Object key, Instant timestamp) {
      return new KeyedHold(key, MoreObjects.firstNonNull(timestamp, THE_END_OF_TIME.get()));
    }

    private KeyedHold(Object key, Instant timestamp) {
      this.key = key;
      this.timestamp = timestamp;
    }

    @Override
    public int compareTo(KeyedHold that) {
      return ComparisonChain.start()
          .compare(this.timestamp, that.timestamp)
          .compare(this.key, that.key, KEY_ORDERING)
          .result();
    }

    @Override
    public int hashCode() {
      return Objects.hash(timestamp, key);
    }

    @Override
    public boolean equals(Object other) {
      if (other == null || !(other instanceof KeyedHold)) {
        return false;
      }
      KeyedHold that = (KeyedHold) other;
      return Objects.equals(this.timestamp, that.timestamp) && Objects.equals(this.key, that.key);
    }

    /** Get the value of this {@link KeyedHold}. */
    public Instant getTimestamp() {
      return timestamp;
    }

    @Override
    public String toString() {
      return MoreObjects.toStringHelper(KeyedHold.class)
          .add("key", key)
          .add("hold", timestamp)
          .toString();
    }
  }

  private static class PerKeyHolds {
    private final Map<Object, KeyedHold> keyedHolds;
    private final NavigableSet<KeyedHold> allHolds;

    private PerKeyHolds() {
      this.keyedHolds = new HashMap<>();
      this.allHolds = new TreeSet<>();
    }

    /**
     * Gets the minimum hold across all keys in this {@link PerKeyHolds}, or THE_END_OF_TIME if
     * there are no holds within this {@link PerKeyHolds}.
     */
    public Instant getMinHold() {
      return allHolds.isEmpty() ? THE_END_OF_TIME.get() : allHolds.first().getTimestamp();
    }

    /**
     * Updates the hold of the provided key to the provided value, removing any other holds for the
     * same key.
     */
    public void updateHold(@Nullable Object key, Instant newHold) {
      removeHold(key);
      KeyedHold newKeyedHold = KeyedHold.of(key, newHold);
      keyedHolds.put(key, newKeyedHold);
      allHolds.add(newKeyedHold);
    }

    /** Removes the hold of the provided key. */
    public void removeHold(Object key) {
      KeyedHold oldHold = keyedHolds.remove(key);
      if (oldHold != null) {
        allHolds.remove(oldHold);
      }
    }
  }

  /** A reference to the input and output watermarks of an {@link AppliedPTransform}. */
  public class TransformWatermarks {
    private final ExecutableT executable;

    private final AppliedPTransformInputWatermark inputWatermark;
    private final AppliedPTransformOutputWatermark outputWatermark;

    private final SynchronizedProcessingTimeInputWatermark synchronizedProcessingInputWatermark;
    private final SynchronizedProcessingTimeOutputWatermark synchronizedProcessingOutputWatermark;

    private Instant latestSynchronizedInputWm;
    private Instant latestSynchronizedOutputWm;

    private final ReadWriteLock transformWatermarkLock = new ReentrantReadWriteLock();

    private TransformWatermarks(
        ExecutableT executable,
        AppliedPTransformInputWatermark inputWatermark,
        AppliedPTransformOutputWatermark outputWatermark,
        SynchronizedProcessingTimeInputWatermark inputSynchProcessingWatermark,
        SynchronizedProcessingTimeOutputWatermark outputSynchProcessingWatermark) {
      this.executable = executable;
      this.inputWatermark = inputWatermark;
      this.outputWatermark = outputWatermark;

      this.synchronizedProcessingInputWatermark = inputSynchProcessingWatermark;
      this.synchronizedProcessingOutputWatermark = outputSynchProcessingWatermark;
      this.latestSynchronizedInputWm = BoundedWindow.TIMESTAMP_MIN_VALUE;
      this.latestSynchronizedOutputWm = BoundedWindow.TIMESTAMP_MIN_VALUE;
    }

    /** Returns the input watermark of the {@link AppliedPTransform}. */
    public Instant getInputWatermark() {
      return checkNotNull(inputWatermark.get());
    }

    /** Returns the output watermark of the {@link AppliedPTransform}. */
    public Instant getOutputWatermark() {
      return outputWatermark.get();
    }

    /**
     * Returns the synchronized processing input time of the {@link AppliedPTransform}.
     *
     * <p>The returned value is guaranteed to be monotonically increasing, and outside of the
     * presence of holds, will increase as the system time progresses.
     */
    public synchronized Instant getSynchronizedProcessingInputTime() {
      latestSynchronizedInputWm =
          INSTANT_ORDERING.max(
              latestSynchronizedInputWm,
              INSTANT_ORDERING.min(clock.now(), synchronizedProcessingInputWatermark.get()));
      return latestSynchronizedInputWm;
    }

    /**
     * Returns the synchronized processing output time of the {@link AppliedPTransform}.
     *
     * <p>The returned value is guaranteed to be monotonically increasing, and outside of the
     * presence of holds, will increase as the system time progresses.
     */
    public synchronized Instant getSynchronizedProcessingOutputTime() {
      latestSynchronizedOutputWm =
          INSTANT_ORDERING.max(
              latestSynchronizedOutputWm,
              INSTANT_ORDERING.min(clock.now(), synchronizedProcessingOutputWatermark.get()));
      return latestSynchronizedOutputWm;
    }

    private ReadWriteLock getWatermarkLock() {
      return transformWatermarkLock;
    }

    private WatermarkUpdate refresh() {
      inputWatermark.refresh();
      synchronizedProcessingInputWatermark.refresh();
      WatermarkUpdate eventOutputUpdate = outputWatermark.refresh();
      WatermarkUpdate syncOutputUpdate = synchronizedProcessingOutputWatermark.refresh();
      return eventOutputUpdate.union(syncOutputUpdate);
    }

    private void setEventTimeHold(Object key, Instant newHold) {
      outputWatermark.updateHold(key, newHold);
    }

    private void removePending(Bundle<?, ?> bundle) {
      inputWatermark.removePending(bundle);
      synchronizedProcessingInputWatermark.removePending(bundle);
    }

    private void addPending(Bundle<?, ?> bundle) {
      inputWatermark.addPending(bundle);
      synchronizedProcessingInputWatermark.addPending(bundle);
    }

    private boolean hasPendingWatermarkRefresh() {
      return inputWatermark.hasPending()
          || synchronizedProcessingInputWatermark.hasPending();
    }

    private Collection<FiredTimers<ExecutableT>> extractFiredTimers() {
      Map<StructuralKey<?>, List<TimerData>> eventTimeTimers =
          inputWatermark.extractFiredEventTimeTimers();
      Map<StructuralKey<?>, List<TimerData>> processingTimers;
      Map<StructuralKey<?>, List<TimerData>> synchronizedTimers;
      processingTimers =
          synchronizedProcessingInputWatermark.extractFiredDomainTimers(
              TimeDomain.PROCESSING_TIME, clock.now());
      synchronizedTimers =
          synchronizedProcessingInputWatermark.extractFiredDomainTimers(
              TimeDomain.SYNCHRONIZED_PROCESSING_TIME, getSynchronizedProcessingInputTime());

      Map<StructuralKey<?>, List<TimerData>> timersPerKey =
          groupFiredTimers(eventTimeTimers, processingTimers, synchronizedTimers);
      Collection<FiredTimers<ExecutableT>> keyFiredTimers = new ArrayList<>(timersPerKey.size());
      for (Map.Entry<StructuralKey<?>, List<TimerData>> firedTimers : timersPerKey.entrySet()) {
        keyFiredTimers.add(
            new FiredTimers<>(executable, firedTimers.getKey(), firedTimers.getValue()));
      }
      return keyFiredTimers;
    }

    @SafeVarargs
    private final Map<StructuralKey<?>, List<TimerData>> groupFiredTimers(
        Map<StructuralKey<?>, List<TimerData>>... timersToGroup) {
      Map<StructuralKey<?>, List<TimerData>> groupedTimers = new HashMap<>();
      for (Map<StructuralKey<?>, List<TimerData>> subGroup : timersToGroup) {
        for (Map.Entry<StructuralKey<?>, List<TimerData>> newTimers : subGroup.entrySet()) {
          List<TimerData> grouped =
              groupedTimers.computeIfAbsent(newTimers.getKey(), k -> new ArrayList<>());
          grouped.addAll(newTimers.getValue());
        }
      }
      return groupedTimers;
    }

    private void updateTimers(TimerUpdate update) {
      inputWatermark.updateTimers(update);
      synchronizedProcessingInputWatermark.updateTimers(update);
    }

    @Override
    public String toString() {
      return MoreObjects.toStringHelper(TransformWatermarks.class)
          .add("inputWatermark", inputWatermark)
          .add("outputWatermark", outputWatermark)
          .add("inputProcessingTime", synchronizedProcessingInputWatermark)
          .add("outputProcessingTime", synchronizedProcessingOutputWatermark)
          .toString();
    }
  }

  /**
   * A collection of newly set, deleted, and completed timers.
   *
   * <p>setTimers and deletedTimers are collections of {@link TimerData} that have been added to the
   * {@link TimerInternals} of an executed step. completedTimers are timers that were delivered as
   * the input to the executed step.
   */
  public static class TimerUpdate {
    private final StructuralKey<?> key;
    private final Iterable<? extends TimerData> completedTimers;

    private final Iterable<? extends TimerData> setTimers;
    private final Iterable<? extends TimerData> deletedTimers;

    /** Returns a TimerUpdate for a null key with no timers. */
    public static TimerUpdate empty() {
      return new TimerUpdate(
          null, Collections.emptyList(), Collections.emptyList(), Collections.emptyList());
    }

    /**
     * Creates a new {@link TimerUpdate} builder with the provided completed timers that needs the
     * set and deleted timers to be added to it.
     */
    public static TimerUpdateBuilder builder(StructuralKey<?> key) {
      return new TimerUpdateBuilder(key);
    }

    /**
     * A {@link TimerUpdate} builder that needs to be provided with set timers and deleted timers.
     */
    public static final class TimerUpdateBuilder {
      private final StructuralKey<?> key;
      private final Collection<TimerData> completedTimers;
      private final Collection<TimerData> setTimers;
      private final Collection<TimerData> deletedTimers;

      private TimerUpdateBuilder(StructuralKey<?> key) {
        this.key = key;
        this.completedTimers = new LinkedHashSet<>();
        this.setTimers = new LinkedHashSet<>();
        this.deletedTimers = new LinkedHashSet<>();
      }

      /**
       * Adds all of the provided timers to the collection of completed timers, and returns this
       * {@link TimerUpdateBuilder}.
       */
      public TimerUpdateBuilder withCompletedTimers(Iterable<TimerData> completedTimers) {
        Iterables.addAll(this.completedTimers, completedTimers);
        return this;
      }

      /**
       * Adds the provided timer to the collection of set timers, removing it from deleted timers if
       * it has previously been deleted. Returns this {@link TimerUpdateBuilder}.
       */
      public TimerUpdateBuilder setTimer(TimerData setTimer) {
        checkArgument(
            setTimer.getTimestamp().isBefore(BoundedWindow.TIMESTAMP_MAX_VALUE),
            "Got a timer for after the end of time (%s), got %s",
            BoundedWindow.TIMESTAMP_MAX_VALUE,
            setTimer.getTimestamp());
        deletedTimers.remove(setTimer);
        setTimers.add(setTimer);
        return this;
      }

      /**
       * Adds the provided timer to the collection of deleted timers, removing it from set timers if
       * it has previously been set. Returns this {@link TimerUpdateBuilder}.
       */
      public TimerUpdateBuilder deletedTimer(TimerData deletedTimer) {
        deletedTimers.add(deletedTimer);
        setTimers.remove(deletedTimer);
        return this;
      }

      /**
       * Returns a new {@link TimerUpdate} with the most recently set completedTimers, setTimers,
       * and deletedTimers.
       */
      public TimerUpdate build() {
        return new TimerUpdate(
            key,
            ImmutableList.copyOf(completedTimers),
            ImmutableList.copyOf(setTimers),
            ImmutableList.copyOf(deletedTimers));
      }
    }

    private TimerUpdate(
        StructuralKey<?> key,
        Iterable<? extends TimerData> completedTimers,
        Iterable<? extends TimerData> setTimers,
        Iterable<? extends TimerData> deletedTimers) {
      this.key = key;
      this.completedTimers = completedTimers;
      this.setTimers = setTimers;
      this.deletedTimers = deletedTimers;
    }

    @VisibleForTesting
    StructuralKey<?> getKey() {
      return key;
    }

    @VisibleForTesting
    public Iterable<? extends TimerData> getCompletedTimers() {
      return completedTimers;
    }

    @VisibleForTesting
    public Iterable<? extends TimerData> getSetTimers() {
      return setTimers;
    }

    @VisibleForTesting
    public Iterable<? extends TimerData> getDeletedTimers() {
      return deletedTimers;
    }

    /**
     * Returns a {@link TimerUpdate} that is like this one, but with the specified completed timers.
     */
    public TimerUpdate withCompletedTimers(Iterable<TimerData> completedTimers) {
      return new TimerUpdate(this.key, completedTimers, setTimers, deletedTimers);
    }

    /**
     * Returns a {@link TimerUpdate} that is like this one, but with the setTimers added by the
     * provided setTimers, if those timers are not in deletedTimers. Moreover, setTimers are removed
     * from completedTimers (if present).
     */
    public TimerUpdate withPushedBackTimers(Iterable<TimerData> setTimers) {
      Set<TimerData> deletedTimersSet = Sets.newHashSet(this.deletedTimers);
      Set<TimerData> modifiableSetTimers = Sets.newHashSet(this.setTimers);
      Set<TimerData> modifiableCompletedTimers = Sets.newHashSet(this.completedTimers);
      for (TimerData t : setTimers) {
        if (!deletedTimersSet.contains(t)) {
          modifiableSetTimers.add(t);
          modifiableCompletedTimers.remove(t);
        }
      }
      return new TimerUpdate(
          this.key, modifiableCompletedTimers, modifiableSetTimers, deletedTimers);
    }

    @Override
    public int hashCode() {
      return Objects.hash(key, completedTimers, setTimers, deletedTimers);
    }

    @Override
    public boolean equals(Object other) {
      if (other == null || !(other instanceof TimerUpdate)) {
        return false;
      }
      TimerUpdate that = (TimerUpdate) other;
      return Objects.equals(this.key, that.key)
          && Objects.equals(this.completedTimers, that.completedTimers)
          && Objects.equals(this.setTimers, that.setTimers)
          && Objects.equals(this.deletedTimers, that.deletedTimers);
    }

    @Override
    public String toString() {
      return "TimerUpdate(key="
          + key
          + ", setTimers="
          + setTimers
          + ", completedTimers="
          + completedTimers
          + ", deletedTimers="
          + deletedTimers
          + ")";
    }
  }

  /**
   * A pair of {@link TimerData} and key which can be delivered to the appropriate {@link
   * AppliedPTransform}. A timer fires at the executable that set it with a specific key when the
   * time domain in which it lives progresses past a specified time, as determined by the {@link
   * WatermarkManager}.
   */
  public static class FiredTimers<ExecutableT> {
    /** The executable the timers were set at and will be delivered to. */
    private final ExecutableT executable;
    /** The key the timers were set for and will be delivered to. */
    private final StructuralKey<?> key;

    private final Collection<TimerData> timers;

    private FiredTimers(
        ExecutableT executable, StructuralKey<?> key, Collection<TimerData> timers) {
      this.executable = executable;
      this.key = key;
      this.timers = timers;
    }

    public ExecutableT getExecutable() {
      return executable;
    }

    public StructuralKey<?> getKey() {
      return key;
    }

    /**
     * Gets all of the timers that have fired within the provided {@link TimeDomain}. If no timers
     * fired within the provided domain, return an empty collection.
     *
     * <p>Timers within a {@link TimeDomain} are guaranteed to be in order of increasing timestamp.
     */
    public Collection<TimerData> getTimers() {
      return timers;
    }

    @Override
    public String toString() {
      return MoreObjects.toStringHelper(FiredTimers.class).add("timers", timers).toString();
    }
  }

  private static class BundleByElementTimestampComparator extends Ordering<Bundle<?, ?>>
      implements Serializable {

    @SuppressFBWarnings(
        value = "NP_METHOD_PARAMETER_TIGHTENS_ANNOTATION",
        justification = "https://github.com/google/guava/issues/920")
    @Override
    public int compare(@Nonnull Bundle<?, ?> o1, @Nonnull Bundle<?, ?> o2) {
      return ComparisonChain.start()
          .compare(o1.getMinimumTimestamp(), o2.getMinimumTimestamp())
          .result();
    }
  }

  @AutoValue
  abstract static class PendingWatermarkUpdate<ExecutableT, CollectionT> {
    abstract ExecutableT getExecutable();

    @Nullable
    abstract Bundle<?, ? extends CollectionT> getInputBundle();

    abstract TimerUpdate getTimerUpdate();

    @Nullable
    abstract Bundle<?, ? extends CollectionT> getUnprocessedInputs();

    abstract Iterable<? extends Bundle<?, ? extends CollectionT>> getOutputs();

    abstract Instant getEarliestHold();

    public static <ExecutableT, CollectionT>
        PendingWatermarkUpdate<ExecutableT, CollectionT> create(
            ExecutableT executable,
            @Nullable Bundle<?, ? extends CollectionT> inputBundle,
            TimerUpdate timerUpdate,
            @Nullable Bundle<?, ? extends CollectionT> unprocessedInputs,
            Iterable<? extends Bundle<?, ? extends CollectionT>> outputs,
            Instant earliestHold) {
      return new AutoValue_WatermarkManager_PendingWatermarkUpdate<>(
          executable, inputBundle, timerUpdate, unprocessedInputs, outputs, earliestHold);
    }
  }
}<|MERGE_RESOLUTION|>--- conflicted
+++ resolved
@@ -1287,11 +1287,7 @@
         .filter(TransformWatermarks::hasPendingWatermarkRefresh)
         .count();
     for (ExecutableT executable : toRefresh) {
-<<<<<<< HEAD
-      newRefreshes.addAll(refreshWatermarks(executable, false));
-=======
       newRefreshes.addAll(refreshWatermarks(executable, numExecutablesRefreshable == 1));
->>>>>>> 54db1342
     }
     return newRefreshes;
   }
