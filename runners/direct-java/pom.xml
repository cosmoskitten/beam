--- conflicted
+++ resolved
@@ -67,12 +67,7 @@
         <artifactId>maven-surefire-plugin</artifactId>
         <configuration>
           <systemPropertyVariables>
-<<<<<<< HEAD
-            <!-- Use a dummy runner for component tests -->
-            <beamUseDummyRunner>true</beamUseDummyRunner>
-=======
             <beamUseDummyRunner>false</beamUseDummyRunner>
->>>>>>> 34d50127
           </systemPropertyVariables>
         </configuration>
         <executions>
