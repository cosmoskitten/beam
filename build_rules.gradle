--- conflicted
+++ resolved
@@ -485,20 +485,6 @@
   apply plugin: "com.commercehub.gradle.plugin.avro"
 }
 
-<<<<<<< HEAD
-// Creates a task to run the quickstart for a runner.
-// Releases version and URL, can be overriden for a RC release with
-// ./gradlew :release:runQuickstartJava -Pver=2.3.0 -Prepourl=https://repository.apache.org/content/repositories/orgapachebeam-1027
-ext.createJavaQuickstartValidationTask = { String name, extra_args=[] ->
-  def taskName = "runQuickstartJava${name}"
-  println "Generating :${taskName}"
-  def releaseVersion = project.findProperty('ver') ?: version
-  def releaseRepo = project.findProperty('repourl') ?: 'https://repository.apache.org/content/repositories/snapshots'
-  def argsNeeded = ["--ver=${releaseVersion}", "--repourl=${releaseRepo}"] + extra_args
-  project.evaluationDependsOn(':release')
-  task "${taskName}" (dependsOn: ':release:classes', type: JavaExec) {
-    main = "quickstart-java-${name}".toLowerCase()
-=======
 // A class defining the set of configurable properties for createJavaQuickstartValidationTask
 class JavaQuickstartConfiguration {
   // Name for the quickstart is required.
@@ -532,7 +518,6 @@
   project.evaluationDependsOn(':release')
   task "${taskName}" (dependsOn: ':release:classes', type: JavaExec) {
     main = "quickstart-java-${config.name}".toLowerCase()
->>>>>>> 54c39cdf
     classpath = project(':release').sourceSets.main.runtimeClasspath
     args argsNeeded
   }
