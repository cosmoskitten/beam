/*
 * Licensed to the Apache Software Foundation (ASF) under one
 * or more contributor license agreements.  See the NOTICE file
 * distributed with this work for additional information
 * regarding copyright ownership.  The ASF licenses this file
 * to you under the Apache License, Version 2.0 (the
 * "License"); you may not use this file except in compliance
 * with the License.  You may obtain a copy of the License at
 *
 *     http://www.apache.org/licenses/LICENSE-2.0
 *
 * Unless required by applicable law or agreed to in writing, software
 * distributed under the License is distributed on an "AS IS" BASIS,
 * WITHOUT WARRANTIES OR CONDITIONS OF ANY KIND, either express or implied.
 * See the License for the specific language governing permissions and
 * limitations under the License.
 */
package org.apache.beam.examples.complete.game;

import java.util.HashMap;
import java.util.Map;
import org.apache.avro.reflect.Nullable;
import org.apache.beam.examples.complete.game.utils.WriteToText;
import org.apache.beam.sdk.Pipeline;
import org.apache.beam.sdk.coders.AvroCoder;
import org.apache.beam.sdk.coders.DefaultCoder;
import org.apache.beam.sdk.io.TextIO;
import org.apache.beam.sdk.metrics.Counter;
import org.apache.beam.sdk.metrics.Metrics;
import org.apache.beam.sdk.options.Default;
import org.apache.beam.sdk.options.Description;
import org.apache.beam.sdk.options.PipelineOptions;
import org.apache.beam.sdk.options.PipelineOptionsFactory;
import org.apache.beam.sdk.options.Validation;
import org.apache.beam.sdk.transforms.DoFn;
import org.apache.beam.sdk.transforms.MapElements;
import org.apache.beam.sdk.transforms.PTransform;
import org.apache.beam.sdk.transforms.ParDo;
import org.apache.beam.sdk.transforms.Sum;
import org.apache.beam.sdk.values.KV;
import org.apache.beam.sdk.values.PCollection;
import org.apache.beam.sdk.values.TypeDescriptors;
import org.slf4j.Logger;
import org.slf4j.LoggerFactory;

/**
 * This class is the first in a series of four pipelines that tell a story in a 'gaming' domain.
 * Concepts: batch processing, reading input from text files, writing output to
 * text files, using standalone DoFns, use of the sum per key transform, and use of
 * Java 8 lambda syntax.
 *
 * <p>In this gaming scenario, many users play, as members of different teams, over the course of a
 * day, and their actions are logged for processing.  Some of the logged game events may be late-
 * arriving, if users play on mobile devices and go transiently offline for a period.
 *
 * <p>This pipeline does batch processing of data collected from gaming events. It calculates the
 * sum of scores per user, over an entire batch of gaming data (collected, say, for each day). The
 * batch processing will not include any late data that arrives after the day's cutoff point.
 *
 * <p>To execute this pipeline, specify the pipeline configuration like this:
 * <pre>{@code
 *   --tempLocation=YOUR_TEMP_DIRECTORY
 *   --runner=YOUR_RUNNER
 *   --output=YOUR_OUTPUT_DIRECTORY
 *   (possibly options specific to your runner or permissions for your temp/output locations)
 * }
 * </pre>
 *
 * <p>Optionally include the --input argument to specify a batch input file.
 * See the --input default value for example batch data file, or use {@code injector.Injector} to
 * generate your own batch data.
  */
public class UserScore {

  /**
   * Class to hold info about a game event.
   */
  @DefaultCoder(AvroCoder.class)
  static class GameActionInfo {
    @Nullable String user;
    @Nullable String team;
    @Nullable Integer score;
    @Nullable Long timestamp;

    public GameActionInfo() {}

    public GameActionInfo(String user, String team, Integer score, Long timestamp) {
      this.user = user;
      this.team = team;
      this.score = score;
      this.timestamp = timestamp;
    }

    public String getUser() {
      return this.user;
    }
    public String getTeam() {
      return this.team;
    }
    public Integer getScore() {
      return this.score;
    }
    public String getKey(String keyname) {
      if ("team".equals(keyname)) {
        return this.team;
      } else {  // return username as default
        return this.user;
      }
    }
    public Long getTimestamp() {
      return this.timestamp;
    }
  }


  /**
   * Parses the raw game event info into GameActionInfo objects. Each event line has the following
   * format: username,teamname,score,timestamp_in_ms,readable_time
   * e.g.:
   * user2_AsparagusPig,AsparagusPig,10,1445230923951,2015-11-02 09:09:28.224
   * The human-readable time string is not used here.
   */
  static class ParseEventFn extends DoFn<String, GameActionInfo> {

    // Log and count parse errors.
    private static final Logger LOG = LoggerFactory.getLogger(ParseEventFn.class);
    private final Counter numParseErrors = Metrics.counter("main", "ParseErrors");

    @ProcessElement
    public void processElement(ProcessContext c) {
<<<<<<< HEAD
      String[] components = c.element().split(",");
=======
      System.out.println("GOT " + c.element());
      String[] components = c.element().split(",", -1);
>>>>>>> 1682cd37
      try {
        String user = components[0].trim();
        String team = components[1].trim();
        Integer score = Integer.parseInt(components[2].trim());
        Long timestamp = Long.parseLong(components[3].trim());
        GameActionInfo gInfo = new GameActionInfo(user, team, score, timestamp);
        c.output(gInfo);
      } catch (ArrayIndexOutOfBoundsException | NumberFormatException e) {
        numParseErrors.inc();
        LOG.info("Parse error on " + c.element() + ", " + e.getMessage());
      }
    }
  }

  /**
   * A transform to extract key/score information from GameActionInfo, and sum the scores. The
   * constructor arg determines whether 'team' or 'user' info is extracted.
   */
  // [START DocInclude_USExtractXform]
  public static class ExtractAndSumScore
      extends PTransform<PCollection<GameActionInfo>, PCollection<KV<String, Integer>>> {

    private final String field;

    ExtractAndSumScore(String field) {
      this.field = field;
    }

    @Override
    public PCollection<KV<String, Integer>> expand(
        PCollection<GameActionInfo> gameInfo) {

      return gameInfo
          .apply(
              MapElements.into(
                      TypeDescriptors.kvs(TypeDescriptors.strings(), TypeDescriptors.integers()))
                  .via((GameActionInfo gInfo) -> KV.of(gInfo.getKey(field), gInfo.getScore())))
          .apply(Sum.integersPerKey());
    }
  }
  // [END DocInclude_USExtractXform]


  /**
   * Options supported by {@link UserScore}.
   */
  public interface Options extends PipelineOptions {

    @Description("Path to the data file(s) containing game data.")
    // The default maps to two large Google Cloud Storage files (each ~12GB) holding two subsequent
    // day's worth (roughly) of data.
    @Default.String("gs://apache-beam-samples/game/gaming_data*.csv")
    String getInput();
    void setInput(String value);

    // Set this required option to specify where to write the output.
    @Description("Path of the file to write to.")
    @Validation.Required
    String getOutput();
    void setOutput(String value);
  }

  /**
   * Create a map of information that describes how to write pipeline output to text. This map
   * is passed to the {@link WriteToText} constructor to write user score sums.
   */
  protected static Map<String, WriteToText.FieldFn<KV<String, Integer>>>
      configureOutput() {
    Map<String, WriteToText.FieldFn<KV<String, Integer>>> config = new HashMap<>();
    config.put("user", (c, w) -> c.element().getKey());
    config.put("total_score", (c, w) -> c.element().getValue());
    return config;
  }

  /**
   * Run a batch pipeline.
   */
 // [START DocInclude_USMain]
  public static void main(String[] args) throws Exception {
    // Begin constructing a pipeline configured by commandline flags.
    Options options = PipelineOptionsFactory.fromArgs(args).withValidation().as(Options.class);
    Pipeline pipeline = Pipeline.create(options);

    // Read events from a text file and parse them.
    pipeline
        .apply(TextIO.read().from(options.getInput()))
        .apply("ParseGameEvent", ParDo.of(new ParseEventFn()))
        // Extract and sum username/score pairs from the event data.
        .apply("ExtractUserScore", new ExtractAndSumScore("user"))
        .apply(
            "WriteUserScoreSums", new WriteToText<>(options.getOutput(), configureOutput(), false));

    // Run the batch pipeline.
    pipeline.run().waitUntilFinish();
  }
  // [END DocInclude_USMain]
}<|MERGE_RESOLUTION|>--- conflicted
+++ resolved
@@ -128,12 +128,7 @@
 
     @ProcessElement
     public void processElement(ProcessContext c) {
-<<<<<<< HEAD
-      String[] components = c.element().split(",");
-=======
-      System.out.println("GOT " + c.element());
       String[] components = c.element().split(",", -1);
->>>>>>> 1682cd37
       try {
         String user = components[0].trim();
         String team = components[1].trim();
