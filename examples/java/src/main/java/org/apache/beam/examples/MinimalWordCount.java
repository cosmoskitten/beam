/*
 * Licensed to the Apache Software Foundation (ASF) under one
 * or more contributor license agreements.  See the NOTICE file
 * distributed with this work for additional information
 * regarding copyright ownership.  The ASF licenses this file
 * to you under the Apache License, Version 2.0 (the
 * "License"); you may not use this file except in compliance
 * with the License.  You may obtain a copy of the License at
 *
 *     http://www.apache.org/licenses/LICENSE-2.0
 *
 * Unless required by applicable law or agreed to in writing, software
 * distributed under the License is distributed on an "AS IS" BASIS,
 * WITHOUT WARRANTIES OR CONDITIONS OF ANY KIND, either express or implied.
 * See the License for the specific language governing permissions and
 * limitations under the License.
 */
package org.apache.beam.examples;

import org.apache.beam.sdk.Pipeline;
import org.apache.beam.sdk.io.TextIO;
import org.apache.beam.sdk.options.PipelineOptions;
import org.apache.beam.sdk.options.PipelineOptionsFactory;
import org.apache.beam.sdk.transforms.Count;
import org.apache.beam.sdk.transforms.DoFn;
import org.apache.beam.sdk.transforms.MapElements;
import org.apache.beam.sdk.transforms.ParDo;
import org.apache.beam.sdk.transforms.SimpleFunction;
import org.apache.beam.sdk.values.KV;


/**
 * An example that counts words in Shakespeare.
 *
 * <p>This class, {@link MinimalWordCount}, is the first in a series of four successively more
 * detailed 'word count' examples. Here, for simplicity, we don't show any error-checking or
 * argument processing, and focus on construction of the pipeline, which chains together the
 * application of core transforms.
 *
 * <p>Next, see the {@link WordCount} pipeline, then the {@link DebuggingWordCount}, and finally
 * the {@link WindowedWordCount} pipeline, for more detailed examples that introduce additional
 * concepts.
 *
 * <p>Concepts:
 * <pre>
 *   1. Reading data from text files
 *   2. Specifying 'inline' transforms
 *   3. Counting a PCollection
 *   4. Writing data to Cloud Storage as text files
 * </pre>
 *
 * <p>To execute this pipeline, first edit the code to set your project ID, the temp
 * location, and the output location. The specified GCS bucket(s) must already exist.
 *
 * <p>Then, run the pipeline as described in the README. It will be deployed and run with the
 * selected runner. No args are required to run the pipeline. You can see the results in your
 * output bucket in the GCS browser.
 */
public class MinimalWordCount {

  public static void main(String[] args) {
    // Create a PipelineOptions object. This object lets us set various execution
    // options for our pipeline, such as the associated Cloud Platform project and the location
    // in Google Cloud Storage to stage files.
    PipelineOptions options = PipelineOptionsFactory.create();

    // In order to run your pipeline on the Google Cloud, you need to make following
    // runner specific changes:

<<<<<<< HEAD
    // CHANGE 1/4: Select a dataflow PipelineRunner.
    // CHANGE 2/4: Your project ID is required in order to run your pipeline on the Google Cloud.
    // CHANGE 3/4: Your Google Cloud Storage path is required for staging temp files.
    // options.as(DataflowPipelineOptions.class)
    //     .setRunner(BlockingDatalfowPipelineRunner.class)
=======
    // CHANGE 1/4: Select a Beam runner, such as BlockingDataflowPipelineRunner,
    // FlinkPipelineRunner, or SparkPipelineRunner.
    // CHANGE 2/4: Your project ID is required in order to run your pipeline on the Google Cloud.
    // CHANGE 3/4: Your Google Cloud Storage path is required for staging temp files.
    // options.as(DataflowPipelineOptions.class)
    //     .setRunner(BlockingDataflowPipelineRunner.class)
>>>>>>> f25bd7a1
    //     .setProject("SET_YOUR_PROJECT_ID_HERE")
    //     .setTempLocation("gs://SET_YOUR_BUCKET_NAME_HERE/AND_TEMP_DIRECTORY");

    // Create the Pipeline object with the options we defined above.
    Pipeline p = Pipeline.create(options);

    // Apply the pipeline's transforms.

    // Concept #1: Apply a root transform to the pipeline; in this case, TextIO.Read to read a set
    // of input text files. TextIO.Read returns a PCollection where each element is one line from
    // the input text (a set of Shakespeare's texts).
    p.apply(TextIO.Read.from("gs://dataflow-samples/shakespeare/*"))
     // Concept #2: Apply a ParDo transform to our PCollection of text lines. This ParDo invokes a
     // DoFn (defined in-line) on each element that tokenizes the text line into individual words.
     // The ParDo returns a PCollection<String>, where each element is an individual word in
     // Shakespeare's collected texts.
     .apply(ParDo.named("ExtractWords").of(new DoFn<String, String>() {
                       @Override
                       public void processElement(ProcessContext c) {
                         for (String word : c.element().split("[^a-zA-Z']+")) {
                           if (!word.isEmpty()) {
                             c.output(word);
                           }
                         }
                       }
                     }))
     // Concept #3: Apply the Count transform to our PCollection of individual words. The Count
     // transform returns a new PCollection of key/value pairs, where each key represents a unique
     // word in the text. The associated value is the occurrence count for that word.
     .apply(Count.<String>perElement())
     // Apply a MapElements transform that formats our PCollection of word counts into a printable
     // string, suitable for writing to an output file.
     .apply("FormatResults", MapElements.via(new SimpleFunction<KV<String, Long>, String>() {
                       @Override
                       public String apply(KV<String, Long> input) {
                         return input.getKey() + ": " + input.getValue();
                       }
                     }))
     // Concept #4: Apply a write transform, TextIO.Write, at the end of the pipeline.
     // TextIO.Write writes the contents of a PCollection (in this case, our PCollection of
     // formatted strings) to a series of text files in Google Cloud Storage.
     // CHANGE 4/4: The Google Cloud Storage path is required for outputting the results to.
     .apply(TextIO.Write.to("gs://YOUR_OUTPUT_BUCKET/AND_OUTPUT_PREFIX"));

    // Run the pipeline.
    p.run();
  }
}<|MERGE_RESOLUTION|>--- conflicted
+++ resolved
@@ -64,23 +64,14 @@
     // in Google Cloud Storage to stage files.
     PipelineOptions options = PipelineOptionsFactory.create();
 
-    // In order to run your pipeline on the Google Cloud, you need to make following
-    // runner specific changes:
-
-<<<<<<< HEAD
-    // CHANGE 1/4: Select a dataflow PipelineRunner.
-    // CHANGE 2/4: Your project ID is required in order to run your pipeline on the Google Cloud.
-    // CHANGE 3/4: Your Google Cloud Storage path is required for staging temp files.
-    // options.as(DataflowPipelineOptions.class)
-    //     .setRunner(BlockingDatalfowPipelineRunner.class)
-=======
-    // CHANGE 1/4: Select a Beam runner, such as BlockingDataflowPipelineRunner,
-    // FlinkPipelineRunner, or SparkPipelineRunner.
-    // CHANGE 2/4: Your project ID is required in order to run your pipeline on the Google Cloud.
-    // CHANGE 3/4: Your Google Cloud Storage path is required for staging temp files.
+    // In order to run your pipeline, you need to make following runner specific changes:
+    //
+    // CHANGE 1/4: Select a Beam runner, such as BlockingDataflowPipelineRunner
+    // or FlinkPipelineRunner.
+    // CHANGE 2/4: Specify runner-required options.
+    // For BlockingDataflowPipelineRunner, set project and temp location as follows:
     // options.as(DataflowPipelineOptions.class)
     //     .setRunner(BlockingDataflowPipelineRunner.class)
->>>>>>> f25bd7a1
     //     .setProject("SET_YOUR_PROJECT_ID_HERE")
     //     .setTempLocation("gs://SET_YOUR_BUCKET_NAME_HERE/AND_TEMP_DIRECTORY");
 
